2015-10-18  Moritz Bunkus  <moritz@bunkus.org>

<<<<<<< HEAD
        * MKVToolNix GUI: bug fix: fixed a crash when loading corrupted
        job settings.

        * MKVToolNix GUI: header editor bug fix: the tree items weren't
        re-translated when the GUI language was changed.
=======
        * mkvmerge: bug fix: updating the track headers wasn't working in
        some rare cases (corresponding error message "Re-rendering track
        headers: data_size != 0 not implemented yet").
>>>>>>> 81a89f0e

2015-10-17  Moritz Bunkus  <moritz@bunkus.org>

        * MKVToolNix GUI: bug fix (Linux): the function "open folder" was
        inserting a superfluous leading slash in the directory name. This
        causes some file managers (in this particular case Dolphin on
        Linux) to interpret a directory name like "//home/mosu/…" as a
        share called "mosu" on a Samba/Windows server called "home" and to
        prepend the whole name with the "smb://" protocol. Fixes #1479.

        * Released v8.5.0.

2015-10-16  Moritz Bunkus  <moritz@bunkus.org>

        * mkvmerge: bug fix: the cropping parameters contained the
        "cropping:" prefix twice in the verbose identification output.

        * MKVToolNix GUI: merge tool enhancement: when dropping files onto
        the GUI the last file's directory is remembered as the last
        directory a file was opened from causing the next open file dialog
        to start in that directory. Implements #1477.

        * all: new feature: added a Catalan translation of
        the man pages by Antoni Bella Pérez (see AUTHORS).

2015-10-15  Moritz Bunkus  <moritz@bunkus.org>

        * MKVToolNix GUI: chapter editor enhancement: the start and end
        timestamps in the tree are displayed with nanosecond
        precision. Implements #1474.

        * MKVToolNix GUI: merge tool enhancement: added a column to the
        track list containing the state of the "forced track"
        flag. Implements #1472.

2015-10-14  Moritz Bunkus  <moritz@bunkus.org>

        * MKVToolNix GUI: merge tool enhancement: pressing the delete key
        in the attachments list removes the selected entries. Implements
        #1473.

2015-10-13  Moritz Bunkus  <moritz@bunkus.org>

        * MKVToolNix GUI: enhancement: if the last directory opened
        doesn't exist anymore then default to one that does in order to
        prevent an error message from older Windows versions about a
        location not being available. Fixes #1438.

2015-10-10  Moritz Bunkus  <moritz@bunkus.org>

        * MKVToolNix GUI: enhancement: the context menu for the status bar
        job status counters is now shown when the user clicks with any
        mouse button, not just the right one. This should make the feature
        easier to discover. Implements #1396.

        * MKVToolNix GUI: new job queue feature: added an option in the
        preferences for resetting the warning and error counters of all
        jobs and the global counters in the status bar to 0 when exiting
        the program. Implements #1437.

        * MKVToolNix GUI: current job output enhancement: the separator
        lines for warnings and errors ("--- Warnings emitted by Job …
        started on … ---") are only shown when warnings/errors actually
        occur and not for each job that's run.

2015-10-09  Moritz Bunkus  <moritz@bunkus.org>

        * MKVToolNix GUI: bug fix: the menus that are currently not shown
        are disabled properly so that they don't react to keyboard
        shortcuts anymore. This affected e.g. Alt+J with the English
        localization as there were three shortcuts active: the "add to job
        queue" button (if the merge tool is active), the "job queue" menu
        and the "job output" menu.

2015-10-08  Moritz Bunkus  <moritz@bunkus.org>

        * MKVToolNix GUI: bug fix (Windows): changed some options for Qt's
        file dialogs in order to speed up access to network shares in
        certain situations. Fixes #1459.

2015-10-06  Moritz Bunkus  <moritz@bunkus.org>

        * mkvmerge: enhancement: improved identification output for DTS
        96/24. Implements #1431.

2015-10-04  Moritz Bunkus  <moritz@bunkus.org>

        * mkvmerge: bug fix: PCM tracks: if the number of samples per
        packet varies then no default duration will be
        written. Fixes #1426.

        * MKVToolNix GUI: merge tool enhancement: added buttons for
        previewing the character sets for text subtitles read from SRT and
        SSA/ASS files as well as for chapter files. They're located next
        to the drop down boxes for the character sets on the input and
        output tabs.

        * MKVToolNix GUI: merge tool enhancement: added buttons next to
        the 'segment UID', 'previous segment UID' and 'next segment UID'
        controls that enable the user to select a Matroska file. The GUI
        reads that file's segment UID and enters its value into the
        corresponding control. Part of the implementation of #1363.

        * mkvmerge: new feature: The three options that use segment UIDs
        (--segment-uid, --link-to-previous and --link-to-next) can now
        read the segment UID of an existing Matroska file. For this the
        file's name must be given as an argument prefixed with =
        (e.g. '--segment-uid =some_file.mkv'). Implements #1363.

        * MKVToolNix GUI: chapter editor enhancement: Added another
        variable to the chapter name templates called <START> which is
        replaced by the chapter's start timestamp. An optional format can
        be specified, e.g. <START:%H:%M:%S.%3n> resulting in something
        like 01:35:27.734. This can be used in the 'generate sub-chapters'
        or the 'renumber sub-chapters' functionality. Implements #1445.

2015-10-03  Moritz Bunkus  <moritz@bunkus.org>

        * MKVToolNix GUI: merge tool bug fix: If there's currently no
        source file present when the user drags & drops files onto the
        merge tool then the GUI will no longer leave an empty, superfluous
        tab for certain drop modes. Fixes #1446.

        * MKVToolNix GUI: merge tool enhancement: implemented the optional
        warning before overwriting existing files when starting to mux or
        adding a job to the queue. The pending jobs in the queue are
        checked for the same destination file name as well. Implements
        #1390.

        * MKVToolNix GUI: enhancement: pressing the delete key in the
        chapter editor and the job queue removes the selected
        entries. Implements #1454.

        * MKVToolNix GUI: merge tool enhancement: dropping chapter, tag
        and segment info files from external applications will cause those
        file names to be added to the appropriate controls on the 'output'
        tab. Implements #1332 and 1345.

        * MKVToolNix GUI: merge tool enhancement: the feature "default
        track language" has been split into track languages by type. There
        are now three separate settings for audio, video and subtitle
        tracks. Implements #1338.

2015-09-29  Moritz Bunkus  <moritz@bunkus.org>

        * mkvmerge: enhancement: the verbose identification for MP4 files
        will now derive basic audio parameters of MP3 and AC3 tracks from
        the bitstream instead of relying on the values in the track
        headers.

2015-09-27  Moritz Bunkus  <moritz@bunkus.org>

        * MKVToolNix GUI: new merge tool feature: implemented an optional
        vertical layout mode for the "input" tab in which the track
        properties are shown below the track list. Implements #1304.

2015-09-26  Moritz Bunkus  <moritz@bunkus.org>

        * MKVToolNix GUI: merge tool bug fix: the "default track flag in
        output" column wasn't updated properly directly after loading
        settings.

2015-09-25  Moritz Bunkus  <moritz@bunkus.org>

        * MKVToolNix GUI: merge tool enhancement: when browsing for
        chapter files on the "output" tab the initial directory is the
        first input file's directory instead of the directory accessed
        last.

        * MKVToolNix GUI: merge tool bug fix: the cropping parameters were
        not converted into parameters for mkvmerge at all.

2015-09-22  Moritz Bunkus  <moritz@bunkus.org>

        * all: several ISO 639-2 codes of languages that are very old and
        not spoken anymore have been removed (e.g. "English, Middle
        (1100-1500)").

        * MKVToolNix GUI: enhancement: on Windows the drop down boxes were
        elliding overlong text. This has been changed to making the open
        combo boxes' scroll areas wide enough to contain the whole
        entries. This matches the behavior of Qt on other operating
        systems.

        * all: fixed the spelling of the AC-3, E-AC-3 and VC-1 codec
        names.

2015-09-21  Moritz Bunkus  <moritz@bunkus.org>

        * MKVToolNix GUI: new merge tool feature: added context menu
        entries for opening the selected files/the source files of
        selected tracks in MediaInfo. Implements #1423.

2015-09-20  Moritz Bunkus  <moritz@bunkus.org>

        * MKVToolNix GUI: bug fix: the interface language selection has
        been improved not to select wrong entries resulting in error
        messages from mkvmerge about unknown translations. Fixes #1434.

        * MKVToolNix GUI: bug fix: if the Windows version of the GUI was
        started from a symbolically linked folder then it would crash when
        the user added a file. Fixes #1315.

2015-09-19  Moritz Bunkus  <moritz@bunkus.org>

        * Released v8.4.0.

        * MKVToolNix GUI: chapter editor bug fix: whenever the additional
        modification of "expanding start/end timecodes to include the
        minimum/maximum timecodes of their children" was run on an edition
        entry then ChapterTimeStart and sometimes ChapterTimeEnd nodes
        were inserted as direct children of the EditionEntry node when
        saving. This resulted in invalid chapters.

2015-09-18  Moritz Bunkus  <moritz@bunkus.org>

        * MKVToolNix GUI: new merge tool feature: when dragging & dropping
        files onto merge settings already containing a file the user can
        set more options to be always done instead of asking (before: only
        adding files to the current merge settings could be thus marked;
        now: adding to current, adding to new settings and adding each
        file to new settings can be set to perform without
        asking). Implements #1388.

        * MKVToolNix GUI: merge tool enhancement: when dragging & dropping
        files onto merge settings already containing a file the dialog
        asking the user what to do has received a new option for creating
        one new merge tab for each of the dropped files. Implements #1380.

2015-09-17  Moritz Bunkus  <moritz@bunkus.org>

        * mkvmerge: bug fix: the pixel dimensions reported for VC-1 in
        MPEG transport streams in verbose identification mode was 0x0.

        * mkvmerge: bug fix: the number of channels and the sample rate
        reported for DTS in MPEG transport streams and MPEG program
        streams in verbose identification mode was 0.

        * mkvmerge: container and track properties in verbose
        identification mode are now output sorted.

        * MKVToolNix GUI: new merge tool feature: the "tracks" tree view
        contains a new column titled "properties" which contains basic
        track properties: the pixel dimensions for a video track and
        sampling frequency, number of channels and bits per sample for an
        audio track. Implements #1295.

2015-09-14  Moritz Bunkus  <moritz@bunkus.org>

        * mkvmerge: enhancement: the verbose identification result for all
        audio tracks has been extended to include the number of channels,
        the sample rate and the bits per sample where applicable. Part of
        the implementation of #1295.

2015-09-13  Moritz Bunkus  <moritz@bunkus.org>

        * all: bug fix: parsing of strings containing negative values or
        timecodes was broken on 32bit architectures. Fixes #1425.

2015-09-06  Moritz Bunkus  <moritz@bunkus.org>

        * mkvmerge: the verbose identification result for the MPEG program
        stream, MPEG transport stream and WAV readers has been changed for
        audio tracks in order to match the Matroska reader's result. The
        old keys "channels", "sample_rate" and "bits_per_sample" have been
        replaced by "audio_channels", "audio_sampling_frequency" and
        "audio_bits_per_sample".

        * mkvmerge: enhancement: the pixel width/height will be reported
        in verbose identification mode for all video tracks.

2015-09-05  Moritz Bunkus  <moritz@bunkus.org>

        * MKVToolNix GUI: new merge tool feature: added a column in the
        track list showing the effective state of the "default track"
        flag. It shows the state of the flag as it will be in the output
        file. Implements #1353.

2015-09-02  Moritz Bunkus  <moritz@bunkus.org>

        * mkvmerge: enhancement: when mkvmerge encounters garbage data in
        the middle of AC-3 or MP3 tracks it will now output the timecode
        where the garbage occurred in order to make checking for
        audio/video sync issues easier. Implements #1420.

2015-09-01  Moritz Bunkus  <moritz@bunkus.org>

        * MKVToolNix GUI: chapter editor enhancement: added a column in
        the tree with the edition's/chapter's flags.

        * MKVToolNix GUI: new feature: the state of all columns in all
        list/tree views can be reset (both the shown/hidden state as well
        as their order) from the column's context menu. See #1268.

2015-08-30  Moritz Bunkus  <moritz@bunkus.org>

        * MKVToolNix GUI: new feature: the column headers of all list/tree
        views can be re-ordered via drag & drop and the GUI will remember
        their position upon restart. Additionally the columns can be
        hidden/shown via a context menu by right-clicking on the column
        headers. Implements #1268.

        * MKVToolNix GUI: new chapter editor feature: added an option
        for skipping chapters marked as "hidden" in the re-numbering
        dialog. Implements #1414.

2015-08-29  Moritz Bunkus  <moritz@bunkus.org>

        * all: new feature: added a new translation to Serbian (Cyrillic)
        by Jay Alexander Fleming (see AUTHORS).

        * MKVToolNix GUI: enhancement: the header editor will convert ISO
        639-2 terminology codes used in language elements to their
        corresponding bibliographic variants. Implements #1418.

2015-08-28  Moritz Bunkus  <moritz@bunkus.org>

        * MKVToolNix GUI: merge tool bug fix: if the output file name
        policy "last output directory" was used then manual changes to the
        output file name weren't recognized as changes to the last output
        directory. Fixes #1411.

        * MKVToolNix GUI: merge tool bug fix: the "default subtitle
        charset" is not applied to text subtitles from Matroska files as
        those are always encoded in UTF-8. Fixes #1416.

        * MKVToolNix GUI: enhancement: the titles and button texts of
        dialogs asking questions have been improved to be easier
        understandable. For example, instead of using "yes/no" as the
        answers to the question "Do you want to close the unmodified
        file?" the choices are now "Close file/Cancel". Implements #1417.

2015-08-27  Moritz Bunkus  <moritz@bunkus.org>

        * MKVToolNix GUI: chapter editor bug fix: the "shift timecodes"
        action in the mass modification dialog wasn't working at all, and
        selecting multiple actions in the dialog would result in wrong
        actions being executed.

2015-08-23  Moritz Bunkus  <moritz@bunkus.org>

        * MKVToolNix GUI: chapter editor enhancement: when loading simple/
        OGM style chapter files that contain non-ASCII characters and
        which do not start with a byte order mark (BOM) the GUI will let
        the user chose the character set to use. A preview is shown for
        the selected character set and updated when the user changes the
        character set.

2015-08-20  Moritz Bunkus  <moritz@bunkus.org>

        * MKVToolNix GUI: merge tool enhancement: added "remove all" and
        "select all" entries to the attachments context menu. Implements
        #1386.

        * MKVToolNix GUI: job output enhancement: the output, warnings and
        error text views are now separated by two splitters enabling the
        user to change their respective sizes. These changes are
        remembered over restarts. Implements #1394.

        * MKVToolNix GUI: chapter editor enhancement: pressing
        shift+return will cause the next appropriate chapter control to be
        selected depending on where the focus currently is: from a chapter
        input (start/end time, flags, UIDs) to the next chapter entry's
        start time, from a chapter name to the next chapter name and from
        the last chapter name to the next chapter entry's first chapter
        name. Implements #1398 and complements #1358.

        * MKVToolNix GUI: chapter editor enhancement: pressing return on
        the very last chapter entry will wrap and focus the first one in
        the tree again. Enhances #1358.

2015-08-19  Moritz Bunkus  <moritz@bunkus.org>

        * MKVToolNix GUI: bug fix: fixed the total job queue progress with
        respect to removing completed jobs (either automatically or
        manually). Fixes #1405.

2015-08-18  Moritz Bunkus  <moritz@bunkus.org>

        * MKVToolNix GUI: bug fix: mkvmerge is now run in with the same
        interface language set for the GUI.

        * mkvmerge: bug fix: The formula used for calculating the audio
        delay for garbage data at the start of tracks in AVI files has
        been fixed again. It now uses the values dwStart, dwScale and
        dwSampleSize from the AVI stream header structure instead of
        values derived from the audio packet headers. Fixes #1382 and
        still works correctly for #1137.

        * MKVToolNix GUI: enhancement: scrolling over input elements like
        combo boxes, check boxes and radio buttons located within a scroll
        area will now scroll the scroll area instead of the element the
        cursor is over (e.g. a combo box). Implements #1400.

2015-08-17  Moritz Bunkus  <moritz@bunkus.org>

        * all: the environment variable <TOOLNAME>_OPTIONS is now
        parsed for options for TOOL (e.g. MKVMERGE_OPTIONS for
        mkvmerge). MKVTOOLNIX_OPTIONS is still used for all
        programs. Fixes #1403.

2015-08-16  Moritz Bunkus  <moritz@bunkus.org>

        * MKVToolNix GUI: bug fix: fixed the escaping of the command line
        for cmd.exe regarding the command name itself (the very first
        argument). Fixes #1401.

2015-08-15  Moritz Bunkus  <moritz@bunkus.org>

        * build system: removal: the switch "--without-mkvtoolnix-gui" has
        been removed. There are only two GUIs left in the package: the
        Qt-enabled mkvinfo and MKVToolNix GUI. Both are enabled by default
        and can be disabled with the option "--disable-qt". In that case
        only the text-mode version of mkvinfo is built, and the MKVToolNix
        GUI is not built at all.

        * Removal: all support for wxWidgets has been removed. This means
        that the mkvmerge GUI (mmg) has been removed and that mkvinfo now
        only supports a text-mode and a Qt-based interface.

        * build system: bug fix: fixed Qt platform plugin detection on
        MacOS.

        * Released v8.3.0.

        * MKVToolNix GUI: chapter editor enhancement: pressing return will
        cause the next appropriate chapter control to be selected
        depending on where the focus currently is: from a chapter input to
        the first chapter name, from a chapter name to the next chapter
        name and from the last chapter name to the next chapter entry's
        start time. Implements #1358.

2015-08-14  Moritz Bunkus  <moritz@bunkus.org>

        * MKVToolNix GUI: enhancement: the number of running jobs is shown
        in the status bar. Implements #1381.

        * MKVToolNix GUI: new job queue feature: added a context menu for
        force-starting selected jobs. This allows for running more than
        one job at the same time. Implements #1395.

        * MKVToolNix GUI: new merge tool feature: added an option for
        automatically setting the "default track" flag to "no" for all
        subtitle tracks when they're added. Implements #1339.

2015-08-12  Moritz Bunkus  <moritz@bunkus.org>

        * MKVToolNix GUI: new merge tool feature: dragging & dropping
        files onto line edit controls that expect file names (e.g. the
        "chapter file" control) will set that line edit's text to the
        dropped file name. Implements #1344.

        * mkvmerge: bug fix: track statistics tags can be kept with the
        option "--engage keep_track_statistics_tags". This allows
        outputting them in verbose identification mode for easier
        parsing. Fixes #1351.

2015-08-11  Moritz Bunkus  <moritz@bunkus.org>

        * MKVToolNix GUI: new feature: jobs in the queue can now be edited
        again. For that they're re-opened in the corresponding tool and
        removed from the queue. Implements #1296.

        * build system: stack protection is enabled when building with gcc
        on all platforms. For Windows DEP and ASLR is enabled. Implements
        #1370.

2015-08-09  Moritz Bunkus  <moritz@bunkus.org>

        * build system: the Boost detection macros were updated from
        www.gnu.org resulting in better compatibility with bare-bones
        shells like dash.

        * MKVToolNix GUI: enhancement: the format of the setting and queue
        files has been changed from INI style to JSON documents. Reading
        older setting files in INI style remains supported, but saving
        will convert them to JSON.

        Together with the other three changes mentioned below this results
        in a noticeable reduction in the time needed for writing the queue
        files, e.g. when pressing "start muxing" or when quitting the
        application.

        * MKVToolNix GUI: enhancement: the way the job queue is stored has
        been changed. Earlier all jobs were stored in the same file (or
        registry on Windows) as the preferences. Now they're stored in a
        sub directory called "jobQueue" with one file per queue entry.

        * MKVToolNix GUI: enhancement: on Windows the preferences are not
        stored in the registry anymore, not even if the application has
        been installed. Instead they're stored in an INI file in the
        user's AppData\Local directory tree.

        * MKVToolNix GUI: enhancement: the number of times the queue files
        are saved has been reduced. The queue files are also loaded only
        once on startup, not twice.

        * MKVToolNix GUI: bug fix: fixed various crashes when dragging &
        dropping in all of the tree views (merge tool: files view, tracks
        view, attachments view; chapter editor: edition/chapter tree,
        chapter name list; job queue). Fixes #1365.

2015-08-08  Moritz Bunkus  <moritz@bunkus.org>

        * MKVToolNix GUI: enhancement: if an instance is already running
        when the application is started a second time then the GUI
        requests that the already-running instance will be
        activated. Implements #1379.

        * MKVToolNix GUI: new feature: added an option in the preferences
        for automatically switching to the job output tool whenever the
        user starts a job (e.g. by pressing "start muxing"). Implements
        #1376.

        * MKVToolNix GUI: new job output and job queue feature: added a
        function for opening the output folder. Implements #1342.

        * MKVToolNix GUI: new job output tool feature: added a way to
        clear the output, warnings and errors views. Implements #1356.

        * MKVToolNix GUI: merge tool bug fix: attachments: sometimes
        changing values didn't apply the changes to all selected
        attachments depending on how they were selected. Fixes #1373.

        * MKVToolNix GUI: merge tool bug fix: the automatically suggested
        description for new jobs contained the file name twice, even in
        the directory portion. Fixes #1378.

        * MKVToolNix GUI: merge tool bug fix: if "set output file name
        automatically" is enabled then file names ending with a number in
        parenthesis (e.g. "Berlin (1962).mkv") will keep their number in
        the generated output file name. Fixes #1375.

        * MKVToolNix GUI: merge tool bug fix: the GUI will keep manual
        changes to the output file name even if "set output file name
        automatically" is enabled. Fixes #1372.

        * MKVToolNix GUI: bug fix: fixed the stereoscopy drop down box not
        being re-translated when the GUI language is changed. Fixes #1224.

2015-07-22  Moritz Bunkus  <moritz@bunkus.org>

        * MKVToolNix GUI: chapter editor bug fix: it was possible to drop
        chapter entries on the top-level reserved for editions. Fixes
        #1369.

2015-07-21  Moritz Bunkus  <moritz@bunkus.org>

        * MKVToolNix GUI: Windows: if the application has been installed
        then its settings will no longer be saved in the registry but in
        an INI file in the user's data application folder
        (e.g. C:\Users\mbunkus\AppData\Local\bunkus.org\mkvtoolnix-gui).

2015-07-20  Moritz Bunkus  <moritz@bunkus.org>

        * MKVToolNix GUI: merge tool enhancement: added "Simple OGM-style
        chapter files (*.txt)" to the file selection dialog when selecting
        a chapter file. Implements #1269.

2015-07-18  Moritz Bunkus  <moritz@bunkus.org>

        * MKVToolNix GUI: bug fix: fixed compilation when building without
        curl support. Fixes #1359.

        * Released v8.2.0.

        * mkvmerge, MKVToolNix GUI: bug fix: fixed the container type not
        being recognized properly by the GUI. Now the numerical container
        type ID is output in verbose identification mode by mkvmerge.

        * MKVToolNix GUI: chapter editor enhancement: the template for
        chapter names can now contain a number of places for the chapter
        number, e.g. '<NUM:3>'. The number will be zero-padded if there
        are less places than specified.

        * MKVToolNix GUI: new chapter editor feature: implemented a
        function for renumbering chapters. This allows the user to
        automatically assign new chapter names to one level of
        sub-chapters with ascending numbers. Implements #1355.

2015-07-15  Moritz Bunkus  <moritz@bunkus.org>

        * MKVToolNix GUI: new feature: the position of the tab headers of
        all tab widgets can be changed in the preferences. Implements
        #1334.

2015-07-12  Moritz Bunkus  <moritz@bunkus.org>

        * MKVToolNix GUI: new feature: added an option for hiding the tool
        selector.

        * MKVToolNix GUI: new job queue feature: added menu options for
        stopping the queue either immediately or after the current job has
        finished. Implements #1303.

        * MKVToolNix GUI: new job queue feature: added a context menu
        option for setting jobs to status "pending manual start".

2015-07-11  Moritz Bunkus  <moritz@bunkus.org>

        * MKVToolNix GUI: chapter editor bug fix: the file is not kept
        open so that you can open it in other applications at the same
        time.

        * MKVToolNix GUI: new merge tool feature: added context menu
        options for selecting all tracks of a specific type (e.g. all
        audio tracks). Implements #1197.

        * MKVToolNix GUI: merge tool enhancement: the dialog shown after
        dragging & dropping files from external applications asking if
        those files should be added or appended now has an option to
        always add and never to show that dialog again. For new MKVToolNix
        installations the default is now to show this dialog again until
        the user deactivates it either in the dialog or in the
        preferences.

        * MKVToolNix GUI: new feature: added additional ways to move
        selected files, tracks and attachments around: keyboard shortcuts
        (Ctrl+Up and Ctrl+Down) and optional buttons (those have to be
        enabled in the preferences). Using drag & drop remains
        possible. Implements #1279.

2015-07-05  Moritz Bunkus  <moritz@bunkus.org>

        * MKVToolNix GUI: bug fix: if a GUI language other than English
        was selected then the warning/error messages output by mkvmerge
        were not recognized properly and output in the wrong text views.

        * MKVToolNix GUI: merge tool bug fix: fixed loading saved settings
        in which an appended file contains chapters/tags/attachments.

2015-07-04  Moritz Bunkus  <moritz@bunkus.org>

        * MKVToolNix GUI: new merge tool feature: dragging files from
        external applications now allows you to create new mux settings
        and add the dropped files to those if the "always add dropped
        files" option is off. Implements #1297.

        * MKVToolNix GUI: new feature: added support for displaying the
        queue progress on the task bar button. Implements #1335.

        * mkvmerge: bug fix: fixed handling of MPEG transport streams
        where all PATs and PMTs have CRC errors. Fixes #1336.

        * MKVToolNix GUI: new merge tool feature: implemented support for
        re-ordering new attachments via drag & drop. Implements #1276.

2015-07-03  Moritz Bunkus  <moritz@bunkus.org>

        * MKVToolNix GUI: bug fix: fixed the command line option used when
        the "fix bitstream timing info" check box is checked. Fixes #1337.

2015-07-01  Moritz Bunkus  <moritz@bunkus.org>

        * docs: added a Spanish translation of the man pages by Israel
        Lucas Torrijos (see AUTHORS).

        * MKVToolNix GUI: enhancement: several drop down boxes have had
        their options renamed slightly to be more consistent overall and
        easier to select via the keyboard. Implements #1309.

        * MKVToolNix GUI: fix compilation with the upcoming Qt
        5.5.0. Fixes #1328.

2015-06-30  Moritz Bunkus  <moritz@bunkus.org>

        * MKVToolNix GUI: job queue bug fix: when re-starting a job the
        "date finished" field wasn't reset. Fixes #1323.

        * MKVToolNix GUI: merge tool bug fix: the option "set output file
        name relative to first input file" caused the relative path to be
        applied each time a file was added resulting in the wrong
        directory. Fixes #1321.

        * MKVToolNix GUI: merge tool bug fix: when adding a Blu-ray
        playlist and aborting the "select playlist to add" dialog the
        originally opened playlist was added even so.

        * mkvmerge: bug fix: the MPEG-1/2 video code was causing an
        illegal memory access under certain conditions. Fixes #1217 and
        #1278.

2015-06-29  Moritz Bunkus  <moritz@bunkus.org>

        * MKVToolNix GUI: bug fix: the "default subtitle character set"
        combo box required a selection without an option for using the
        system's default. An entry "– no selection by default –" has been
        added at the top.

        * MKVToolNix GUI: bug fix: fixed parsing command line arguments to
        an already-running instance on Windows. Fixes #1322.

2015-06-28  Moritz Bunkus  <moritz@bunkus.org>

        * MKVToolNix GUI: enhancement: position and size of the several
        additional windows are saved and restored. These include: the
        preferences window, the dialog for additional command line
        options, the dialog showing the command line and the dialog for
        selecting the playlist to add. Implements #1317.

        * MKVToolNix GUI: bug fix: fixed the combo boxes with languages,
        countries and character sets not being re-initialized after
        changes to the list of common languages/countries/character sets
        in the preferences. Fixes #1224.

        * MKVToolNix GUI: enhancement: the relative sizes of all splitters
        are saved and restored. Implements #1306.

        * MKVToolNix GUI: chapter editor bug fix: fixed the menu entries
        "save to XML file" and "save to Matroska file" not being available
        after loading chapters until the tool or tab was changed. Fixes
        #1312.

        * MKVToolNix GUI: bug fix: fixed labels and therefore the window
        becoming excessively wide with long file names. Fixes #1314.

        * MKVToolNix GUI: merge tool bug fix: fixed the focus marker
        around combo boxes inside scroll areas not being drawn. Fixes
        #1310.

        * MKVToolNix GUI: merge tool bug fix: fixed the stereoscopy mode
        being off by one. Fixes #1311.

        * MKVToolNix GUI: merge tool bug fix: fixed the --append-to
        calculation if more than one file has been appended. Fixes #1313.

2015-06-27  Moritz Bunkus  <moritz@bunkus.org>

        * Released v8.1.0.

        * mmg: bug fix: fixed handling of the characters [ and ] in
        container and track properties.

        * MKVToolNix GUI: merge tool enhancement: moved the "output file
        name" controls below the three tabs so they're always
        visible. Also added an option in the preferences to move them back
        inside the "output" tab. Implements #1266.

2015-06-26  Moritz Bunkus  <moritz@bunkus.org>

        * MKVToolNix GUI: new chapter editor feature: added a function for
        generating a certain number of evenly spaced
        sub-chapter. Implements #1291.

        * MKVToolNix GUI: merge tool bug fix: fixed various menu entries
        not working correctly after closing a tab or switching to another
        one. Fixes #1301.

2015-06-25  Moritz Bunkus  <moritz@bunkus.org>

        * MKVToolNix GUI: new chapter editor feature: implemented loading
        chapter entries from Blu-ray playlists.

        * MKVToolNix GUI: job queue enhancement: added menu entries for
        acknowledging both warnings and errors at the same time.

2015-06-24  Moritz Bunkus  <moritz@bunkus.org>

        * MKVToolNix GUI: merge tool bug fix: if "automatically set the
        file title" is enabled then the title field will be cleared after
        all source files have been removed.

        * MKVToolNix GUI: new watch jobs tool feature: the first tab
        showing the output of the current job has been changed to show the
        output of all jobs that have been run since the GUI's been
        started. This can be turned off in the preferences so that only
        the output of the currently running job is shown
        again. Implements #1263.

        * MKVToolNix GUI: merge tool bug fix: fixed a crash when
        enabling/disabling chapters coming from an appended file. Fixes
        #1293.

        * MKVToolNix GUI: new merge tool feature: added an option to set a
        directory relative to the first input file as the default output
        directory. Implements #1261.

        * MKVToolNix GUI: merge tool bug fix: it was possible to set the
        "default track flag" to "yes" for multiple tracks of the same
        type. Fixes #1289.

        * MKVToolNix GUI: enhancement: the "open file" dialogs for the
        chapter and header editor tools will use the same directory that
        was last used in the merge tool. Fixes #1290.

2015-06-23  Moritz Bunkus  <moritz@bunkus.org>

        * MKVToolNix GUI: bug fix: fixed reading the "default track" flag
        of tracks from added Matroska files. Fixes #1281.

        * MKVToolNix GUI: new feature: added a check box to the
        track/chapters/tags/attachments list. This offers an additional
        way of toggling the "mux this" state of entries, same as the drop
        down box on the right and as double-clicking on the
        item already did. Implements #1277.

        * MKVToolNix GUI: merge tool bug fix: when appending files with
        multiple tracks of a type (e.g. multiple audio tracks) then all
        tracks of that kind would get assigned to the first track of that
        kind of the file they're appended to. Now the second audio track
        from the appended file is appended to the second audio track of
        the existing file, the third to the third etc. Fixes #1257.

        * MKVToolNix GUI: merge tool bug fix: fixed automatic output file
        name re-generation when the mux status of tracks changes. Fixes
        #1253.

        * MKVToolNix GUI: new feature: added an option for always using
        the suggested description and not asking the user when adding a
        job to the queue. Implements #1288.

        * MKVToolNix GUI: job queue enhancement: added the shortcut Ctrl+R
        for the menu entry "start all pending jobs". Implements #1287.

        * MKVToolNix GUI: new feature: added an option to always treat
        files dragged & dropped external applications as being added
        circumventing the question what to do with them (add, append or
        add as additional parts). This option is enabled by default
        changing the default behavior from release 8.0.0. Implements
        #1259.

        * MKVToolNix GUI: new feature: added an optional action after
        starting a job or adding one to the queue. This can be either to
        create whole new settings or to only remove all input
        files. Implements #1254.

        * mmg: bug fix: the deprecation warning will only be shown
        once. Fixes #1252.

        * Installer for Windows: enhancement: associated the .mtxcfg files
        with MKVToolNix GUI. Implements #1258.

        * MIME and desktop files: enhancement: added file associations for
        .mtxcfg with MKVToolNix GUI. Implements #1258.

2015-06-22  Moritz Bunkus  <moritz@bunkus.org>

        * MKVToolNix GUI: new feature: implemented command line
        handling. You can open configuration files, add files to merge
        jobs, open files in the chapter or header editors. Implements
        #1209.

2015-06-21  Moritz Bunkus  <moritz@bunkus.org>

        * mkvmerge: bug fix: fixed recognition of (E)AC-3 audio tracks
        using a FourCC of "ec-3". Fixes #1272.

        * MKVToolNix GUI: merge tool bug fix: fixed attachments not being
        merged into the file in certain situations. Fixes #1260.

        * MKVToolNix GUI: merge tool bug fix: fixed showing existing
        attachments present in source files in the "tracks, chapters, tags
        and attachments" list. Fixes #1256.

        * MKVToolNix GUI: merge tool bug fix: the jobs created when
        appending files were incorrect resulting in an error message from
        mkvmerge. Fixes #1271.

        * mkvpropedit: bug fix: fixed a warning about "edit specifications
        resolving to the same track" when changing the track properties
        and setting tags for the same track simultaneously. Fixes #1247.

        * MKVToolNix GUI: merge tool bug fix: the output/destination file
        name is cleared when all files are removed. Fixes #1265.

        * MKVToolNix GUI: merge tool bug fix: fixed command line escaping
        for empty arguments. Fixes #1270.

        * MKVToolNix GUI: merge tool bug fix: fixed creating files without
        a title if one of the input files contains a file title. Fixes
        #1264.

        * MKVToolNix GUI: bug fix: if the job removal policy is set to
        "remove even if there were warnings" then jobs that were muxed
        without warnings weren't removed. Fixes #1262.

2015-06-20  Moritz Bunkus  <moritz@bunkus.org>

        * Build system: fixed inclusion of desktop files for the two GUIs
        for Debian/Ubuntu packages. Fixes #1255.

2015-06-19  Moritz Bunkus  <moritz@bunkus.org>

        * Released v8.0.0.

        * MKVToolNix GUI: improved locating the mkvmerge executable on
        non-Windows systems. Fixes #1246.

2015-06-18  Moritz Bunkus  <moritz@bunkus.org>

        * MKVToolNix GUI: chapter editor bug fix: dragging & dropping a
        file onto the chapter editor that cannot be parsed as chapters was
        causing a confusing warning about changed chapters not being
        saved.

2015-06-16  Moritz Bunkus  <moritz@bunkus.org>

        * MKVToolNix GUI: merge tool bug fix: fixed several controls not
        changing their language correctly when the interface language is
        changed.

2015-06-10  Moritz Bunkus  <moritz@bunkus.org>

        * MKVToolNix GUI: merge tool enhancement: drag & drop of files
        works even if no mux settings are currently open. Implements
        #1245.

        * mkvmerge: bug fix: fixed codec identification for MP2 audio read
        from MPEG program/transport streams. Fixes #1242.

2015-06-09  Moritz Bunkus  <moritz@bunkus.org>

        * MKVToolNix GUI: job output enhancement: when clicking the
        "abort" button the GUI asks for confirmation before aborting. Both
        this check and the one when quitting the application can be turned
        off via an option in the preferences. Implements #1238.

        * MKVToolNix GUI: job output bug fix: fixed displaying the
        estimated remaining time in tabs that have been opened for
        specific jobs. Fixes #1244.

2015-06-07  Moritz Bunkus  <moritz@bunkus.org>

        * MKVToolNix GUI: new merge tool, header & chapter editor
        features: the GUI will ask for confirmation before closing or
        reloading tabs that have been modified and before quitting if
        there are modified tabs. This check can be disabled in the
        preferences. Implements #1211.

        * MKVToolNix GUI: new merge tool feature: implemented an option
        that allows the user to set up a list of languages. When adding
        files only those tracks whose language is included in that list
        are set to be muxed by default. Implements #1227.

        * MKVToolNix GUI: header editor bug fix: fixed the editor assuming
        values were changed if a track is present whose language element
        is not present in the file. Fixes #1240.

2015-06-06  Moritz Bunkus  <moritz@bunkus.org>

        * MKVToolNix GUI: bug fix: fixed the translation of the tool tip
        for the "close tab" buttons after changing the interface
        language. Fixes #1237.

        * MKVToolNix GUI: bug fix: appended tracks will be disabled
        automatically when starting to mux if the track they're appended
        to has been disabled by the user.

        * MKVToolNix GUI: new feature: added an option in the preferences
        for disabling additional lossless compression for all track
        types. Implements #1174.

        * mkvmerge, MKVToolNix GUI: new feature: added an option
        ("--engage keep_last_chapter_in_mpls") that will cause mkvmerge
        not to remove the last chapter entry from a Blu-ray play list file
        which mkvmerge normally does if that entry's timecode is within
        five seconds of the movie's end. Implements #1226.

        * MKVToolNix GUI: fixed updating the number of pending jobs info
        in the status bar when manually starting jobs. Fixes #1236.

        * MKVToolNix GUI: merge tool bug fix: fixed a crash when removing
        source files. Fixes #1235.

2015-06-05  Moritz Bunkus  <moritz@bunkus.org>

        * MKVToolNix GUI: new watch jobs tool feature: implemented
        estimating the remaining time for both the current job and the
        whole queue.

        * MKVToolNix GUI: merge tool bug fix: the default settings for the
        "output directory policy" was changed to "same directory as the
        first input file". Fixes #1234.

2015-06-04  Moritz Bunkus  <moritz@bunkus.org>

        * MKVToolNix GUI: enhancement: the following dialogs can now be
        maximized: the "preferences" dialog; the "additional command line
        options" dialog; the dialog showing the command line; the dialog
        where the user selects the play list to add. Implements #1231.

        * MKVToolNix GUI: merge tool enhancement: pressing delete when the
        source files view is focused will cause the selected source files
        to be removed. Implements #1225.

        * MKVToolNix GUI: merge tool enhancement: implemented toggling of
        "mux this" for all selected tracks by either double-clicking on
        the tracks or pressing enter/return when the tracks view is
        currently focused. Implements #1225.

        * MKVToolNix GUI: job queue enhancement: added a menu entry for
        starting all jobs pending manual start. Implements #1228.

        * MKVToolNix GUI: enhancement: the text in all message box dialogs
        can now be selected & copied, even on Windows. Implements #1230.

        * all: the detection whether or not the applications are installed
        on Windows is done by checking for the presence of a special file
        in the program folder instead of checking for an entry in the
        registry written by the installer. This enables users to try new
        portable versions without having to uninstall an installed version
        first as their settings will be kept separate now. A side effect
        is that compatibility with Windows XP should be restored.

        Implements #1229.

2015-06-02  Moritz Bunkus  <moritz@bunkus.org>

        * MKVToolNix GUI: bug fix: on Windows the job queue was
        accidentally always saved to and loaded from the registry even if
        the portable version was used.

        * MKVToolNix GUI: job queue bug fix: fixed accidental duplication
        of lines when using drag & drop in certain ways. Fixes #1221.

2015-06-01  Moritz Bunkus  <moritz@bunkus.org>

        * MKVToolNix GUI: bug fix: if a job is running when the user wants
        to quit requires confirmation from the user that the running job
        should be aborted. Fixes #1219.

        * MKVToolNix GUI: bug fix: fixed the initial status display when
        viewing a job's output from the queue.

        * MKVToolNix GUI: bug fix: running jobs cannot be removed from the
        job queue anymore. Fixes #1220.

        * MKVToolNix GUI: bug fix: when starting the GUI old jobs from the
        queue were silently discarded if they included additional parts
        (e.g. VOBs).

        * MKVToolNix GUI: bug fix: job queue: when saving the job queue
        jobs removed in the GUI were not removed from the stored settings.

        * MKVToolNix GUI: bug fix: when viewing the job output of a job
        that hasn't been run yet the "save output" button was enabled.

        * mkvmerge, mkvpropedit: bug fix: fixed an invalid memory access
        leading to a crash in the Base 64 decoder. Fixes #1222.

2015-05-31  Moritz Bunkus  <moritz@bunkus.org>

        * MKVToolNix GUI: bug fix: fixed progress parsing for interface
        languages other than English.

        * mkvmerge: enhancement: if running in GUI mode (parameter
        "--gui-mode") then the progress will be output as the untranslated
        "#GUI#progress …%" in order to facilitate parsing of progress by
        GUIs.

        * mkvmerge: bug fix: fixed key frame designation for video tracks
        in MP4 DASH files.

2015-05-30  Moritz Bunkus  <moritz@bunkus.org>

        * mkvmerge: bug fix: the track statistics tags of Matroska source
        files are always discarded, no matter whether or not they're to be
        created for the output file. That way they won't be reported as
        track tags by mkvmerge's identification mode. This makes it easier
        for the user to create output files without track statistics tags
        as (s)he only has to use the option
        "--disable-track-statistics-tags" and not disable all the track
        tags as well anymore. Fixes #1186.

        * mkvmerge, mkvinfo, mkvextract: bug fix: fixed a crash with
        certain types of invalid Matroska files. Fix for #1183.

2015-05-26  Moritz Bunkus  <moritz@bunkus.org>

        * all: bug fix: removed some unused code thereby fixing
        compilation on OpenBSD (#1215).

2015-05-25  Moritz Bunkus  <moritz@bunkus.org>

        * MKVToolNix GUI: bug fix: fix alignment of the tool contents with
        the tool selector at the bottom. Fixes #1194.

        * MKVToolNix GUI: new feature: added a "help" menu with links to
        several parts of the MKVToolNix documentation. Implements #1195.

        * MKVToolNix GUI: job output tool: added a button for acknowleding
        the warnings/errors produced for the job shown. Implements #1210
        and is the last part of the implementation of #1196.

        * MKVToolNix GUI: merge tool: the "save" button has been removed
        in favor of the "save…" menu entries. This also improves
        consistency with the other tools.

        * MKVToolNix GUI: enhancement: header editor: made the meaning of
        the "Reset" button clearer with a better label and an additional
        tool tip. Implements #1212.

        * MKVToolNix GUI: enhancement: the tabs for the tools that haven't
        been implemented yet (extraction, info and the tag editor) are not
        shown anymore.

        * MKVToolNix GUI: bug fix: header editor: fixed the track language
        shown if the element is not present in the file.

        * MKVToolNix GUI: bug fix: when browsing the output file name the
        currently entered file name is pre-selected in the dialog. Fixes
        #1207.

        * MKVToolNix GUI: enhancement: the update check dialog showing the
        change log can now be maximized. Implements #1204.

        * MKVToolNix GUI: new feature: implemented viewing the output of
        any job in the job queue.

        * MKVToolNix GUI: new feature: implemented saving the job output
        to a file.

        * MKVToolNix GUI: enhancement: language and country drop-down
        boxes will contain the common languages/countries both at the top
        as well as in the full list. Part of the implementation of #1200.

        * MKVToolNix GUI: enhancement: the entry "Undefined (und)" is
        always shown at the top of the language drop-down boxes. Part of
        the implementation of #1200.

        * MKVToolNix GUI: enhancement: the number of new warnings and
        errors are shown in the status bar. Both counters can be
        acknowledged via context menus on the status bar and in the job
        queue view. Part of the implementation of #1199.

2015-05-24  Moritz Bunkus  <moritz@bunkus.org>

        * MKVToolNix GUI: enhancement: the number of jobs pending
        automatic/manual execution is listed in the status bar. Part of
        the implementation of #1199.

2015-05-23  Moritz Bunkus  <moritz@bunkus.org>

        * MKVToolNix GUI: enhancement: the progress widget in the stats
        bar is not reset to 0 once all the jobs have been processed in
        order to signal the user that the jobs have actually been
        processed. Part of the implementation of #1198.

        * MKVToolNix GUI: merge tool enhancement: a short animation of a
        moving icon is shown when a job is started or added to the job
        queue as a clue to the user what's happening and where to look for
        output. This animation can be disabled in the preferences.
        Implements #1198.

2015-05-18  Moritz Bunkus  <moritz@bunkus.org>

        * MKVToolNix GUI: job output bug fix: fixed superfluous empty
        lines in job output/warning/error output.

        * MKVToolNix GUI: merge tool bug fix: when adding a VOB from a DVD
        the tree items for the additional parts (the other VOBs processed
        automatically) weren't shown.

2015-05-11  Moritz Bunkus  <moritz@bunkus.org>

        * MKVToolNix GUI: merge tool: fixed the scroll bar not
        disappearing in the input tab if the window is high enough. Fixes
        #1193.

        * MKVToolNix GUI: chapter editor enhancements: when selecting a
        chapter the the chapter name closest to the previously selected
        chapter name (or the first if there wasn't a previously selected
        one) is selected automatically.

        * MKVToolNix GUI: chapter editor enhancements: when starting a new
        file a single edition and a single chapter are added automatically.

        * MKVToolNix GUI: merge tool enhancement: the "add files" button
        has been re-labeled "add source files" in order to make it clearer
        that it cannot be used for adding attachments, even if the
        attachments tab is the currently selected tab.

        * MKVToolNix GUI: merge tool & job queue tool enhancement: short
        tool tips will be shown for the files, tracks, attachments and
        jobs views telling the user to right-click for adding files and
        similar actions.

        * MKVToolNix GUI: new feature for the merge tool, the header and
        chapter editors: if no file is open then "new" and "open file"
        buttons are shown.

        * build system: desktop files and icons were only installed if
        wxWidgets was enabled. Fixes #1188.

        * man pages: clarify functionality of --default-duration. Fixes
        #1191.

        * build system: bug fix: fixed running rake if no locale or one
        with an encoding other than UTF-8 is set. Fixes #1189.

2015-05-10  Moritz Bunkus  <moritz@bunkus.org>

        * Released v7.9.0.

        * build system: configure will now check for Qt by default. If at
        least v5.2.0 is found then the Qt versions of mkvinfo's GUI and
        the new mkvtoolnix-gui will be enabled. You can affect this
        detection with the options --disable-gui (turns off all GUIs;
        works the same as before), --disable-qt (will compile the
        wxWidgets GUI for mkvinfo and mmg) and --without-mkvtoolnix-gui
        (will compile the Qt version of mkvinfo's GUI but no
        mkvtoolnix-gui).

2015-05-07  Moritz Bunkus  <moritz@bunkus.org>

        * mkvinfo: bug fix: mkvinfo would exit with the wrong return code
        (0 instead of 2) if a non-existing file name had been given. Fixes
        #1182.

2015-05-05  Moritz Bunkus  <moritz@bunkus.org>

        * mkvmerge: Two more characters are now escaped in the container
        and track properties output in verbose identification mode: [ is
        replaced with \b and ] with \B. This is needed for reliable
        parsing by other programs, e.g. GUIs.

2015-05-04  Moritz Bunkus  <moritz@bunkus.org>

        * MKVToolNix GUI: new feature: added context menu entries for
        tracks: "select all", "enable all" and "disable all".

2015-05-02  Moritz Bunkus  <moritz@bunkus.org>

        * MKVToolNix GUI: new feature: implemented aborting the currently
        running job.

2015-04-28  Moritz Bunkus  <moritz@bunkus.org>

        * all: fix compilation on Mac OS in common/command_line.cpp due to
        boost::range::filtered requiring a copyable functor. Fixes #1175.

        * all: fix compilation on Mac OS in common/version.cpp due to
        wrong usage of std::stringstream and ostream operators. Fixes
        #1176.

2015-04-27  Moritz Bunkus  <moritz@bunkus.org>

        * MKVToolNix GUI: new feature: implemented the "additional command
        line options" dialog.

2015-04-25  Moritz Bunkus  <moritz@bunkus.org>

        * MKVToolNix GUI: new feature in the chapter editor: added
        features "set the language/country of the selected chapter and its
        sub-chapters".

2015-04-24  Moritz Bunkus  <moritz@bunkus.org>

        * all: bug fix: fixed compilation with Boost 1.58.0. Fixes #1172.

        * mkvmerge: bug fix: Fixed a segmentation fault during cleanup
        after Ctrl+C was pressed. Fixes #1173.

2015-04-23  Moritz Bunkus  <moritz@bunkus.org>

        * MKVToolNix GUI: new feature in the chapter editor: added
        features "clamping time stamps of sub-chapters to their parent's
        time stamps", "expanding time stamps of chapters to encompass
        their sub-chapters' time stamps" and "shifting start and end time
        stamps by an offset".

2015-04-22  Moritz Bunkus  <moritz@bunkus.org>

        * all: permanently removed the build times tamp from the version
        information and the corresponding configure option.

2015-04-18  Moritz Bunkus  <moritz@bunkus.org>

        * MKVToolNix GUI: new feature: the main window's size, position
        and state (maximized/minimized) is saved on exit and restored on
        startup.

        * MKVToolNix GUI: new feature: the GUI is now fully
        translatable. The German translation has been completed for the
        GUI, too.

2015-04-17  Moritz Bunkus  <moritz@bunkus.org>

        * mkvmerge: bug fix: fixed --sync not doing anything if
        --default-duration is used for the same track, too.

2015-04-16  Moritz Bunkus  <moritz@bunkus.org>

        * mkvmerge: bug fix: fixed aborting file identification with an
        error message about "aac_error_protection_specific_config" that
        happened for some files. Fixes #1166.

2015-04-15  Moritz Bunkus  <moritz@bunkus.org>

        * MKVToolNix GUI: new feature: implemented changing the interface
        language.

2015-04-13  Moritz Bunkus  <moritz@bunkus.org>

        * MKVToolNix GUI: enhancement: implemented often used subtitle
        character sets.

        * MKVToolNix GUI: enhancement: implemented setting a user
        configurable subtitle character set by default.

        * MKVToolNix GUI: enhancement: implemented the automatic removal
        of jobs configurable by the user.

        * mkvmerge: bug fix: fixed specifying track properties like
        language or name for AC-3 cores embedded in TrueHD tracks when
        they're read from raw thd+ac3 files. Fixes #1158.

        * mkvmerge: enhancement for MPEG program stream handling: mkvmerge
        will only look for additional files automatically if the source
        file begins with "VTS_…" and just if it ends in a
        number. E.g. when reading "video_1.mpg" another file called
        "video_2.mpg" will no longer be read automatically. Implements
        #1164.

2015-04-12  Moritz Bunkus  <moritz@bunkus.org>

        * MKVToolNix GUI: enhancement: display country names in addition
        to country codes.

        * MKVToolNix GUI: enhancement: implemented often used languages
        and country codes.

        * MKVToolNix GUI: chapter editor enhancement: implemented defaults
        for the language and country settings for newly created chapter
        names.

        * MKVToolNix GUI: merge tool enhancement: added controls for
        mkvmerge's "reduce audio to its core" and "force NALU size length"
        features.

        * MKVToolNix GUI: new feature: implemented the "Preferences"
        dialog (not all of the functionality the options refer to has been
        implemented yet, though).

2015-04-11  Moritz Bunkus  <moritz@bunkus.org>

        * mkvmerge: bug fix: MPEG-1/2 parser: fixed a long-standing issue
        that prevented mkvmerge from recognizing certain MPEG-1/2 video
        tracks and files if the frame's sequence numbers didn't follow a
        certain expected pattern. Fixes #1162 and probably others like
        #1145 or #1099.

        * MKVToolNix GUI: merge tool enhancement: Implemented adding and
        append files and adding files as additional parts via drag & drop
        from external applications.

        * MKVToolNix GUI: merge tool bug fix: fixed the column headers on
        the "attachments" tab.

2015-04-10  Moritz Bunkus  <moritz@bunkus.org>

        * MKVToolNix GUI: chapter editor enhancement: implemented
        opening files via drag & drop from external applications.

        * MKVToolNix GUI: enhancement: The portable Windows version will
        store its settings in a file in the same folder instead of the
        registry.

        * MKVToolNix GUI: enhancement: Qt's "Windows Vista" style is now
        used on Windows instead of the old, Windows 98-like "Windows"
        style.

        * MKVToolNix GUI: merge tool enhancement: The merge tool has been
        re-written to be tabbed like the header and chapter editors
        allowing for multiple merge job settings to be open at the same
        time.

2015-04-08  Moritz Bunkus  <moritz@bunkus.org>

        * MKVToolNix GUI: chapter editor enhancement: implemented
        re-ordering chapters and editions with drag & drop.

2015-04-06  Moritz Bunkus  <moritz@bunkus.org>

        * MKVToolNix GUI: new feature: implemented the chapter editor.

2015-04-04  Moritz Bunkus  <moritz@bunkus.org>

        * MKVToolNix GUI: merge tool enhancement: implemented adding
        attachments via drag & drop from external applications.

        * MKVToolNix GUI: new feature: implemented the header editor.

2015-04-03  Moritz Bunkus  <moritz@bunkus.org>

        * mkvmerge: enhancement: Implemented proper type output during
        identification for DTS-ES (extended surround) tracks. Implements
        #1157.

2015-03-31  Moritz Bunkus  <moritz@bunkus.org>

        * MKVToolNix GUI: new feature: implemented the online update
        check.

2015-03-29  Moritz Bunkus  <moritz@bunkus.org>

        * mkvmerge: bug fix: The calculation of the width and height of
        h.265/HEVC video tracks did not take the conformance window
        (cropping) into account. Fixes #1152.

        * mkvmerge: bug fix: Fixed the value of the DocTypeVersion header
        field if any of the Matroska elements CodecDelay, DiscardPadding
        or SeekPreRoll is used. This is the case for Opus tracks.

        * mkvmerge: bug fix: Fixed the handling of E-AC-3 tracks in M2TS
        files if the AC-3 core and the extension are stored in separate
        packets.

        * mkvmerge: new feature: Implemented support for the DTS-HD
        container format.

2015-03-28  Moritz Bunkus  <moritz@bunkus.org>

        * mkvmerge: new feature: Implemented support for core-less DTS
        streams consisting solely of XLL extension sub-streams.

        * mkvmerge: new feature: track selection can be done by language
        codes as well. Affects the options --audio-tracks,
        --button-tracks, --subtitle-tracks and --video-tracks. Works only
        for containers that actually provide a language tag. Implements
        #1108.

        * source code: bug fix: Accidental uses of the "long double" type
        have been converted to normal "double"s. This fixes compilation on
        platforms which don't support the "long double" type in
        combination with Boost::Math. Fixes #1150.

2015-03-27  Moritz Bunkus  <moritz@bunkus.org>

        * Released v7.8.0.

        * build system: Boost's "Math" library is now required.

        * mkvmerge: bug fix: HEVC tracks which did not have an aspect
        ratio present in their sequence parameter set were copied
        incorrectly; the resulting sequence parameter set was
        invalid. Fixes #1081.

        * mkvextract: bug fix: When extracting HEVC tracks mkvextract will
        use the same start code lengths that x265 uses (four bytes
        0x00000001 for the first and video/picture/sequence parameter set
        NALs and three bytes 0x000001 for all others).

2015-03-26  Moritz Bunkus  <moritz@bunkus.org>

        * mkvmerge: enhancement: File type identification will output a
        more detailed description of the DTS type for DTS audio tracks
        (DTS-HD Master Audio, DTS-HD High Resolution, DTS Express or just
        plain DTS). Implements #1109.

        * mkvmerge: new feature: Implemented support for DTS Express.

2015-03-25  Moritz Bunkus  <moritz@bunkus.org>

        * mkvmerge: bug fix: The number of channels in DTS tracks with
        more than six channels is now recognized correctly by parsing the
        DTS HD extensions, too. Fixes #1139.

2015-03-24  Moritz Bunkus  <moritz@bunkus.org>

        * all: new feature: added a Swedish translation of the programs by
        Kristoffer Grundström (see AUTHORS).

2015-03-24  Mats Peterson  <matsp888@yahoo.com>

        * mkvmerge: bug fix: Fixed handling of the BITIMAPINFOHEADER extra
        data size handling during merging and extraction for codecs like
        HuffYUV.

2015-03-23  Moritz Bunkus  <moritz@bunkus.org>

        * mkvmerge: bug fix: When appending unframed HEVC/h.265 tracks and
        setting the default duration the second and all following source
        parts will use the same default duration as set for the first
        part. Fixes #1147.


2015-03-17  Moritz Bunkus  <moritz@bunkus.org>

        * mkvmerge: bug fix: enabled the use of tags in WebM
        files. Tagging elements not supported by the WebM specs are
        removed. Fixes #1143.

2015-03-13  Moritz Bunkus  <moritz@bunkus.org>

        * mkvmerge: bug fix: fixed detection of audio tracks in QuickTime
        files whose FourCC code is unknown to mkvmerge.

2015-03-11  Moritz Bunkus  <moritz@bunkus.org>

        * mkvmerge: bug fix: fixed detection of video tracks in QuickTime
        files whose FourCC code is unknown to mkvmerge.

2015-03-10  Moritz Bunkus  <moritz@bunkus.org>

        * mkvextract: bug fix: Fixed VobSub file naming when mkvextract is
        built against Boost::Filesystem older than 1.50.0. Fixes #1140.

2015-03-09  Moritz Bunkus  <moritz@bunkus.org>

        * mkvmerge: bug fix: fixed detection of Cinepak video tracks in
        QuickTime files.

        * mkvmerge: bug fix: fixed detection of PCM audio tracks in
        QuickTime files using the "raw " FourCC.

        * mkvmerge: bug fix: fixed detection of tracks in Flash Video
        files for which the headers do not signal a track.

        * mkvmerge: bug fix: fixed a segfault in the Flash Video file
        format reader.

2015-03-03  Moritz Bunkus  <moritz@bunkus.org>

        * mmg: The change making the window wider by default has been
        reverted.

        * mkvmerge: bug fix: Fixed file type detection for MP3 files with
        big ID3 tags at the start of the file (e.g. if they contain cover
        images).

        * mkvinfo (Qt interface): enhancement: implemented support for
        opening files via drag & drop.

2015-03-01  Moritz Bunkus  <moritz@bunkus.org>

        * mkvmerge: enhancement: added an option (--engage
        no_delay_for_garbage_in_avi) for disabling deriving a delay from
        garbage in audio tracks in AVI files. Requested in #1137.

        * mkvmerge: bug fix: The formula used for calculating the audio
        delay for garbage data at the start of tracks in AVI files has
        been fixed. Fixes #1137.

2015-02-28  Moritz Bunkus  <moritz@bunkus.org>

        * Released v7.7.0.

2015-02-28  Lionel Fourquaux  <lionel.fourquaux@normalesup.org>

        * source code: Fixed the compilation on cygwin.

2015-02-27  Moritz Bunkus  <moritz@bunkus.org>

        * documentation: The Dutch, Ukrainian and Chinese (Simplified)
        manual pages have contained only untranslated English strings
        since release 7.0.0. This was due to the files holding the
        translatable strings having being corrupted by a misbehaving tool
        in the build process. This has been rectified. Fixes #1134,

2015-02-25  Mats Peterson  <matsp888@yahoo.com>

        * mkvmerge: bug fix: Fixed reading all of the private codec data
        in AVIs from the 'strf' chunk for codecs that don't set biSize to
        include that data. Fixes #1129.

        * mkvextract: bug fix: Fixed writing AVIs with ckSize fields that
        were too large. Fixes #1128.

2015-02-25  Moritz Bunkus  <moritz@bunkus.org>

        * mmg: new feature: added a button "toggle all" that enables or
        disables all tracks. It at least one track is currently disabled
        then all tracks are enabled when pressing that button. Otherwise
        (if all tracks are currently enabled) then they will all be
        disabled. Implements #1130.

        * mmg: new feature: added a new checkbox "reduce to audio core" on
        the "format-specific options" tab that passes the new
        --reduce-to-core option to mkvmerge if enabled. Part of the
        implementation of #1107.

        * mkvmerge: bug fix: fixed determining the key frame status in
        certain AVIs (those whose dwFlags index field has more bits set
        than just 0x10).

        * build system: new feature: added configure options for building
        statically-linked binaries (--enable-static). Patches by Florent
        Thiéry. Implements #1119.

        * mkvextract: new feature: implemented a mode for extracting cue
        information.

2015-02-24  Moritz Bunkus  <moritz@bunkus.org>

        * mkvinfo (Qt interface): bug fix: added WebM extensions to the
        known types in the "Open file" dialog.

2015-02-23  Mats Peterson  <matsp888@yahoo.com>

        * mkvextract: bug fix: Fixed writing AVIs with the wrong bit depth
        for video codecs that don't use 24 bits/pixel. Fixes #1123.

2015-02-23  Moritz Bunkus  <moritz@bunkus.org>

        * mkvmerge: bug fix: Fixed recognition of E-AC-3 audio tracks
        in MPEG transport streams if they use the type ID 0xa1 (and the
        same for DTS tracks stored with type ID 0xa2). Fixes #1126.

        * mkvextract: bug fix: Fixed VobSubs being written to the wrong
        directory if the output file name given by the user didn't have an
        extension but one of the directories contained a dot. Fixes #1124.

        * mkvpropedit, mmg's header editor: bug fix: if updating the file
        required creating an EBML void for a 130 bytes long gap then the
        void element created was one byte too short resulting in an
        invalid file structure. Fixes #1121.

        * mkvmerge: bug fix: If the MP4 track headers for MP3 tracks
        contain invalid values (number of channels is 0 or the sampling
        rate is 0) then mkvmerge will re-derive these parameters from the
        MP3 bitstream instead of ignoring that track.

2015-02-18  Moritz Bunkus  <moritz@bunkus.org>

        * mkvmerge: bug fix: Matroska reader: track-specific tags weren't
        copied for tracks for which the pass-through packetizer was used
        (e.g. those with the codec ID A_MS/ACM) instead of a specialized
        one.

2015-02-14  Moritz Bunkus  <moritz@bunkus.org>

        * mkvmerge: enhancement: The code for determining the time codes
        of AAC, AC-3, DTS, MP3 and TrueHD packets has been completely
        rewritten. This improves how timecodes are kept if the source
        container provides them in many cases.

        * mkvmerge: removal: AAC: The hack for using the old codec IDs
        (e.g. A_AAC/MPEG4/LC/SBR) for AAC tracks has been removed. Those
        codec IDs have been deprecated for nearly ten years. Reading files
        that use those IDs will stay supported.

        * mkvmerge: removal: TrueHD: The hack for merging a sync frame and
        all following normal frames into a single Matroska packet has been
        removed as there are no players that can play such merged frames
        anyway.

2015-02-12  Moritz Bunkus  <moritz@bunkus.org>

        * mkvmerge: new feature: Added an option "--reduce-to-core" that
        tells mkvmerge not to copy HD extensions for DTS tracks. Part of
        the implementation of #1107.

        * mkvmerge: new feature: mkvmerge will now recognize TrueHD tracks
        inside MPEG transport streams that contain an AC-3 core as
        consisting of two tracks. Instead of always dropping the AC-3 part
        the user can simply select which tracks to keep. Part of the
        implementation of #1107.

2015-02-10  Moritz Bunkus  <moritz@bunkus.org>

        * mkvmerge: new feature: mkvmerge will now recognize TrueHD+AC-3
        files as consisting of two tracks. Instead of always dropping the
        AC-3 part the user can simply select which tracks to
        keep. Part of the implementation of #1107.

2015-02-08  Moritz Bunkus  <moritz@bunkus.org>

        * Released v7.6.0.

2015-02-03  Moritz Bunkus  <moritz@bunkus.org>

        * all programs: bug fix: Since release 7.0.0 the wrong exit code
        was used when warnings were finished (0 instead of 1). Fixes
        #1101.

2015-02-02  Moritz Bunkus  <moritz@bunkus.org>

        * mkvmerge: bug fix: Appending chapters with the same chapter UID
        was dropping all sub-chapters from the one of the two merged
        chapters. Now the sub-chapters are merged recursively as well.

        * mkvmerge: bug fix: The wrong Codec ID was written when reading
        PCM tracks from Matroska files in Big Endian byte order. Fixes
        #1113.

2015-01-23  Moritz Bunkus  <moritz@bunkus.org>

        * all: new feature: added a Serbian (Latin) translation of the
        programs by Danko (see AUTHORS).

2015-01-17  Moritz Bunkus  <moritz@bunkus.org>

        * mkvmerge: bug fix: If splitting was active and AC-3 tracks read
        from Matroska files were shorter than a split point then the
        following output file would contain an AC-3 packet with the
        timecode of 00:00:00 somewhere in the middle. Fixes #1104.

2015-01-14  Moritz Bunkus  <moritz@bunkus.org>

        * mmg: bug fix: If a chapter track from a Matroska file is
        selected then the "language" drop-down box is disabled. Fixes
        #1105.

2015-01-05  Moritz Bunkus  <moritz@bunkus.org>

        * mkvmerge: bug fix: On Windows the end-of-file-reached status
        wasn't tracked correctly for certain file operations. This
        could manifest in e.g. mkvmerge not finding tracks in MPEG
        transport streams when probing MPLS playlist files. Fixes #1100.

        * mmg: bug fix: When scanning for play lists the window presenting
        the results listed some properties in an unescaped way (e.g. "\s"
        instead of spaces).

        * mmg: bug fix: When adding MPLS files mmg was only offering to
        scan for more playlists if there were at least two additional MPLS
        files present. This has been fixed to one MPLS file (in addition
        to the one just added).

2015-01-04  Moritz Bunkus  <moritz@bunkus.org>

        * Released v7.5.0.

        * mkvmerge: bug fix: If the target drive is full then a nicer
        error message is output instead of simply crashing due to an
        uncaught exception.

        * mkvmerge: bug fix: Fixed reading MPEG transport streams in which
        all PATs and/or PMTs have CRC errors. Fixes #1100.

2015-01-03  Moritz Bunkus  <moritz@bunkus.org>

        * all: bug fix: Re-wrote the whole checksum calculation code. This
        lead to a fix for the Adler32 checksum algorithm that was
        triggered under certain circumstances. Adler32 is used in
        mkvinfo's output (e.g. in summary mode or if checksums are
        activated), in the h.265/HEVC bitstream and TrueAudio
        (TTA) file headers.

2015-01-01  Moritz Bunkus  <moritz@bunkus.org>

        * mkvmerge: bug fix: fixed handling of HE-AACv2 with object type
        "parametric stereo".

        * mkvmerge: new feature: implemented support for MP4 DASH
        files. Implements #1038.

2014-12-31  Moritz Bunkus  <moritz@bunkus.org>

        * mkvmerge: new feature: implemented reading MPEG-H p2/HEVC video
        tracks from MP4 files. Implements #996.

2014-12-30  Moritz Bunkus  <moritz@bunkus.org>

        * mkvinfo: bug fix: track statistics: the duration (and therefore
        the estimated bitrate) was wrong for files in which the frame with
        the maximum timecode wasn't the last frame in the file. Fixes
        #1092.

        * mkvmerge: new feature: implemented support for AAC in LOAS/LATM
        multiplex if read from MPEG transport streams or raw LOAS/LATM AAC
        files. Implements #877 and fixes the underlying issue in #832.

2014-12-21  Moritz Bunkus  <moritz@bunkus.org>

        * build system: libEBML and libMatroska have been changed to
        provide pkg-config configuration files. Therefore MKVToolNix'
        build system has been switched to look for both libraries via
        pkg-config.

2014-12-20  Moritz Bunkus  <moritz@bunkus.org>

        * all: bug fix: several fixes have gone into libEBML and
        libMatroska that prevent illegal memory access (both reading from
        and writing to unallocated addresses). The bugs #1089 and #1096
        have thus been fixed.

2014-12-19  Moritz Bunkus  <moritz@bunkus.org>

        * build system: libMatroska v1.4.2 is now required as part of a
        fix for #1096.

2014-12-18  Moritz Bunkus  <moritz@bunkus.org>

        * build system: libEBML v1.3.1 is now required as a part of a fix
        for #1089.

        * mkvinfo: bug fix: mkvinfo will abort with a proper error message
        if the first element found is not an EBML head element. See #1089.

        * all: enhancement: improved exception messages that can occur
        when reading damaged Matroska files to make it clearer for the
        user what's happening. See #1089.

2014-12-16  Moritz Bunkus  <moritz@bunkus.org>

        * mkvmerge: new feature: Added support for reading h.265/HEVC
        video tracks from MPEG transport streams. Implements #995.

        * mkvinfo: bug fix: Timecodes output with ms resolution are now
        rounded to ms instead of simply cut off. Fixes #1093.

2014-12-12  Moritz Bunkus  <moritz@bunkus.org>

        * Released v7.4.0.

2014-12-10  Moritz Bunkus  <moritz@bunkus.org>

        * mkvmerge: bug fix: mkvmerge was sometimes dropping lines from
        teletext subtitles read from MPEG transport streams. See #773.

2014-12-05  Moritz Bunkus  <moritz@bunkus.org>

        * mkvmerge: bug fix: The PCM packetizer was producing wrong track
        statistics by disregarding the last packet's duration when reading
        PCM data from packaged sources (Matroska, MP4 files). Fixes #1075.

        * build system: enhancement: configure will look for a system
        version of the pugixml library and use that instead of the bundled
        version if it is found. Fixes #1090.

        * mkvextract: bug fix for chapter & tag extraction: If locale is
        set to a non-UTF locale (including C or POSIX) then no XML data
        was output at all even if the XML data contained ASCII characters
        only. Fixes #1086. This also fixes mkvextract writing two BOMs
        when extracting tags with the "--redirect-output" option on
        Windows.

2014-11-19  Moritz Bunkus  <moritz@bunkus.org>

        * mkvinfo: bug fix: summary mode: reported frame types in block
        groups are now derived from the number of references found and not
        by the references' values.

2014-11-16  Moritz Bunkus  <moritz@bunkus.org>

        * mkvmerge: bug fix: Fixed muxing open GOPs after I frames in
        MPEG-1/2 video (patch by Stefan Pöschel). Fixes #1084.

2014-11-15  Moritz Bunkus  <moritz@bunkus.org>

        * mmg: bug fix: VP9 video tracks are accepted in WebM mode.

2014-11-05  Moritz Bunkus  <moritz@bunkus.org>

        * mkvmerge: bug fix: Cherry-picked several commits from DivX'
        mkvmerge fork for improved HEVC handling. Fixes #1076.

        * all: new feature: added a Catalan translation of
        the programs by Antoni Bella Pérez (see AUTHORS).

2014-11-04  Moritz Bunkus  <moritz@bunkus.org>

        * mkvmerge: bug fix: Fixed the handling of Big Endian PCM tracks
        read from MP4 files. Fixes #1078.

2014-10-22  Moritz Bunkus  <moritz@bunkus.org>

        * Released v7.3.0.

2014-10-11  Moritz Bunkus  <moritz@bunkus.org>

        * mkvmerge: new feature: implemented support for reading teletext
        subtitles from MPEG transport streams. They're converted to
        SRT-style subtitles (CodecID S_TEXT/UTF8). Implements #773.

2014-10-07  Moritz Bunkus  <moritz@bunkus.org>

        * mkvmerge: bug fix: probing MPEG transport streams with certain
        types of broken MPEG-2 inside caused mkvmerge to exit with an
        error message. Such tracks are now ignored instead.

2014-09-29  Moritz Bunkus  <moritz@bunkus.org>

        * mkvmerge, mmg's chapter editor: fixed the default value for the
        "language" element if it isn't present in a chapter XML file.

2014-09-28  Moritz Bunkus  <moritz@bunkus.org>

        * MKVToolNix GUI: implemented drag & drop in the files pane.

2014-09-26  Moritz Bunkus  <moritz@bunkus.org>

        * mkvinfo (Qt version on Windows): bug fix: the console window is
        closed if the GUI is launched.

2014-09-25  Moritz Bunkus  <moritz@bunkus.org>

        * mkvmerge: bug fix: Reading tracks from MPEG transport streams
        resulted in the track being cut off at points with a five minute
        gap in between frames. It is due to timecode wrap detection
        introduced in v6.9.0. As it affects subtitles the most the wrap
        detection has been relaxed for them.

2014-09-20  Moritz Bunkus  <moritz@bunkus.org>

        * MKVToolNix GUI: implemented drag & drop in the track pane.

2014-09-17  Moritz Bunkus  <moritz@bunkus.org>

        * mkvmerge: new feature: added support for PCM in MPEG program
        streams (.vob – DVDs) and transport streams (.ts, .m2ts –
        Blu-rays). Implements #763.

2014-09-16  Moritz Bunkus  <moritz@bunkus.org>

        * MKVToolNix GUI: fixed missing command line switch for audio
        sync/stretch.

2014-09-15  Moritz Bunkus  <moritz@bunkus.org>

        * MKVToolNix GUI: implemented drag & drop in the job queue.

2014-09-14  Moritz Bunkus  <moritz@bunkus.org>

        * MKVToolNix GUI: implemented storing the job queue when the
        application exits and retrieving it when it starts again.

        * Installer: bug fix: the shortcut for the GUI preview on the
        desktop is removed upon uninstallation. If the user opts not to
        have shortcuts on the desktop then no shortcut is created for the
        GUI preview either.

        * MKVToolNix GUI: fixed clearing the file/track/attachment lists
        when starting a new config or when loading an existing one.

        * MKVToolNix GUI: implemented setting the output file name
        automatically in four different modes (don't set at all; place in
        previous output directory; place in fixed output directory; place
        in parent directory of first source file) with an option to make
        them unique by appending a running number.

        * MKVToolNix GUI: implemented setting the file title automatically
        from added files that already have a title.

2014-09-13  Moritz Bunkus  <moritz@bunkus.org>

        * Released v7.2.0.

        * MKVToolNix GUI: included a first preview version in the Windows
        installer and portable releases.

2014-09-08  Moritz Bunkus  <moritz@bunkus.org>

        * mkvmerge: bug fix: Fixed calculating AC-3 delay from garbage data
        when reading AC-3 from AVIs. This stopped working in release 5.4.0
        due to commit 97cc2121.

2014-09-06  Moritz Bunkus  <moritz@bunkus.org>

        * mkvextract: bug fix: SSA/ASS files with sections after
        "[Events]" in their CodecPrivate are now handled correctly. Fixes
        #1057.

2014-09-05  Moritz Bunkus  <moritz@bunkus.org>

        * mkvmerge: bug fix: Fixed handling certain edit list types in MP4
        files that are used for positive track delays. Fixes #1059.

2014-08-09  Moritz Bunkus  <moritz@bunkus.org>

        * source: Fixed compilation with Boost 1.56.0 which changed the
        "indexed" range adaptor in an incompatible way.

        * mkvpropedit, mmg's header editor: bug fix: when editing files
        with missing track UID elements such an element will be generated
        automatically instead of crashing and leaving the file in an
        unplayable state. Part of a fix for #1050.

        * mkvmerge: bug fix: Reading Matroska files with missing track UID
        elements will no longer cause mkvmerge to abort with an error. A
        warning is printed and a new unique track ID generated
        instead. Part of a fix for #1050.

2014-07-27  Moritz Bunkus  <moritz@bunkus.org>

        * Released v7.1.0.

        * all: bug fix: Fixed file seeking code for "seek relative to end
        of file" case. Fixes #1035.

        * mmg: bug fix: Selecting the root of the chapter editor tree will
        disable the language/country inputs properly as changing those
        fields doesn't make sense for the root.

2014-07-26  Moritz Bunkus  <moritz@bunkus.org>

        * all: bug fix: if MKVToolNix on Windows is residing in a
        directory containing non-ASCII characters then translations
        weren't found. This has only been fixed for cases where those
        non-ASCII characters are part of the system's active code page.

2014-07-10  Moritz Bunkus  <moritz@bunkus.org>

        * mkvmerge: bug fix: track statistics tags are not written for
        WebM files anymore as the WebM specification doesn't allow tags.

2014-07-01  Moritz Bunkus  <moritz@bunkus.org>

        * mkvmerge: bug fix: Fixed wrong default duration for PCM audio
        tracks if the source file provides timecodes for that track. Fixes
        #1001 and #1033.

2014-06-18  Moritz Bunkus  <moritz@bunkus.org>

        * mkvmerge: enhancement: SSA/ASS: in addition to semicolons
        comments can now start with exclamation marks, too.

2014-06-11  Moritz Bunkus  <moritz@bunkus.org>

        * mkvextract: bug fix: Fixed a crash when opening damaged/invalid
        Matroska files in all extraction modes. Fixes #1027.

2014-06-09  Moritz Bunkus  <moritz@bunkus.org>

        * Released v7.0.0.

2014-05-26  Moritz Bunkus  <moritz@bunkus.org>

        * mkvmerge: enhancement: In addition to the track statistics tags
        "BPS", "DURATION", "NUMBER_OF_BYTES" and "NUMBER_OF_FRAMES"
        mkvmerge will write two more tags identifying which application
        wrote the statistics ("_STATISTICS_WRITING_APP") and when the file
        in question was written: "_STATISTICS_WRITING_DATE_UTC".
        "_STATISTICS_WRITING_APP" will always contain the same string
        contained in the segment info header element "WritingApp".
        "_STATISTICS_WRITING_DATE_UTC" will contain the same timestamp as
        in the segment info header element "Date", though
        "_STATISTICS_WRITING_DATE_UTC" is actually a string representation
        instead of an integer value.

        Additionally a tag named "_STATISTICS_TAGS" is written containing
        the names of the tags that mkvmerge has set automatically. It
        equals the following currently: "BPS DURATION NUMBER_OF_BYTES
        NUMBER_OF_FRAMES".

        * build system: Boost's "date/time" library is now required.

2014-05-25  John Peebles  <johnpeeb@gmail.com>

        * mkvmerge: bug fix: If a single subtitle track contains two or
        more entries at the same timecode then the cue duration and cue
        relative position elements written were wrong.

2014-05-24  Moritz Bunkus  <moritz@bunkus.org>

        * mkvinfo: bug fix: fixed wrong progress percentage shown during
        saving the information to text files. Fixes #1016.

        * mkvmerge: new feature: Added a global option for disabling
        writing the tags with statistics for each track:
        --disable-track-specific-tags.

2014-05-20  Moritz Bunkus  <moritz@bunkus.org>

        * mkvmerge: new feature: When identifying a Matroska file in
        verbose identification mode track-specific tags will be output as
        well. The format is "tag_<tag name in lower case>:<tag value>",
        e.g. for a tag named "BPS" with the value "224000" the output
        would be "tag_bps:224000". Enhancement for #1021.

        * mkvmerge: new feature: mkvmerge will write track-specific tags
        with statistics ("BPS" for the average number of bits per second,
        "DURATION" for the duration, "NUMBER_OF_BYTES" and
        "NUMBER_OF_FRAMES" for the track's size in bytes and its number of
        frames/packets). Implements #1021.

2014-05-18  Moritz Bunkus  <moritz@bunkus.org>

        * mkvmerge: bug fix: Changed the file type detection order
        again. The text subtitle formats are now probed after those binary
        formats that can be detected quickly and unambiguously. This
        avoids some mis-detection if e.g. Matroska files as ASS text
        subtitles if they do contain such a track.

        * mmg: enhancement: The chapter editor will only use fast-mode
        parsing when loading chapters from Matroska files.

2014-05-14  Moritz Bunkus  <moritz@bunkus.org>

        * all: bug fix: fixed invalid memory access in the cleanup
        procedures which only occurred if the output was redirected with
        the "--redirect-output" command line parameter.

2014-05-04  Moritz Bunkus  <moritz@bunkus.org>

        * mkvmerge: enhancement: The last chapter entry read from MPLS
        files is removed if it is at most five seconds long. Patch by
        Andrew Dvorak (see AUTHORS).

        * mkvmerge: enhancement: added the attachment UID to the verbose
        identification output of Matroska files.

2014-04-21  Moritz Bunkus  <moritz@bunkus.org>

        * mmg: bug fix: Selecting a subtitle track correctly sets the
        "character set" drop-down box if no character set was set for this
        track. Fixes #1008.

        * mmg: enhancement: the subtitle character set cannot be set
        anymore for subtitle tracks read from Matroska files as mkvmerge
        ignores that setting for said container anyway (text subs are
        always encoded in UTF-8 in Matroska).

2014-04-20  Moritz Bunkus  <moritz@bunkus.org>

        * mmg: enhancement: mmg will look for the "mkvmerge" executable in
        the same directory as the "mmg" executable is located it if the
        location hasn't been set by the user on all operating systems
        (before: only on Windows). Improves detection if "mkvmerge" is not
        in the $PATH.

2014-04-18  Moritz Bunkus  <moritz@bunkus.org>

        * Released v6.9.1.

        * mkvmerge: bug fix: fixed huge memory usage when probing files
        (it was reading the whole file into memory for that).

        * Released v6.9.0.

        * all: new feature: added a Brazilian Portuguese translation of
        the programs by Thiago Kühn (see AUTHORS).

        * mkvpropedit, mmg's header editor: bug fix: fixed a failed
        assertion in libEBML when writing the same changes twice to
        certain files (those for which a seek head with a single entry
        pointing to the elements modified by mkvpropedit/mmg's header
        editor; e.g. x264 creates such files). Fixes #1007.

2014-03-22  Moritz Bunkus  <moritz@bunkus.org>

        * mkvmerge: bug fix: reading fonts embedded in SSA/ASS files was
        sometimes truncating the attachments created from them. Fixes
        #1003.

        * mkvmerge: bug fix: fixed display of very large IDs during
        attachment extraction.

        * mkvmerge: enhancement: improved file type detection speed for
        text subtitle formats.

2014-03-10  Moritz Bunkus  <moritz@bunkus.org>

        * mkvextract: bug fix: during the extraction of chapters, tags or
        segment info XML files with the --redirect-output parameter the
        BOM (byte order mark) was written twice.

2014-03-05  Moritz Bunkus  <moritz@bunkus.org>

        * mkvmerge: bug fix: MPEG TS: timestamp outliers are ignored if
        they differ at least five minutes from the last valid
        timestamp. Fixes #998.

        * mkvmerge: enhancements: trailing zero bytes will be removed from
        AVC/h.264 NALUs. Implements #997.

2014-03-04  Moritz Bunkus  <moritz@bunkus.org>

        * mkvmerge: bug fix: fixed timestamp assignment for AVC/h.264
        videos in which recovery point SEIs occur in front of the second
        field of two interlaced fields.

2014-03-02  Moritz Bunkus  <moritz@bunkus.org>

        * Released v6.8.0.

2014-02-28  Moritz Bunkus  <moritz@bunkus.org>

        * mkvmerge, mkvextract: new feature: added support for h.265/HEVC
        by merging the patches from DivX/Rovi Corp. So far HEVC is only
        supported as elementary streams and read from other Matroska
        files.

2014-02-22  Moritz Bunkus  <moritz@bunkus.org>

        * mkvmerge: enhancement: The deprecated ISO 639-1 code "iw" is now
        recognized for Hebrew.

2014-02-15  Moritz Bunkus  <moritz@bunkus.org>

        * mkvmerge: bug fix: The AC-3 packetizer will re-derive the
        sampling frequency and the number of channels from the
        bitstream. This way obviously invalid information from the source
        container like a sampling frequency of 0 Hz will be fixed.

2014-02-05  Moritz Bunkus  <moritz@bunkus.org>

        * mkvmerge: enhancements: AVI reader: audio chunks with obvious
        wrong size information (bigger than 10 MB) will be skipped.

2014-02-03  Moritz Bunkus  <moritz@bunkus.org>

        * mkvmerge: bug fix: When reading M2TS files belonging to an MPLS
        playlist mkvmerge will now only copy packets whose timestamps lie
        between the "in time" and "out time" restrictions from the
        playlist's entry corresponding to that M2TS file. Fixes #985.

2014-01-22  Moritz Bunkus  <moritz@bunkus.org>

        * all: Windows 64bit: fixed return value checks for opening
        files. Fixes #972.

2014-01-21  Moritz Bunkus  <moritz@bunkus.org>

        * all: Windows: when redirecting the program's output with cmd.exe
        (e.g. "mkvinfo file.mkv > info.txt") the programs will no longer
        write two line feed characters (\r) per carriage return character
        (\n). Fixes #970.

        * all: Windows: the default charset for the files created with
        "--redirect-output" has been changed from the system's local
        charset to UTF-8. Just like before it can be changed with
        "--output-charset". See #970.

        * all: bug fix: Windows: messages written to the console (cmd.exe)
        are not re-encoded to the local charset and back to UTF-16 before
        they're handed over to ConsoleWriteW(). This fixes outputting
        Unicode characters to the console that are not part of the local
        charset. Fixes #971.

2014-01-18  Moritz Bunkus  <moritz@bunkus.org>

        * extract: bug fix: using names of non-existing files in
        "attachments", "chapters", "cuesheet" or "tags" mode caused
        mkvextract to crash instead of emitting a proper error
        message. Fixes #964.

2014-01-17  Moritz Bunkus  <moritz@bunkus.org>

        * mmg: bug fix: fixed the check for WebM-compatible track types
        for Opus.

2014-01-12  Moritz Bunkus  <moritz@bunkus.org>

        * mkvmerge: bug fix: fixed muxing Sorenson v3 (SVQ3) video from
        QuickTime files.

2014-01-11  Moritz Bunkus  <moritz@bunkus.org>

        * mkvmerge, mkvextract, mkvpropedit: enhancement: attachments in
        Matroska files with a missing FileUID element are not ignored
        anymore even though they violate the specs. mkvmerge generates a
        new FileUID instead.

2014-01-10  Moritz Bunkus  <moritz@bunkus.org>

        * mkvmerge: re-built with the 64bit build for Windows with a newer
        compiler version in order to fix #957. It was due to a bug in gcc:
        http://gcc.gnu.org/bugzilla/show_bug.cgi?id=56742

        * mmg: bug fix: mkvmerge's file identification is written to a
        temporary file with --redirect-output and from there into mmg
        instead of directly from mkvmerge. This prevents from character
        re-coding done by wxWidgets 3.0.0 on Windows. Fixes #959.

2014-01-09  Moritz Bunkus  <moritz@bunkus.org>

        * installer: enhancement: the architecture (32bit vs 64bit) is
        mentioned in the interface.

        * installer: bug fix: the installation directory for 64bit builds
        will default to the proper directory ("C:\Program Files" instead
        of "C:\Program Files (x86)"). Fixes #956.

2014-01-08  Moritz Bunkus  <moritz@bunkus.org>

        * Released v6.7.0.

        * build system: Ruby 1.9.x is now required.

2014-01-05  Moritz Bunkus  <moritz@bunkus.org>

        * all: enhancement: The architecture (32bit/64bit) is mentioned in
        the version information of all programs.

2014-01-02  Moritz Bunkus  <moritz@bunkus.org>

        * build system: bug fix for 64bit builds on Windows
        (x86_64-w64-mingw32): use the correct processor architecture via
        separate Windows manifest files. Fixes mmg and mkvinfo not
        starting due to "error 0x0000007b".

        * mkvmerge: bug fix: Fixed a potential endless loop due to an
        integer overflow in the code removing AVC/h.264 filler NALUs.

2014-01-01  Moritz Bunkus  <moritz@bunkus.org>

        * mkvmerge: bug fix: Fixed reading uncompressed PCM audio tracks
        from QuickTime/MP4 files in certain situations. Fixes #950.

        * mmg: enhancement: Made the "scanned files" list box sortable by
        all columns. Fixes #954.

2013-12-31  Moritz Bunkus  <moritz@bunkus.org>

        * mmg: enhancement: The "additional parts" dialog will now show
        the files that make up an MPLS playlist. This is for informational
        purposes only and doesn't allow changing the playlist itself.

        * mkvmerge: bug fix: Reading from an MPLS playlist file is now
        done as if the second and following files referenced in that
        playlist had been appended to the first file from that
        playlist. Before they were treated as if they were additional
        parts. Fixes #934.

        * mmg: enhancement: a couple of fixes to tooltips: 1. Content
        correction for "splitting by chapters"; 2. no ugly re-formatting
        with wxWidgets 3.0.0 on Windows.

2013-12-30  Moritz Bunkus  <moritz@bunkus.org>

        * mkvmerge: bug fix: Improved the AAC, AC-3 and MP3 header decoding
        error handling so that the corresponding parsing routines won't
        get stuck in endless loops when encountering certain garbage data
        patterns.

2013-12-29  Moritz Bunkus  <moritz@bunkus.org>

        * mkvmerge: enhancement: unified codec names output by mkvmerge's
        identification mode for all file format readers.

        * mkvinfo: bug fix: when setting the language with --ui-language
        a few strings were still translated using the system's default
        language.

        * mkvextract: bug fix: if the track headers were located at the
        end of the file (e.g. after modification with mkvpropedit or mmg's
        header editor) then mkvextract was writing files with a length 0
        bytes.

        * mmg: bug fix: the "playlist items" list box in the "select
        playlist file to add" dialog was showing the items in reversed
        order. Fixes #952.

2013-12-28  Moritz Bunkus  <moritz@bunkus.org>

        * mmg: bug fix: the "select playlist file to add" dialog can now
        be resized, minimized and maximized. It also remembers its
        position and size during runs. Fixes #951.

2013-12-27  Moritz Bunkus  <moritz@bunkus.org>

        * mmg: enhancement: The user can select the default subtitle
        character set to use for newly added subtitle tracks in the
        preferences dialog as requested in bug #948.

2013-12-24  Moritz Bunkus  <moritz@bunkus.org>

        * mmg: bug fix: fixed the tooltip for the subtitle character set
        drop-down box to match mkvmerge's actual behavior. Fixes #948.

2013-12-18  Moritz Bunkus  <moritz@bunkus.org>

        * mkvmerge: new feature: implemented reading DTS audio tracks from
        MP4 files (with ESDS object type ID == 0xA9 (decimal 169) or
        FourCC == 'DTS ' or 'dtsc').

2013-12-18  Ralph Giles  <giles@mozilla.com>

        * mkvmerge: enhancement: allowed muxing Opus to WebM files.

        * mkvmerge: bug fix: Fixed the mapping of the Opus element "seek
        pre-roll" and "pre-skip" to the Matroska elements "track seek
        pre-roll" and "codec delay". Remuxing Matroska files with Opus
        created with earlier versions of MKVToolNix is enough to fix such
        a file.

2013-12-15  Moritz Bunkus  <moritz@bunkus.org>

        * mkvmerge: bug fix: fixing the bitstream timing information of
        h.264/AVC writes clean values for 25000/1001 frames per second
        video (e.g. de-telecined PAL @ 29.97).

2013-12-07  Moritz Bunkus  <moritz@bunkus.org>

        * mmg: bug fix: fixed a crash in during drag & drop operations in
        mmg's chapter editor.

2013-12-01  Moritz Bunkus  <moritz@bunkus.org>

        * Released v6.6.0.

        * mmg: new feature: implemented drag & drop in the chapter
        editor. Implements #929.

2013-11-24  Moritz Bunkus  <moritz@bunkus.org>

        * mmg: bug fix: fixed an assertion in wxLogMessage() due to wrong
        format string/argument data types caused by changes in wxWidgets
        3.0.0. See Debian bug #730273.

        * mkvmerge: bug fix: improved resilience against MP4 files with
        obviously wrong entries in the 'sample size table' (STSZ) atom.

        * mkvmerge: bug fix: improved VC-1 frame type detection so that it
        works even for streams without entry points.

2013-11-14  Moritz Bunkus  <moritz@bunkus.org>

        * mkvinfo: bug fix: at most the lower 32bits of the track numbers
        and track UIDs elements were output, even if the element in the
        file used more bits. Fixes #935.

2013-11-02  Moritz Bunkus  <moritz@bunkus.org>

        * mkvmerge: bug fix: fixed accessing invalid memory in the memory
        handling core routines. May be triggered by the code to remove
        filler NALUs introduced in v6.5.0. Fixes #931.

2013-10-26  Moritz Bunkus  <moritz@bunkus.org>

        * mmg: bug fix: fixed the tracks list box on the input tab being
        invisible/0 pixels high with wxWidgets 2.9.x/3.x.

        * all: integrated the Portuguese translation. Although the
        translation files themselves had been added back in 6.3.0 that
        translation wasn't available for selection due to forgetfulness on
        my part.

        * mkvmerge: bug fix: The file detection code in the MPEG
        elementary stream reader had a logic error. Fixes #928. In
        practice this logic error didn't have any consequence.

2013-10-19  Moritz Bunkus  <moritz@bunkus.org>

        * Released v6.5.0.

        * mkvmerge: enhancement: filler NALUs will now be removed from
        framed h.264/AVC tracks (such as the ones read from Matroska/MP4
        files) just like they have already been when handling unframed
        tracks.

        * mkvextract: new feature: implemented support for extracting VP9
        tracks into IVF files.

        * mkvmerge: new feature: implemented support for VP9 read from IVF
        and Matroska/WebM files. Implements #899.

        * mkvextract: enhancement: using the same track/attachment ID
        multiple times in "tracks", "attachments" or "timecodes_v2" mode
        will result in an error message instead of one empty
        file. Implements #914.

        * mmg: bug fix: With wxWidgets 2.9.x/3.0.x debug message will no
        longer appear as modal dialogs but only go to the log window.

2013-10-18  Moritz Bunkus  <moritz@bunkus.org>

        * mkvmerge: bug fix: fixed a crash when reading empty global tag
        files. Fixes #921.

2013-10-17  Moritz Bunkus  <moritz@bunkus.org>

        * build system: bug fix: fix autodetection of Boost's library path
        if it is installed in the multiarch directories
        (e.g. /usr/lib/i386-linux-gnu or /usr/lib/x86_64-linux-gnu).

2013-10-04  Moritz Bunkus  <moritz@bunkus.org>

        * mmg: bug fix: saved window widths were growing by 1 pixel each
        time mmg was exited.

2013-10-03  Moritz Bunkus  <moritz@bunkus.org>

        * documentation: Added a German translation of the man pages by
        Chris Leick (see AUTHORS).

2013-10-02  Moritz Bunkus  <moritz@bunkus.org>

        * mkvmerge: bug fix: Reading OGM files with chapter entries not
        encoded in the system's local character set has been fixed. During
        identification the number of chapter entries is still output by
        removing any non-ASCII characters from the chapter entries. When
        muxing an additional warning is output if parsing those chapter
        entries fails, e.g. due to the format being wrong or due to the
        charset guessed wrongly. Fixes #919.

2013-09-17  Moritz Bunkus  <moritz@bunkus.org>

        * mkvmerge: bug fix: The "duration" element was calculated wrong
        if the first element in the file wasn't the one with the smallest
        timestamp. To be precise, it was too short by the difference
        between the first timestamp and the smallest one (e.g with video
        sequences timestamped 80ms, 0ms, 40ms, 120ms... the duration was
        80ms too short).

2013-09-16  Moritz Bunkus  <moritz@bunkus.org>

        * Released v6.4.1.

        * mkvmerge: bug fix: fixed packet ordering regression introduced
        in 6.4.0 if --default-duration is used for a track.

2013-09-15  Moritz Bunkus  <moritz@bunkus.org>

        * Released v6.4.0.

        * mkvextract: new feature: Implemented extraction of Opus tracks
        into OggOpus files.

2013-09-14  Monty Montgomery  <xiphmont@gmail.com>

        * mkvinfo: bug fix: The track information summary enabled with
        -t/--track-info counted bytes in SimpleBlocks twice.

2013-07-19  Moritz Bunkus  <moritz@bunkus.org>

        * mkvmerge: bug fix: CueRelativePosition was wrong for
        BlockGroups: it pointed to the Block inside the group instead of
        the BlockGroup itself. CueRelativePosition elements for
        SimpleBlock elements are not affected. Fixes #903.

2013-07-05  Moritz Bunkus  <moritz@bunkus.org>

        * mkvmerge: new feature: Implemented final Opus muxing.

2013-07-04  Moritz Bunkus  <moritz@bunkus.org>

        * mmg: bug fix: The "jobs" folder will be created in the same
        mmg.exe is located in for the portable version. The installed
        version will still keep the folder where has already been
        (%APP_DATA%\mkvtoolnix\jobs).

        * mmg: bug fix: Closing mmg's window while it was minimized caused
        mmg to appear hidden and unmovable when started the next time.

2013-07-03  Moritz Bunkus  <moritz@bunkus.org>

        * mmg: bug fix: Fixed overly long startup time with wxWidgets
        2.9.x (especially on Windows) by using alternative methods for
        initializing certain controls. Makes startup time on par with
        wxWidgets 2.8. See #893.

2013-07-02  Moritz Bunkus  <moritz@bunkus.org>

        * mkvinfo: new feature: Added support for the new Matroska
        elements DiscardPadding, CodecDelay and SeekPreRoll.

        * build system: libMatroska 1.4.1 is now required for building.

2013-06-27  Moritz Bunkus  <moritz@bunkus.org>

        * Released v6.3.0.

        * mkvmerge: bug fix: When appending unframed AVC/h.264 tracks and
        setting the default duration the second and all following source
        parts will use the same default duration as set for the first
        part. Fixes #889.

        * all: enhancement (Windows only): mmg will store its settings in
        a file "mkvtoolnix.ini" in the same folder mmg.exe is located in
        if MKVToolNix hasn't been installed via its installer. If it has
        been installed then the settings are stored in the Windows
        registry. This way MKVToolNix is truly portable.

        * mmg: new feature: mmg's windows and dialogs will remember and
        restore their positions and sizes. Implements #878.

2013-06-26  Moritz Bunkus  <moritz@bunkus.org>

        * mkvmerge: bug fix: AVC/h.264 output module: fixed writing the
        wrong values if --fix-bitstream-timing-information is used. Fixes
        #888.

2013-06-24  Moritz Bunkus  <moritz@bunkus.org>

        * mkvmerge: bug fix: FLV reader: Implemented deriving the video
        dimensions for FLV1 type tracks from the frame content if they're
        not given within a script tag. Fixes #880.

        * mkvmerge: bug fix: Fixed handling MPEG transport streams with
        broken PES packet streams. Fixes #879 and #887.

        * mkvextract: bug fix: mkvextract writes the correct value for the
        "block alignment" value in the header of WAV files (mostly affects
        mono PCM audio tracks). Fixes #883.

2013-05-26  Moritz Bunkus  <moritz@bunkus.org>

        * all: new feature: added a Portuguese translation of the programs
        by Ricardo Perdigão (see AUTHORS).

2013-04-28  Moritz Bunkus  <moritz@bunkus.org>

        * Released v6.2.0.

2013-04-27  Moritz Bunkus  <moritz@bunkus.org>

        * mkvmerge: bug fix: The option "--engage
        remove_bitstream_ar_info" will now work on AVC/h.264 tracks read
        from Matroska/MP4 files as well. Fixes #868.

2013-04-16  Moritz Bunkus  <moritz@bunkus.org>

        * mmg: bug fix: mmg will now handle all file names given on the
        command line instead of only the first one. This allows things
        like opening several selected files with mmg in Windows, and mmg
        will add all of them. Fixes #867.

        * mkvmerge: bug fix: The amount of memory required to store the
        cues during muxing has been reduced drastically. This is more
        noticeable the more video and subtitle tracks are muxed. Fixes
        #871.

2013-04-15  Moritz Bunkus  <moritz@bunkus.org>

        * mkvmerge: bug fix: If splitting had been active then the
        elements "cue duration" and "cue relative position" were only
        written to the first output file.

2013-04-14  Moritz Bunkus  <moritz@bunkus.org>

        * mkvmerge: bug fix: The "CTS offset" field of FLV files with
        AVC/h.264 video tracks is now read as a signed-integer field in
        accordance with the FLV specifications.

2013-04-13  Moritz Bunkus  <moritz@bunkus.org>

        * mkvmerge: bug fix: DTS parsing: no more warnings about
        incompatible encoder revision numbers will be printed. Fixes
        #866.

        * mkvextract: enhancement: track extraction mode: If mkvextract
        encounters a broken file structure it will output the last
        timecode successfully read before resyncing. After the resync the
        first cluster timecode will be reported as well.

        * installer: The installation directory will no longer be added to
        the PATH environment variable.

        * mkvmerge: bug fix: The parsing of the AAC AudioSpecificConfig
        structure (the bytes contained in Matroska's CodecPrivate and in
        MP4's "ESDS" atom) was fixed to support parsing the
        GASpecificConfig and the ProgramConfigElement if the channel
        configuration is 0. Fixes #872.

2013-04-09  Moritz Bunkus  <moritz@bunkus.org>

        * mmg: bug fix: Loading chapters from Matroska files will open the
        file in read-only mode allowing to read from write-protected
        files.

2013-04-04  Moritz Bunkus  <moritz@bunkus.org>

        * mkvmerge: bug fix: All entries in chapters imported from MPLS
        playlists were named "Chapter 0". The numbering has been
        fixed. Fixes #870.

2013-04-01  Moritz Bunkus  <moritz@bunkus.org>

        * mkvmerge: new feature: Selecting the lowest process priority
        with "--priority lowest" will cause mkvmerge to also select an
        idle/background I/O priority. Implements #863.

2013-03-31  Moritz Bunkus  <moritz@bunkus.org>

        * mkvmerge: bug fix: Fixed reading AVI files with audio chunks of
        size 0. Fixes #843.

2013-03-29  Moritz Bunkus  <moritz@bunkus.org>

        * mmg: new feature: Add control for new option
        "--fix-bitstream-timing-information".

2013-03-20  Giuseppe De Robertis <giuseppe.derobertis@ba.infn.it>

        * mkvmerge: new feature: Add option for fixing the timing
        information in video track bitstreams
        (--fix-bitstream-timing-information).

2013-03-18  Moritz Bunkus  <moritz@bunkus.org>

        * mkvmerge: enhancement: Matroska reader: If mkvmerge encounters a
        broken file structure it will output the last timecode
        successfully read before resyncing. After the resync the first
        cluster timecode will be reported as well.

2013-03-09  Moritz Bunkus  <moritz@bunkus.org>

        * mkvmerge: bug fix: MPEG program stream reader: tracks with
        invalid video properties (e.g. width or height = 0) are ignored
        properly.

        * mkvmerge: bug fix: The progress percentage was sometimes using
        the wrong input file as the reference if multiple files are read
        with the "additional parts" mechanism (on the command line: the
        syntax "( VTS_01_1.VOB VTS_1_2.VOB VTS_1_3.VOB )".

        * mkvmerge: bug fix: Fixed one situation that could lead to
        mkvmerge aborting with the error message "Re-rendering track
        headers: data_size != 0 not implemented yet".

2013-03-03  Moritz Bunkus  <moritz@bunkus.org>

        * mkvmerge: removal: Support for BZ2 (bzlib) and LZO (lzo1x)
        compression has been removed.

        * mmg: bug fix: Using drag & drop to add playlists will no longer
        lock the dragging application (e.g. Windows Explorer) in D&D mode
        for the duration of the scan for other playlists.

        * mmg: bug fix: The validation for the argument to "split by
        chapters" was wrongfully rejecting certain valid inputs (chapter
        number lists in which the second or any later chapter number was
        higher than 9).

        * all: enhancement on Windows: all programs now determine the
        interface language to use from the user's selected interface
        language (C function "GetUserDefaultUILanguage()"), not from the
        locale setting. Implements #852.

2013-03-02  Moritz Bunkus  <moritz@bunkus.org>

        * Released v6.1.0.

2013-02-24  Moritz Bunkus  <moritz@bunkus.org>

        * mkvmerge: bug fix: Fixed mkvmerge sometimes mistakenly detecting
        MPEG-1 video in MPEG program streams as AVC/h.264. Fixes #845.

        * mmg: new feature: When a playlist file (e.g. MPLS Blu-ray
        playlist) is added mmg can optionally scan all the other files in
        the directory that have the same extension and present the user
        with the results (including them playback time, total size, number
        of chapters, number and types of tracks). The user can then select
        the actual playlist file to add. The user can configure the
        minimum playlist duration in order to filter out too short ones.

2013-02-22  Moritz Bunkus  <moritz@bunkus.org>

        * mmg: new feature: Added an option for disabling making the
        suggested output file name unique by adding a running number
        (e.g. ' (1)'). Implements #848.

        * mmg: new feature: The output file name can be auto-set to be
        located in the first input file's parent directory. Implements
        #849.

2013-02-17  Moritz Bunkus  <moritz@bunkus.org>

        * mkvinfo, mkvpropedit, mmg's header editor: bug fix: Fixed the
        description for the DisplayUnit element to include value 3
        ("aspect ratio").

2013-02-16  Moritz Bunkus  <moritz@bunkus.org>

        * documentation: Added a Dutch translation of mmg's guide by
        René Maassen (see AUTHORS).

        * mkvmerge: bug fix: Fixed handling chapters when splitting by
        parts (both parts/timecodes and parts/frames). Fixes #831.

        * mkvmerge: bug fix: Fixed reading certain MP4 atoms with invalid
        length fields.

2013-02-06  Moritz Bunkus  <moritz@bunkus.org>

        * mkvmerge: bug fix in common AAC code: Fixed wrong calculation of
        AAC packet size for malformed packets resulting in "safemalloc()"
        failing to allocate memory. Part of a fix for #832.

2013-02-03  Moritz Bunkus  <moritz@bunkus.org>

        * mkvmerge: new feature: Implemented support for reading MPLS
        BluRay playlist files. All M2TS files referenced from an MPLS file
        are processed. Chapter entries from that MPLS file are used as
        well. Implements #765.

2013-01-26  Moritz Bunkus  <moritz@bunkus.org>

        * mmg: bug fix: Selecting one of the pre-defined values from the
        "split by X" argument drop down box (e.g. "700M") was not leaving
        the selected entry in the drop down box but set it to empty
        instead.

2013-01-21  Moritz Bunkus  <moritz@bunkus.org>

        * mkvmerge: bug fix: Fixed reading VP6 video from FlashVideo
        files. Fixes #836.

2013-01-20  Moritz Bunkus  <moritz@bunkus.org>

        * mmg: bug fix: Fixed validating the argument for splitting parts
        by frame/field numbers. Fixes #835.

        * Released v6.0.0.

2013-01-14  Moritz Bunkus  <moritz@bunkus.org>

        * mkvmerge: new feature: Implemented splitting by parts based on
        frame/field numbers ("--split parts-frames:" in
        mkvmerge). Implements #819.

2013-01-13  Moritz Bunkus  <moritz@bunkus.org>

        * mkvmerge: bug fix: Re-writing the track headers after they'd
        grown a lot (to more than the EBML void size located after them
        allowed for) led to an integer underflow. Then mkvmerge tried to
        write a void element the size of that integer (e.g. nearly 4 GB on
        32bit platforms). Fixes #822 and #828.

2013-01-12  Moritz Bunkus  <moritz@bunkus.org>

        * mkvmerge: bug fix in the MP4 reader: Fixed language code
        conversion from what is used in MP4 to the ISO 639-2 codes used in
        Matroska (e.g. convert from "deu" to "ger").

        * Source distribution: source code archives (tarballs) will be
        compressed with xz instead of bzip2 from now on. The file name's
        extension will therefore change from ".tar.bz2" to ".tar.xz". The
        download URL changes accordingly.

2013-01-11  Moritz Bunkus  <moritz@bunkus.org>

        * mkvmerge: new feature: Implemented reading VobSubs from MP4
        files if they're stored in the Nero Digital way (track sub-type
        'mp4s', ESDS object type identifier 0xe0). Implements #821 and the
        second half of #815.

2013-01-08  Moritz Bunkus  <moritz@bunkus.org>

        * mmg: new feature: Command line options can be saved as default
        for new jobs by clicking a check box in the "add command line
        options" dialog.

2013-01-02  Moritz Bunkus  <moritz@bunkus.org>

        * mmg: bug fix: Fixed a crash in the chapter editor if the root
        was selected and the user used the "Set values" button.

2013-01-01  Moritz Bunkus  <moritz@bunkus.org>

        * mkvmerge, mmg: removal: The 'header removal compression' method
        is not turned on by default anymore. This affects the following
        track types: AC-3, AVC/h.264, Dirac, DTS, MP3. The setting in mmg
        that turned it off by default has been removed.

2012-12-31  Moritz Bunkus  <moritz@bunkus.org>

        * mkvmerge: new feature: Added experimental support for the Opus
        audio codec. Parts of an implementation of #779.

2012-12-28  Moritz Bunkus  <moritz@bunkus.org>

        * mkvmerge: bug fix: "text"-type tracks in MP4 files are only
        treated as chapters if their track ID is listed on a "chap" atom
        inside a "tref" track reference atom. Fixes #815.

2012-12-27  Moritz Bunkus  <moritz@bunkus.org>

        * mkvmerge, mmg: new feature: Implemented splitting by chapter
        numbers. Implements #504 and #814.

2012-12-25  Moritz Bunkus  <moritz@bunkus.org>

        * mkvmerge: enhancement: Removed several warnings from the MPEG-2
        video parser code about open GOPs, missing references. Those were
        too confusing for most users, even after being given additional
        information via email and FAQs.

        * mkvextract: new feature: Implemented extraction of ALAC into
        Core Audio Format files (CAF). Implements #786.

2012-12-23  Moritz Bunkus  <moritz@bunkus.org>

        * mkvmerge, mmg: new feature: Implemented splitting by frame/field
        numbers. Implements #771.

        * mmg: bug fix: Fixed consistency checks when appending files and
        at least one track is disabled.

        * mkvmerge: new feature: Implemented a reader for the
        Flash Video format (.flv). Implements #735.

2012-12-22  Moritz Bunkus  <moritz@bunkus.org>

        * Build system: Boost's "variant" library is now required.

2012-12-17  Moritz Bunkus  <moritz@bunkus.org>

        * mkvmerge: bug fix: ISO 639-2 language handling: The deprecated
        language codes "scr", "scc" and "mol" are replaced by their
        respective successors "hrv", "srp" and "rum". Fixes #803.

        * mkvmerge: bug fix: Matroska reader: Fixed finding the "segment
        info" element if it is located behind the clusters.

2012-12-16  Moritz Bunkus  <moritz@bunkus.org>

        * mkvmerge: bug fix: MP3 parser code: Fixed skipping ID3 tags so
        that the header directly behind the ID3 tag is recognized
        properly. Fixes #747.

        * mkvmerge: bug fix: MP4 reader: Fixed handling of edit lists if
        the edit list is used to adjust the track's timecodes by a fixed
        amount (either positive or negative). Fixes #780.

2012-12-10  Moritz Bunkus  <moritz@bunkus.org>

        * mkvpropedit: bug fix: Giving a non-existent file name in tags
        mode will result in a proper error message. Fixes #806.

2012-12-09  Moritz Bunkus  <moritz@bunkus.org>

        * Released v5.9.0.

        * mkvmerge: bug fix: Fixed reading seek position values bigger
        than 2 GB. Fixes #805.

2012-12-08  Moritz Bunkus  <moritz@bunkus.org>

        * mkvmerge: bug fix: Fixed appending non-empty tracks to empty
        tracks. Fixes #793.

        * mkvmerge: bug fix: mkvmerge will now keep timecodes of PCM
        tracks from source files if they're available. Fixes #804.

2012-12-05  Moritz Bunkus  <moritz@bunkus.org>

        * all: bug fix: EBML void elements will be skipped when reading
        structures from XML (e.g. chapters). Fixes #802.

2012-12-02  Moritz Bunkus  <moritz@bunkus.org>

        * all: bug fix: EBML void elements will be skipped when saving
        structures to XML (e.g. chapters). Fixes #801.

        * mkvmerge: bug fix: Fixed reading linked seek heads in Matroska
        files.

2012-11-13  Moritz Bunkus  <moritz@bunkus.org>

        * mmg: bug fix: Fixed reading file names containing a '%' from a
        .mmg settings file (both normally saved files and the job queue
        files). Fixes #795.

2012-10-08  Moritz Bunkus  <moritz@bunkus.org>

        * mkvmerge: enhancement: Dirac video code: Added four more
        pre-defined video types from Dirac spec v2.2.2 and two from Dirac
        Pro.

2012-09-27  Moritz Bunkus  <moritz@bunkus.org>

        * mkvmerge, mmg: enhancement: Added options for turning off
        writing "CueDuration" elements ("--engage no_cue_duration") and
        "CueRelativePosition" elements ("--engage
        no_cue_relative_positions").

        * mkvmerge: new feature: The element "CueRelativePosition" is
        written for all cue entries.

        * mkvmerge: new feature: The element "CueDuration" will be written
        for all cue entries referring to subtitle tracks.

        * mkvmerge: new feature: mkvmerge will write cues for subtitle
        tracks by default now.

        * mkvinfo: new feature: added support for the new elements
        CueDuration and CueRelativePosition.

        * mkvpropedit, mmg, mkvmerge: removal: removed support for the
        deprecated element TrackTimecodeScale.

2012-09-02  Moritz Bunkus  <moritz@bunkus.org>

        * Released v5.8.0.

        * Build system: dropped support for gcc 4.6.0.

        * mkvpropedit: new feature: Added support for adding, deleting and
        replacing attachments.

2012-09-01  Moritz Bunkus  <moritz@bunkus.org>

        * mmg: new feature: chapter editor: Added support for the edition
        flags "hidden", "default" and "ordered" as well as the chapter
        values "segment UID" and "segment edition UID". Implements ticket
        #736.

2012-08-30  Moritz Bunkus  <moritz@bunkus.org>

        * documentation: Added a Basque translation of mmg's guide by
        Xabier Aramendi (see AUTHORS).

        * all: bug fix: Fixed a buffer overflow in the Base64 decoder
        routine.

2012-08-19  Moritz Bunkus  <moritz@bunkus.org>

        * source: Various fixes for building with g++ 4.7.x and clang 3.1.

2012-08-08  Moritz Bunkus  <moritz@bunkus.org>

        * Build system: Boost's "bind" library is not required
        anymore. The C++11 features from "functional" are used instead.

2012-08-07  Moritz Bunkus  <moritz@bunkus.org>

        * mkvmerge: bug fix: MPEG transport streams whose timecodes wrap
        around/overflow are handled correctly. Fixes #777.

2012-08-06  Moritz Bunkus  <moritz@bunkus.org>

        * mkvmerge: bug fix: MP2/MP3 audio tracks in MPEG program streams
        that contained garbage at the start of the very first packet
        caused mkvmerge to use uninitialized/random values for certain
        parameters (sample rate, number of channels, and therefore also
        during timecode calculation).

2012-08-05  Moritz Bunkus  <moritz@bunkus.org>

        * mkvmerge: new feature: Added support for reading ALAC (Apple
        Lossless Audio Codec) from CAF (CoreAudio), MP4 and Matroska
        files. Implements #753.

2012-08-02  Moritz Bunkus  <moritz@bunkus.org>

        * mkvmerge: new feature: mkvmerge will remove stuffing bytes from
        MPEG-1/-2 video streams that are used to keep the bit rate above
        certain levels (the 0 bytes between slices and the following start
        code). Implements #734.

2012-08-01  Moritz Bunkus  <moritz@bunkus.org>

        * mkvmerge: bug fix: Fixed audio/video synchronisation when
        reading MPEG program streams with MPEG-1/2 video with respect to B
        frames. Fixes #579.

        * mkvmerge: enhancement: SRT files can have spaces in their
        timecode line's arrow (e.g. "-- >").

2012-07-31  Moritz Bunkus  <moritz@bunkus.org>

        * mkvmerge: bug fix: VC-1: mkvmerge will now only mark frames as I
        frames if a sequence header precedes them directly. Fixes #755.

2012-07-30  Moritz Bunkus  <moritz@bunkus.org>

        * all: new feature: Added a Basque translation by Xabier Aramendi
        (see AUTHORS).

2012-07-20  Moritz Bunkus  <moritz@bunkus.org>

        * all: bug fix: The programs do not try to create directories with
        empty names anymore. This happened if the output file name for
        e.g. mkvmerge or mkvextract was only a file name without a
        directory component. With Boost v1.50.0 the call to
        "boost::filesystem::create_directory()" would result in an error
        if the name was empty (it didn't in earlier versions of Boost).

2012-07-11  Moritz Bunkus  <moritz@bunkus.org>

        * mmg: bug fix: Fixed mmg not reading the very last line of
        mkvmerge's output. The result was that messages like "the cues are
        being written" did not show up in mmg and that the progress bar
        was not filled completely. Fixes #774.

2012-07-08  Moritz Bunkus  <moritz@bunkus.org>

        * Released v5.7.0.

        * mmg: bug fix: mmg will no longer print false warnings about a
        chapter UID not being unique. Fixes #760.

        * mkvmerge, mkvpropedit, mmg: bug fix: All tools can now deal with
        64bit UID values (chapter UIDs, edition UIDs etc).

        * mkvmerge: new feature: If "splitting by parts" is active and the
        last split part has a finite end point then mkvmerge will finish
        muxing after the last part has been completed. Implements #768.

2012-06-29  Moritz Bunkus  <moritz@bunkus.org>

        * mkvmerge: bug fix: The DTS and TrueHD packetizers were not
        flushed correctly. In some rare circumstances this could lead to
        mkvmerge aborting with an error message about the packet queue not
        being empty at the end of the muxing process. Fixes #772.

2012-06-17  Moritz Bunkus  <moritz@bunkus.org>

        * mmg, mkvinfo's GUI, all .exes: enhancement: Added new icons by
        Ben Humpert based on the ones by Eduard Geier (see AUTHORS).

2012-06-05  Moritz Bunkus  <moritz@bunkus.org>

        * mkvmerge: bug fix: Fixed handling of tracks in QuickTime/MP4
        files with a constant sample size. This fixes the other reason for
        the "constant sample size and variable duration not supported"
        error. Fixes issue 764.

        * mkvmerge: bug fix: Tracks in QuickTime/MP4 files with empty
        chunk offset tables (STCO and CO64 atoms) are ignored. This fixes
        one of the reasons for the "constant sample size and variable
        duration not supported" error.

2012-06-03  Moritz Bunkus  <moritz@bunkus.org>

        * mmg: bug fix: Fixed mmg's excessive CPU usage during muxing.

2012-06-01  Moritz Bunkus  <moritz@bunkus.org>

        * mkvmerge: bug fix: Reading DTS from AVI files often resulted in
        the error message that DTS headers could not be found in the first
        frames. This has been fixed. Fixes issue 759.

2012-05-31  Moritz Bunkus  <moritz@bunkus.org>

        * Documentation: Updated the cross-compilation guide and fixed the
        "setup_cross_compilation_env.sh" script.

2012-05-27  Moritz Bunkus  <moritz@bunkus.org>

        * Released v5.6.0.

        * documentation: Added Spanish translation of mmg's guide by
        Israel Lucas Torrijos (see AUTHORS).

2012-05-20  Moritz Bunkus  <moritz@bunkus.org>

        * mkvmerge: bug fix: SRT subtitle entries with colons as the
        decimal separator are accepted. Fix for issue 754.

2012-05-13  Moritz Bunkus  <moritz@bunkus.org>

        * mkvmerge: bug fix: XML tag files with <Simple> tags that only
        contained a name and nested <Simple> were wrongfully rejected as
        invalid. Fixes issue 752.

        * mkvmerge: enhancement: mkvmerge was optimized to keep cluster
        time codes strictly increasing in most situations.

2012-04-24  Moritz Bunkus  <moritz@bunkus.org>

        * all: Added a translation to Polish by Daniel (see AUTHORS).

2012-04-16  Moritz Bunkus  <moritz@bunkus.org>

        * mkvextract: bug fix: Extraction of AVC/h.264 was completely
        broken after 2012-04-09 resulting in files with a length of 0
        bytes.

2012-04-09  Moritz Bunkus  <moritz@bunkus.org>

        * mmg: new feature: When adding a Matroska file that has either
        the "previous segment UID" or the "next segment UID" set then mmg
        will copy those two and the source file's segment UID into the
        corresponding controls on the "global" tab if they haven't been
        set before. Implements ticket 733.

        * mkvmerge: new feature: The verbose identification mode for
        Matroska files will now includes the "segment UID", the "next
        segment UID" and "previous segment UID" elements.

        * mkvmerge: enhancement: In "--split parts:" mode mkvmerge will
        use the output file name as it is instead of adding a running
        number to it if all the ranges to be kept are to be written into a
        single output file. Implements ticket 743.

        * mkvextract: bug fix: mkvextract will no longer abort extracting
        h.264 tracks if it encounters a NAL smaller than its size
        field. Instead it will warn about it and drop the NAL.

2012-04-08  Moritz Bunkus  <moritz@bunkus.org>

        * mkvmerge: bug fix: Writing more than two parts into the same
        file with "--split parts:" resulted in the time codes of the third
        and all following parts to be wrong. Fixes ticket 740.

        * mkvmerge: bug fix: The "--split parts:" functionality was
        not taking dropped ranges into account when calculating the
        segment duration for files that more than one range was written
        to. Fixes ticket 738.

        * mkvmerge: bug fix: The "--split parts:" functionality was
        producing a small gap between the first part's last packet's
        time code and the second part's first packet's time code if two
        parts are written to the same file. Fixes ticket 742.

2012-04-07  Moritz Bunkus  <moritz@bunkus.org>

        * mkvmerge: bug fix: The "--split parts:" functionality was
        writing a superfluous and empty first part if the first range
        starts at 00:00:00. Fixes ticket 737.

2012-04-07  Moritz Bunkus  <moritz@bunkus.org>

        * mmg, build system: Fixed building with wxWidgets 2.9.3.

2012-04-06  Moritz Bunkus  <moritz@bunkus.org>

        * Released v5.5.0.

        * Build system: Boost's "lexical_cast" and "type traits" libraries
        are now required.

        * mmg: new feature: Added GUI controls for mkvmerge's "file
        concatenation" feature as "additional file parts". The user can
        chose which individual files are treated as if they were a single
        huge source file.

        * mkvmerge: bug fix: The handling of the "do not read other files"
        options (e.g. "=file.vob" and "( file.vob )") was broken for MPEG
        program stream files.

2012-04-01  Moritz Bunkus  <moritz@bunkus.org>

        * mkvmerge: bug fix: Fixed a wrong assertion about minimum MPEG
        1/2 video start code lengths. Fixes ticket 728.

2012-03-31  Moritz Bunkus  <moritz@bunkus.org>

        * mkvmerge, mmg: new feature: Added support for keeping only
        certain time code ranges from the source files with a new format to
        "--split": "--split parts:...". Implements ticket #518.

2012-03-30  Moritz Bunkus  <moritz@bunkus.org>

        * mmg: new feature: Added an option in the preferences dialog
        called "clear jobs from the job queue after they've been run". Can
        be set to "only if run was successful", "even if there were
        warnings" and "even if there were errors". Defaults to off.

2012-03-29  Moritz Bunkus  <moritz@bunkus.org>

        * mkvmerge, mkvextract, mmg: Re-write of the whole XML handling
        code. It now uses the "pugixml" C++ library instead of the "expat"
        library. Therefore "expat" is not required for building MKVToolNix
        anymore. And neither is Boost's "property tree" library. "pugixml"
        itself is included and not an external requirement either.

        * Build system: removed all files and documentation related to
        building MKVToolNix with Microsoft's Visual Studio because even
        the most recent version of Visual C++ does not support the C++11
        features required for MKVToolNix.

        * mkvmerge, mkvextract: removal: Removed support for the
        CorePicture file format. It was mostly unused and relied on old
        code that will be removed soon.

        * documentation: enhancement: mkvmerge's man page has been updated
        with a list of valid XML tags for the chapters, tags and segment
        info XML file formats.

        * all: Updated the DTD files with the newly supported elements.

        * mkvmerge: enhancement: Chapter XML files: mkvmerge can handle
        the "ChapterSegmentEditionUID" element.

        * mkvmerge: enhancement: Segment info XML files: mkvmerge can
        handle the "SegmentFilename", "PreviousSegmentFilename" and
        "NextSegmentFilename" elements.

2012-03-19  Moritz Bunkus  <moritz@bunkus.org>

        * mmg: enhancement: Added "mts" as yet another file extension for
        MPEG transport streams.

2012-03-18  Moritz Bunkus  <moritz@bunkus.org>

        * mmg: bug fix: Fixed a crash due to a missing argument for a
        format string when clicking on the "Browse" button for the
        track-specific tags.

2012-03-15  Moritz Bunkus  <moritz@bunkus.org>

        * mmg, mkvinfo's GUI, all .exes: enhancement: Added new icons
        by Eduard Geier. (see AUTHORS).

2012-03-14  Moritz Bunkus  <moritz@bunkus.org>

        * mkvextract: bug fix: mkvextract sometimes wrote undefined values
        to a single reserved header field when extracting into AVI
        files. Patch by buguser128k. Fix for ticket 727.

        * mkvmerge: bug fix: AVC/h.264 mkvmerge was wrongfully writing a
        default duration of 60 frames/fields even if the source was
        signalling 60000/1001 frames/fields. The frame time codes have been
        correct already.

2012-03-12  Moritz Bunkus  <moritz@bunkus.org>

        * mkvmerge: bug fix: Fixed time code calculation for (E)AC-3 tracks
        if the source container (e.g. MPEG transport streams) only
        provided time codes for some of the (E)AC-3 packets itself.

2012-03-10  Moritz Bunkus  <moritz@bunkus.org>

        * Released v5.4.0.

2012-03-08  Moritz Bunkus  <moritz@bunkus.org>

        * mkvmerge: bug fix: Fixed wrong calculation of the maximum number
        of ns per cluster in certain fringe cases if time code scale was
        set to "auto" mode ("--time code-scale -1"). Fix for bug 707.

2012-03-07  Moritz Bunkus  <moritz@bunkus.org>

        * build system: The C++ compiler must now support the C++11
        keyword 'nullptr'. configure checks for it. For GCC this means at
        least v4.6.0.

        * mkvinfo: new feature: mkvinfo will output the track ID that
        mkvmerge and mkvextract would use for a track. This information is
        shown alongside the "track number" element in verbose mode and in
        the track summary in summary mode.

        * mkvmerge, mmg: enhancement: The "--default-duration" in mkvmerge
        and the "FPS" drop down box in mmg now accept "p" or "i" as a unit
        -- as in e.g. "25p" or "50i". Several commonly used values have
        been added to mmg's "FPS" drop down box and others removed.

        * mkvmerge: bug fix: When using an external time code file with
        AVC/h.264 video the default duration will be set to the most-often
        used duration in the time code file.

        * mmg: enhancement: Added the values "50", "60" and "48000/1001"
        to the list of commonly used values for the "FPS" input field.

        * mkvmerge: bug fix: AVC/h.264 packetizer: The value given with
        "--default-duration" (after internal conversion from the unit
        given by the user to duration in nanoseconds) is now again
        interpreted as the duration of a frame and not of a field.

        * mkvmerge: bug fix: SRT subtitles: time codes can contain the
        minus sign before any digit, not just before the first one.

2012-03-05  Moritz Bunkus  <moritz@bunkus.org>

        * mkvmerge: bug fix: Sometimes non-AC-3 files were mistakenly for
        AC-3 after the re-write of the AC-3 handling code on
        2012-02-26. This has been rectified. Fix for bug 723.

2012-03-04  Moritz Bunkus  <moritz@bunkus.org>

        * mkvmerge: enhancement: mkvmerge will keep the "enabled" track
        header flag when muxing. mkvmerge will also output its value in
        verbose identification mode as "enabled_track".

        * mkvmerge: enhancement: MicroDVD text subtitles are recognized as
        an unsupported format instead of an unknown format.

        * mmg: The warning that no default duration/FPS has been given for
        AVC/h.264 tracks has been removed.

        * mkvmerge: bug fix: Complete re-write of the time code handling
        code for AVC/h.264 tracks. Now handles several cases correctly:
        interlaced video, video with multiple or changing SPS with
        different timing information. The timing information is extracted
        from the bitstream. Therefore the user doesn't have to specify the
        default duration/FPS himself anymore. Fix for bugs 434 and 688.

2012-02-26  Moritz Bunkus  <moritz@bunkus.org>

        * build system: Boost's "rational" library is now required.

        * mkvmerge: bug fix: Complete re-write of the (E)AC-3 parsing and
        handling code. Dependent E-AC-3 frames are now handled
        correctly. Fix for bug 704.

2012-02-22  Moritz Bunkus  <moritz@bunkus.org>

        * mkvmerge: bug fix: The width and height of h.264 video tracks
        with a pixel format other than 4:2:0 are now calculated
        correctly. Fix for bug 649. Patch by Nicholai Main (see AUTHORS).

        * mkvmerge: bug fix: Fixed file type recognition and frame drops
        for VC-1 elementary streams that do not start with a sequence
        header but with frame or field packets instead.

        * mkvmerge: bug fix: Fixed mis-detection as unsupported DV files
        (happened for e.g. PGS subtitle files).

2012-02-12  Moritz Bunkus  <moritz@bunkus.org>

        * doc: enhancement: Updates for option file usage and supported
        subtitle formats.

2012-02-09  Moritz Bunkus  <moritz@bunkus.org>

        * Released v5.3.0.

2012-02-06  Moritz Bunkus  <moritz@bunkus.org>

        * mkvmerge: new feature: mkvmerge will parse and apply the audio
        encoder delay in MP4 files that contain said information in the
        format that iTunes writes it. Fix for bug 715.

2012-02-02  Moritz Bunkus  <moritz@bunkus.org>

        * mkvmerge: new feature: Implemented support for treating several
        input files as if they they had been concatenated binarily into a
        single big input file. Snytax is "mkvmerge -o out.mkv ( in1.ts
        in2.ts in3.ts )". This feature has already been present since
        version 5.1.0 but never been mentioned in the ChangeLog. Support
        for this feature in mmg is still missing.

2012-01-31  Moritz Bunkus  <moritz@bunkus.org>

        * mkvmerge: bug fix: Blocks with "BlockAdditions" will no longer
        be muxed as "SimpleBlock" elements discarding the additions but
        instead as "BlockGroup" elements. This applies to e.g. WAVPACK4
        tracks with correction files as the correction data is stored in
        "BlockAdditions". Fix for bug 713.

        * mkvmerge: bug fix: Fixed some more issues with (E)AC-3 being
        misdtected as AVC elementary streams.

2012-01-27  Moritz Bunkus  <moritz@bunkus.org>

        * mmg: bug fix: The header editor was sometimes creating two
        instances of an element if an element was added to the second or
        one of the later tracks. Fix for bug 711.

        * mkvpropedit, mmg: bug fix: Trying to modify a file located in a
        path mounted with GVFS SFTP will no longer crash the
        programs. Instead an error message is output if an error
        occurs. Fix for bug 710.

2012-01-25  Moritz Bunkus  <moritz@bunkus.org>

        * mkvmerge: bug fix: Fixed integer underflows in the read caching
        code resulting in invalid memory access. Happened in broken or
        incomplete files only. Fix for bug 709.

2012-01-23  Moritz Bunkus  <moritz@bunkus.org>

        * mkvmerge: bug fix: Appending AVI, Matroska or MPEG program
        stream files with DTS audio tracks will not result in a warning
        that the appended DTS tracks might not be compatible. Fix for bug
        705.

2012-01-13  Moritz Bunkus  <moritz@bunkus.org>

        * mkvextract: bug fix for the "time codes_v2" mode: mkvextract will
        write one more time code than there are frames in the file. The
        last time code written will be the the sum of the last frame's
        time code and duration with the "last frame" being the one with the
        highest time code. Fix for bug 691.

2012-01-12  Moritz Bunkus  <moritz@bunkus.org>

        * mkvmerge: bug fix: Fixed writing into paths on which a drive is
        mounted on Windows. Fix for bug 701.

        * mkvmerge: enhancement: Identification output for Matroska files:
        Added the track number header field as "number" to the verbose
        identification mode.

2012-01-09  Moritz Bunkus  <moritz@bunkus.org>

        * mkvmerge: enhancement: Identification output for Matroska files:
        Added a field "content_encoding_algorithms" that contains a
        comma-separated list of encoding algorithm IDs used for that
        track. For example, "content_encoding_algorithms:3" would indicate
        that header removal compression is used.

2012-01-07  Moritz Bunkus  <moritz@bunkus.org>

        * mkvmerge: enhancement: Identification output for Matroska files:
        Added several fields to mkvmerge's verbose identification mode for
        tracks: UID, CodecID, length and content (as a hex dump) of the
        codec private data.

        * mkvmerge: bug fix: Fixed a segmentation fault in the DTS
        detection code. Fix for bug 698.

2012-01-05  Moritz Bunkus  <moritz@bunkus.org>

        * mkvextract: bug fix: The track IDs used in the "time codes_v2"
        extraction mode are consistent again with the IDs that mkvmerge's
        identification reports and that mkvextract's "tracks" extraction
        mode uses. Fix for bugs 689 and 694.

2012-01-04  Moritz Bunkus  <moritz@bunkus.org>

        * mkvmerge: enhancement: Added video pixel dimensions to the
        output of "--identify-verbose" for Matroska files.

2012-01-02  Moritz Bunkus  <moritz@bunkus.org>

        * Released v5.2.1.

2011-12-29  Moritz Bunkus  <moritz@bunkus.org>

        * mkvmerge: bug fix: Fixed certain DTS files being mis-detected as
        AC-3. Fix for bug 693.

2011-12-28  Moritz Bunkus  <moritz@bunkus.org>

        * build system: Added an option "--without-gettext" that allows
        for building without support for translations even if gettext
        itself is installed.

        * build system: Added an option "--without-curl" that allows for
        building without CURL support even if CURL itself is installed.

        * all: bug fix: Fixed compilation if gettext/libintl is not
        available.

        * mkvmerge: bug fix: The MPEG program stream reader was reporting
        wrong progress percentage if multiple files were used since
        v5.1.0.

2011-12-27  Moritz Bunkus  <moritz@bunkus.org>

        * mkvmerge: enhancement: Removed the posix_fadvise() code. The
        application is using its own caching code which caused bad
        performance if the OS caching provided via posix_fadvise() is used
        as well.

2011-12-25  Moritz Bunkus  <moritz@bunkus.org>

        * mkvmerge: bug fix: If an MP4 file contains chapters encoded in a
        different charset than UTF-8 and --chapter-charset is not used
        then the error message shown is a lot clearer why mkvmerge aborts
        muxing. Before the error message was a generic
        "mm_text_io_c::read_next_char(): invalid UTF-8 character. The
        first byte:..."

        * mkvmerge: bug fix: MPEG program streams in which a track
        suddenly ends and others continue or in which a track has huge
        gaps will no longer cause mkvmerge to try to read the whole file
        at once. This could lead to excessive swapping and finally
        mkvmerge crashing if no more memory was available.

2011-12-24  Moritz Bunkus  <moritz@bunkus.org>

        * mkvextract: bug fix: The track IDs used for extraction are
        consistent again with the IDs that mkvmerge's identification
        reports. Fix for bug 689.

2011-12-21  Moritz Bunkus  <moritz@bunkus.org>

        * mkvmerge: bug fix: Fix compilation if FLAC is not available. Fix
        for issue #13.

2011-12-18  Moritz Bunkus  <moritz@bunkus.org>

        * Released v5.2.0.

        * mkvmerge, mmg: bug fix: Automatic MIME type recognition for
        TrueType fonts will result in "application/x-truetype-font" again
        instead of "application/x-font-ttf". Fix for bug 682.

2011-12-14  Andriy Bilous'ko  <arestarh@ukr.net>

        * documentation: enhancement: Added a Ukrainian translation for
        mkvextract's man page.

2011-12-13  Moritz Bunkus  <moritz@bunkus.org>

        * mkvinfo: bug fix: Various elements used to have a space between
        their names and their value's hex dump. In v5.1.0 that space was
        accentally removed. It has been added again. Fix for bug 583.

2011-12-12  Moritz Bunkus  <moritz@bunkus.org>

        * mkvmerge: bug fix: Turn off input file buffering for badly
        interleaved MP4 files.

2011-12-11  Moritz Bunkus  <moritz@bunkus.org>

        * mkvmerge: bug fix: Changed how mkvmerge assigns IDs to tracks in
        source files for Matroska and MP4 files. That way files whose
        headers contain the same ID for multiple tracks will work
        correctly. Fix for bug 681.

2011-12-07  Moritz Bunkus  <moritz@bunkus.org>

        * mkvmerge: enhancement: The VP8 output module will always
        re-derive frame types (key frame vs. non-key frame).

        * mkvmerge: bug fix: VP8 read from AVI could not be put into WebM
        compatible files.

        * mkvmerge: bug fix: Fixed a rare audio type mis-detection of
        MP2/MP3 audio tracks in MPEG program streams causing mkvmerge to
        abort with an error message.

2011-12-04  Nils Maier  <maierman@web.de>

        * mkvmerge, mkvextract: enhancement: Implemented input file
        buffering in mkvmerge and improved/implemented output file
        buffering in other tools.

2011-12-03  Moritz Bunkus  <moritz@bunkus.org>

        * mmg, mkvinfo's GUI: enhancement: Added new icons based on the
        work of Alexandr Grigorcea (see AUTHORS).

        * mmg: bug fix: Fixed a memory leak in mmg's header editor that
        caused the "open file" function to stop working after opening a
        few files. Fix for bug 679.

2011-11-28  Moritz Bunkus  <moritz@bunkus.org>

        * Released v5.1.0.

        * mkvmerge: bug fix: Fixed more time code handling issues for video
        tracks in MPEG transport streams whose PES packets sometimes don't
        have a time code.

        * mkvmerge: bug fix: mkvmerge will no longer create folders on
        drives it shouldn't create them on on Windows.

2011-11-26  Moritz Bunkus  <moritz@bunkus.org>

        * mkvmerge: bug fix: Fixed bogus huge time codes sometimes
        occurring for AVC/h.264 video tracks read from MPEG transport
        streams.

2011-11-24  Moritz Bunkus  <moritz@bunkus.org>

        * all: enhancement: Made all EXEs declare their required access
        level privileges for Windows' User Access Control.

        * mmg: enhancement: Made mmg DPI-aware on Windows (tested up to
        144 DPI).

2011-11-09  Moritz Bunkus  <moritz@bunkus.org>

        * mmg: bug fix: mmg will append ".xml" to the file name entered
        when saving from the chapter editor if no extension was given.

2011-11-06  Moritz Bunkus  <moritz@bunkus.org>

        * mkvinfo: bug fix: Improved skipping broken data on all operating
        systems.

        * mkvmerge, mkvextract: bug fix: Skipping broken data in Matroska
        file often caused the program to abort on Windows. This has been
        fixed so that processing continues after the broken part. Fix for
        bug 668.

2011-11-04  Moritz Bunkus  <moritz@bunkus.org>

        * examples: Added XSLT 2.0 stylesheets in the
        "examples/stylesheets" directory for turning Matroska chapters
        into cue sheet and split points for "shntool" (useful for
        situations in which you have e.g. a live recording from a concert
        including chapters and want to create one audio file per song).

        * mkvmerge: bug fix: Fixed reading VC-1 video tracks from Matroska
        files that don't use VC-1 start markers (0x00 0x00 0x01 ...).

2011-10-30  Moritz Bunkus  <moritz@bunkus.org>

        * mmg: enhancement: Added "ogv" to the list of known file
        extensions for "Ogg/OGM audio/video files". Implements bug 667.

        * mmg: bug fix: A utility function for breaking a line into
        multiple ones was accessing invalid memory in rare situations
        causing mmg to crash. Could happen e.g. when adding a job to the
        job queue.

2011-10-24  Moritz Bunkus  <moritz@bunkus.org>

        * mkvmerge: bug fix: mkvmerge will use DTS instead of PTS for VC-1
        video tracks read from MPEG transport streams.

2011-10-23  Moritz Bunkus  <moritz@bunkus.org>

        * build system: Boost's "Range" library is now required.

        * build system: Boost v1.46.0 or newer is now required. As a
        consequence included copies of some of Boost's libraries have been
        removed (foreach, property tree).

        * build system: The C++ compiler must now support several features
        of the C++11 standard: initializer lists, range-based 'for' loops,
        right angle brackets, the 'auto' keyword and lambda
        functions. configure checks for each of these. For GCC this means
        at least v4.6.0.

2011-10-22  Moritz Bunkus  <moritz@bunkus.org>

        * mkvmerge: bug fix: Fixed reading MPEG transport streams on big
        endian systems.

        * mkvmerge: enhancement: Added support for reading AAC tracks from
        MPEG transport streams.

2011-10-17  Moritz Bunkus  <moritz@bunkus.org>

        * mkvmerge: bug fix: Relaxed the compatibility checks when
        concatenating VP8 video tracks.

2011-10-16  Moritz Bunkus  <moritz@bunkus.org>

        * mkvmerge: bug fix: Fixed PCM audio in WAV sometimes being
        detected as DTS.

        * mkvmerge: enhancement: The verbose identification mode will add
        the properties "default_duration", "audio_sampling_frequency" and
        "audio_channels" if appropriate and if the corresponding header
        elements are present.

2011-10-13  Moritz Bunkus  <moritz@bunkus.org>

        * Packaging: In v5.0.1 mmg's guide was accidentally moved into the
        "mkvtoolnix" Debian/Ubuntu package. It has been moved back into
        "mkvtoolnix-gui" again.

2011-10-11  Moritz Bunkus  <moritz@bunkus.org>

        * mkvmerge: enhancement: "Castilan" has been merged with "Spanish"
        into "Spanish; Castillan" in the ISO 639 language list as both
        share the same ISO 639-2 code "spa".

2011-10-09  Moritz Bunkus  <moritz@bunkus.org>

        * Released v5.0.1.

2011-10-08  Moritz Bunkus  <moritz@bunkus.org>

        * build system: Updated the Debian/Ubuntu files to debhelper
        v7/quilt 3.0 format.

        * mkvmerge: enhancement: Implemented support for yet another way
        of storing E-AC-3 and DTS in MPEG transport streams.

2011-10-05  Moritz Bunkus  <moritz@bunkus.org>

        * mkvinfo: bug fix: Track information was not reset when opening
        more than one file in the GUI.

2011-10-03  Moritz Bunkus  <moritz@bunkus.org>

        * mkvmerge: bug fix: The PGS subtitle output module was not
        outputting any packet in certain cases due to uninitialized
        variables.

2011-09-27  Moritz Bunkus  <moritz@bunkus.org>

        * mkvmerge: bug fix: Fixed mkvmerge not finding any track in TS
        streams whose first PMT packet could not be parsed (e.g. invalid
        CRC).

        * mkvmerge: bug fix: Fixed detection of TS streams that only
        contain one PAT or PMT packet within the first few KB but no
        others within the first 10 MB.

2011-09-24  Moritz Bunkus  <moritz@bunkus.org>

        * Released v5.0.0.

        * build system: libEBML 1.2.2 and libMatroska 1.3.0 are required
        for building. If external versions are not found or if they're too
        old then the included versions will be used as a fallback.

2011-09-21  Moritz Bunkus  <moritz@bunkus.org>

        * mkvmerge: bug fix: The "writing application" element will not be
        localized but always be written in English.

2011-09-20  Moritz Bunkus  <moritz@bunkus.org>

        * mkvmerge: new feature: MPEG TS: mkvmerge will extract the track
        languages from a corresponding clpi (clip info) file. That file is
        searched for in the same directory and in ../CLIPINF and must
        have the same base name but with the ".clpi" extension.

        * mkvmerge: enhancement: Added new stereo mode options to match
        the current specs. The new options are "anaglyph_green_magenta"
        (12), "both_eyes_laced_left_first" (13) and
        "both_eyes_laced_right_first" (14).

        * mkvmerge: The --stereo-mode named option "anaglyph" was renamed
        to "anaglyph_cyan_red" to match the specs. The numerical value
        (10) remains unchanged.

2011-09-18  Moritz Bunkus  <moritz@bunkus.org>

        * mkvextract: bug fix: Fixed attachment number displayed during
        extraction. Fix for bug 663.

        * mkvmerge: enhancement: MPEG TS: Added support for HDMV PGS
        subtitles.

        * mkvmerge: enhancement: MPEG TS: Added support for DTS HD Master
        Audio tracks.

2011-09-17  Moritz Bunkus  <moritz@bunkus.org>

        * mkvmerge: enhancement: MPEG TS: Streams that are mentioned in
        the PMT but do not actually contain data are neither reported
        during identification nor muxed.

2011-09-14  Moritz Bunkus  <moritz@bunkus.org>

        * mkvmerge: new feature: MPEG TS: Added support for reading the
        language code.

2011-09-13  Moritz Bunkus  <moritz@bunkus.org>

        * mmg: enhancement: Added MPEG transport streams to the "add file"
        dialog file selector.

        * mkvmerge: new feature: MPEG TS: Added support for normal DTS
        tracks.

        * mkvmerge: Tons of fixes and additions to the MPEG transport
        stream demuxer.

2011-09-10  Moritz Bunkus  <moritz@bunkus.org>

        * build system: configure will accept external versions of libEBML
        and libMatroska again. Minimum required versions are libEBML 1.2.1
        and libMatroska 1.1.0.

2011-09-07  DenB  <denb10@free.fr>

        * All: Updated the French translation with a complete set by DenB
        (see AUTHORS).

2011-09-05  Cosme Domínguez  <cosme.ddiaz@gmail.com>

        * mmg: mmg respects the XDG Base Directory Specification regarding
        its configuration files (environment variable
        $XDG_CONFIG_HOME/mkvtoolnix if set, otherwise
        ~/.config/mkvtoolnix).

2011-08-24  Moritz Bunkus  <moritz@bunkus.org>

        * all: Added an Lithuanian translation by Mindaugas Baranauskas
        (see AUTHORS).

2011-08-14  Massimo Callegari  <massimocallegari@yahoo.it>

        * mkvmerge: new feature: Implemented a MPEG transport stream
        demuxer.

2011-08-02  Moritz Bunkus  <moritz@bunkus.org>

        * mkvmerge: enhancement: When looking for MPEG files with the same
        base name as a source file mkvmerge will be stricter what it
        accepts. The file name must consist of at least one char followed
        by "-" or "_" followed by a number. That will match VTS_01_1.VOB
        but not e.g. "some_series_s03e10.mpg".

2011-07-31  Moritz Bunkus  <moritz@bunkus.org>

        * mkvmerge: bug fix: Opening MPEG files with numbers in their name
        from folders with e.g. Cyrillic names failed on Windows.

        * mkvmerge: bug fix: Several elements are not written when
        creating WebM compliant files. In the segment headers: SegmentUID,
        SegmentFamily, ChapterTranslate, PreviousSegmentUID,
        NextSegmentUID. In the track headers: MinCache, MaxCache and
        MaxBlockAdditionID.

2011-07-19  Moritz Bunkus  <moritz@bunkus.org>

        * mkvmerge: enhancement: Sped up file identification by caching
        read operations.

        * mkvmerge: bug fix: Fixed identifying QuickTime/MP4 files that
        start with a 'skip' atom.

2011-07-13  Moritz Bunkus  <moritz@bunkus.org>

        * mkvmerge: bug fix: Fixed a crash when reading AVI files with DTS
        audio tracks that do not contain valid headers in the first couple
        of packets. Fix for bug 646.

2011-07-11  Moritz Bunkus  <moritz@bunkus.org>

        * Released v4.9.1.

        * mkvmerge: bug fix: Fixed endless loop when reading AVI files on
        Windows if MKVToolNix was compiled with a gcc mingw cross compiler
        v4.4.x. Fix for bug 642.

        * mkvmerge: bug fix: Fixed long file identification time caused by
        DV detection. Fix for bug 641.

2011-07-10  Moritz Bunkus  <moritz@bunkus.org>

        * Released v4.9.0.

2011-07-09  Moritz Bunkus  <moritz@bunkus.org>

        * mkvmerge: bug fix: DV files are recognized as an unsupported
        container type. Fix for bug 630.

        * mkvmerge: bug fix: Fixed handling block groups in Matroska
        files with a duration of 0.

2011-07-08  Moritz Bunkus  <moritz@bunkus.org>

        * mmg: Various compatibility fixes for use with wxWidgets 2.9.x.

2011-06-23  Moritz Bunkus  <moritz@bunkus.org>

        * mmg: bug fix: Fixed building with Sun Studio's C compiler.

2011-06-03  Moritz Bunkus  <moritz@bunkus.org>

        * mkvmerge: bug fix: ISO 639-2 terminology language codes are
        converted to the corresponding bibliography code upon file
        identification (e.g. 'deu' is converted to 'ger').

2011-06-02  Moritz Bunkus  <moritz@bunkus.org>

        * mkvinfo: bug fix: The time code scale is retrieved first before
        applying it to the segment duration.

        * all: Added an Italian translation by Roberto Boriotti and
        Matteo Angelino (see AUTHORS).

2011-05-28  Moritz Bunkus  <moritz@bunkus.org>

        * mmg: bug fix: Fixed populating the 'compression' drop down box
        according to what mkvmerge was compiled with.

2011-05-26  Moritz Bunkus  <moritz@bunkus.org>

        * mkvmerge: bug fix: When a DTS track is read from a source file
        that provides time codes (e.g. Matroska files) then those time codes
        will be preserved.

2011-05-25  Moritz Bunkus  <moritz@bunkus.org>

        * mkvmerge: Fixed remuxing certain VC-1 video tracks from Matroska
        files. Fix for bug 636.

2011-05-23  Moritz Bunkus  <moritz@bunkus.org>

        * Released v4.8.0.

        * mmg: bug fix (Windows): mmg will no longer convert the "mkvmerge
        executable" from just "mkvmerge" into a full path name when
        writing its preferences to the registry upon existing.

        * mkvmerge: enhancement: Added support for VobSub IDX files with
        negative "delay" fields.

2011-05-11  Moritz Bunkus  <moritz@bunkus.org>

        * mkvmerge: bug fix: The 'doc type read version' EBML header field
        is only set to 2 even if a stereo mode other than 'none' is used
        for at least one video track. Fix for bug 625.

2011-05-06  Moritz Bunkus  <moritz@bunkus.org>

        * mkvpropedit: new feature: Added support for adding, replacing
        and removing chapters.

2011-05-03  Moritz Bunkus  <moritz@bunkus.org>

        * All: Avoided a segmentation fault in gcc by not including a
        pre-compiled header if FLAC or CURL support is disabled.

        * mkvmerge: bug fix: Reading DTS files stored in 14-to-16 mode
        were read partially.

2011-04-28  Moritz Bunkus  <moritz@bunkus.org>

        * mkvmerge: enhancement: mkvmerge will rederive frame types for
        VC-1 video tracks stored in Matroska files instead of relying on
        the container information. This fixes files created by
        e.g. MakeMKV that mark all frames as key frames even if they
        aren't.

2011-04-26  Moritz Bunkus  <moritz@bunkus.org>

        * mkvmerge: bug fix: Fixed detection of AAC files with ADIF
        headers. Fix for bug 626.

2011-04-25  Moritz Bunkus  <moritz@bunkus.org>

        * mkvmerge: bug fix: The 'doc type version' and 'doc type read
        version' EBML header fields are only set to 3 if a stereo mode
        other than 'none' is used for at least one video track. Fix for
        bug 625.

        * mkvmerge: enhancement: File identification for tracks read from
        Matroska files with a codec ID of "A_MS/ACM" will show the track's
        format tag field if it is unknown to mkvmerge. Implements bug
        624.

2011-04-22  Moritz Bunkus  <moritz@bunkus.org>

        * mkvmerge: new feature: Track, tag and attachment selection via
        --audio-tracks, --video-tracks etc. can have their meaning
        reversed by prefixing the list of IDs with "!". If it is then
        mkvmerge will copy all tracks/tags/attachments but the ones with
        the IDs given to the option (e.g. "--attachments !3,6").

        * mkvmerge: bug fix: Fixed handling AVIs with AAC audio format tag
        0x706d and bogus private data size. Fix for bug 623.

2011-04-20  Moritz Bunkus  <moritz@bunkus.org>

        * Released v4.7.0.

        * build system: For the time being the build system will always
        build and link statically against the internal versions of libEBML
        and libMatroska.

        * mkvmerge: bug fix: Fixed appending time code calculation for
        appended subtitle tracks if the subtitle tracks are read from
        complex containers (e.g. Matroska, MP4, AVI etc). Fix for bug 620.

2011-04-15  Moritz Bunkus  <moritz@bunkus.org>

        * mkvextract: bug fix: Fixed extraction of MPEG-1/2 video tracks
        whose sequence headers change mid-stream but whose key frames are
        not all prefixed with a sequence header. Fix for bug 556.

        * mkvmerge: bug fix: Fixed reading AAC tracks from AVI files with
        7 bytes long codec data. Fix for bug 613.

        * mkvmerge: enhancement: Added support for WAV and AVI files that
        use a WAVEFORMATEXTENSIBLE structure (wFormatTag == 0xfffe). Fix
        for bug 614.

2011-04-14  Moritz Bunkus  <moritz@bunkus.org>

        * mmg: bug fix: The output file name extension will be updated on
        each track selection changed as well. The extension is based on
        the actually selected tracks, not on the presence of tracks of
        certain types. Fix for bug 615.

2011-04-13  Moritz Bunkus  <moritz@bunkus.org>

        * mkvmerge: bug fix: mkvmerge was dropping the last full DTS
        packet from a DTS files if that file was not encoded in "14-in-16"
        mode and if the file size was not divisible by 16.

2011-03-23  Moritz Bunkus  <moritz@bunkus.org>

        * mkvmerge: bug fix: Fixed huge slowdown when splitting by size is
        active with certain kinds of input files. Fix for bug 611.

        * mkvinfo: bug fix: Fixed redirecting the output into a file with
        "--redirect-output"/"-r" and verbosity levels of 2 and higher.

        * mkvpropedit, mmg header/chapter editor: bug fix: Fixed parsing
        Matroska files if mkvtoolnix is compiled with newer versions of
        libebml/libmatroska (SVN revisions after the releases of libebml
        1.2.0/libmatroska 1.1.0).

2011-03-14  Moritz Bunkus  <moritz@bunkus.org>

        * mkvmerge: bug fix: WAV files with unsupported format tags are
        rejected instead of being treated like containing PCM. Fix for bug
        610.

2011-03-13  Moritz Bunkus  <moritz@bunkus.org>

        * mkvmerge: enhancement: The EBML header values "doc type version"
        and "doc type read version" are both set to 3 if at least one of
        the video tracks uses the stereo mode parameter.

2011-03-09  Moritz Bunkus  <moritz@bunkus.org>

        * Released v4.6.0.

2011-03-08  Moritz Bunkus  <moritz@bunkus.org>

        * build system: Fixed building the Qt version of mkvinfo's
        GUI (again). Fix for bug 576.

2011-02-17  Moritz Bunkus  <moritz@bunkus.org>

        * mmg: bug fix: If the header editor finds 'language' elements
        with ISO-639-1 codes (e.g. "fra" instead of "fre" for "French")
        then it will map the code to the corresponding ISO-639-2 code. Fix
        for bug 598.

        * mmg: bug fix: Fixed one of the issues causing mmg to report that
        it is configured to use an unsupported version of mkvmerge when
        the reported version was actually empty.

        * mkvmerge: enhancement: HD-DVD subtitles are recognized as being
        an unsupported file format. This makes the error message presented
        to the user a bit clearer. Fix for bug 600.

2011-02-15  Moritz Bunkus  <moritz@bunkus.org>

        * build: Boost 1.36.0 or newer is required (up from 1.34.0). Also
        fixed building with v3 of Boost's filesystem library, e.g. with
        Boost 1.46.0 Beta 1 or newer.

        * mkvpropedit: new feature: Added support for adding, replacing
        and removing tags.

2011-02-07  Moritz Bunkus  <moritz@bunkus.org>

        * all: Added a translation for the programs into Turkish by
        ßouЯock (see AUTHORS).

2011-02-06  Moritz Bunkus  <moritz@bunkus.org>

        * build system: Fixed compilation if configure choses the internal
        versions of libebml and libmatroska while older versions are still
        installed in a location named with "-I..." or "-L..." in
        CFLAGS/CXXFLAGS/LDFLAGS or with configure's
        "--with-extra-includes" and "--with-extra-libs" options.

2011-01-31  Moritz Bunkus  <moritz@bunkus.org>

        * Released v4.5.0.

        * build: Building mkvtoolnix now requires libebml v1.2.0 and
        libmatroska v1.1.0 or later.

        * build: enhancement: mkvtoolnix now includes libebml and
        libmatroska. The configure script will use them if either no
        installed versions of them is found or if the installed version is
        too old.

2011-01-25  Moritz Bunkus  <moritz@bunkus.org>

        * mkvmerge: bug fix: Fixed an infinite loop when reading program
        stream maps in MPEG program streams. Part of a fix for bug 589.

2011-01-21  Moritz Bunkus  <moritz@bunkus.org>

        * mkvinfo: new feature: Added an option "--track-info" (short:
        "-t") that displays one-line statistics about each track at the
        end of the output. The statistics include the track's total size,
        duration, approximate bitrate and number of packets/frames.

        * mkvinfo: bug fix: The hexdump mode was accessing invalid memory
        if the data to dump was shorter than 16 bytes. It was also
        outputting the values as characters instead of hexadecimal
        numbers. Patch by ykar@list.ru. Fix for bug 591.

2011-01-20  Moritz Bunkus  <moritz@bunkus.org>

        * mmg: enhancement: The output file name extension is
        automatically set to ".mk3d" if the stereo mode parameter for any
        video track is changed to anything else than "mono" or the default
        value.

        * mmg: enhancement: Added ".mk3d" to the list of known file name
        extensions for Matroska files.

        * mkvmerge, mmg: enhancement: Updated the "stereo mode" parameter
        to match the current Matroska specifications.

2010-12-26  Moritz Bunkus  <moritz@bunkus.org>

        * mkvmerge: enhancement: If mkvmerge encounters invalid UTF-8
        strings in certain files or command line arguments then those
        strings will simply be cut short. Before mkvmerge was exiting with
        an error ("Invalid UTF-8 sequence encountered").

        * all: new feature: Added online update checks. The command line
        tools know a new parameter "--check-for-updates". mmg has a new
        menu entry ("Help" -> "Check for updates") and checks
        automatically when it starts, but at most once in 24 hours. Can be
        turned off in the preferences. This function requires libcurl and
        is not built if libcurl is not available.

2010-12-22  Moritz Bunkus  <moritz@bunkus.org>

        * mkvmerge: bug fix: Avoid a crash due to invalid memory access if
        a source file name contains numbers (happens only if mkvtoolnix is
        built with MS Visual Studio). Fix for bug 585.

2010-12-21  Moritz Bunkus  <moritz@bunkus.org>

        * mkvmerge: new feature: Added support for reading VP8 video from
        Ogg files. Implements bug 584.

        * mkvextract: enhancement: mkvextract will exit with an error if
        the user specifies track IDs that do not exist in the source
        file. This works in the "tracks" and "time codes_v2" extraction
        modes. Fix for bug 583.

        * docs: mkvextract's man page has been updated to match the
        program's expected command line syntax for the "time codes_v2"
        mode. Fix for bug 583.

2010-12-20  Moritz Bunkus  <moritz@bunkus.org>

        * build system: Fixed building the Qt version of mkvinfo's
        GUI. Fix for bug 576.

        * mkvmerge, mmg: bug fix: Option files could not contain options
        that started with '#' as they were interpreted as comment lines.

2010-11-15  Moritz Bunkus  <moritz@bunkus.org>

        * mkvmerge: new feature: The "default duration" header field is
        set for DTS audio tracks.

2010-11-09  Moritz Bunkus  <moritz@bunkus.org>

        * build system: mmg's guide and its images are installed into the
        location given by configure's "docdir" variable. Patch by Cristian
        Morales Vega (see AUTHORS).

2010-11-07  Moritz Bunkus  <moritz@bunkus.org>

        * all: Made the French translation selectable in all programs.

2010-11-01  Moritz Bunkus  <moritz@bunkus.org>

        * mmg: bug fix: On Mac OS X the application type is set to a
        foreground application preventing issues like the GUI never
        getting focus.

2010-10-31  Moritz Bunkus  <moritz@bunkus.org>

        * Released v4.4.0.

        * build system: bug fix: Installation no longer fails if xsltproc
        is available but the DocBook stylesheets aren't. Fix for bug 575.

        * mkvmerge: new feature: If the name of an input file starts with
        '=' then mkvmerge will not try to open other files with the same
        name (e.g. 'VTS_01_1.VOB', 'VTS_01_2.VOB', 'VTS_01_3.VOB') from
        the same directory. A single '=' as an argument disables this as
        well for the next input file. Implements bug 570.

        * mmg: new feature: Added an option to disable extra compression
        when adding tracks by default.

        * mkvmerge: bug fix: Made file type detection stricter for MP3,
        AC-3 and AAC files. This prevents mis-detection of other file types
        as one of these for certain files. Fix for bug 574.

2010-10-19  Moritz Bunkus  <moritz@bunkus.org>

        * mkvmerge: bug fix: Fixed the usage of iterators with the STL
        "deque" template class. This caused mkvmerge to abort on systems
        which did not use the GNU implementation of the standard template
        library, e.g. OpenSolaris with the SunStudio compiler. Fix for bug
        567.

2010-09-28  Moritz Bunkus  <moritz@bunkus.org>

        * mkvmerge: enhancement: The warning about subtitle entries that
        are skipped because their start time is greater than their end
        time now includes the subtitle number.

2010-09-23  Moritz Bunkus  <moritz@bunkus.org>

        * Build system: bug fix: 'drake install' did not work if the login
        shell was not POSIX compatible (e.g. fish). Fix for bug 559.

2010-09-19  Moritz Bunkus  <moritz@bunkus.org>

        * mkvmerge: enhancement: When appending two Matroska files which
        both contain chapters the chapter entries of all editions will be
        merged even if the edition's UIDs were different to begin
        with. This is done based on the order of the edition. If both
        files contain three editions each then the chapters from the first
        edition in the second file will be put into the first edition from
        the first file; the chapters from the second edition into the
        second edition and so on.

        * all: Added a translation of the programs into French by
        Trinine (see AUTHORS).

        * mkvmerge: bug fix: The MPEG ES reader was accessing
        uninitialized data. This could lead to crashes or source files not
        being read correctly.

        * mkvmerge: bug fix: Using "--no-video" on AVI files caused the
        video track to be mistaken for an audio track and included
        anyway. Fix for bug 558.

2010-09-04  Moritz Bunkus  <moritz@bunkus.org>

        * Released v4.3.0.

        * mkvmerge: bug fix: Appending tracks which would normally be
        compressed (e.g. with header removal compression) and turning off
        compression for those tracks with "--compression TID:none" (or the
        corresponsing option in mmg) was resulting in the second and all
        following appended tracks to be compressed all the same.

2010-09-01  Moritz Bunkus  <moritz@bunkus.org>

        * mkvextract: bug fix: Errors such as 'file does not exist' did
        not cause mkvextract to quit. Instead it continued and exited with
        the result code 0.

2010-08-28  Moritz Bunkus  <moritz@bunkus.org>

        * mkvmerge: bug fix: Certain frames in certain h.264/AVC raw
        tracks were handled wrong, e.g. files created by x264 versions
        starting with revision 1665. The situation occured if an IDR slice
        comes immedtiately after a non-IDR slice and the IDR slice has its
        frame_num and pic_order_count_lsb fields set to 0.

2010-08-26  Moritz Bunkus  <moritz@bunkus.org>

        * mkvmerge: enhancement: Attachments will be rendered at the
        beginning of the file again. Fix for bug 516.

2010-08-24  Moritz Bunkus  <moritz@bunkus.org>

        * mkvpropedit, mmg's header editor: Fixed a crash corrupting files
        in certain situations. If the updated header fields required
        filling exactly one byte with an EbmlVoid element and if the next
        Matroska element's "size" was already written with its maximum
        length (8 bytes) then the crash would occur. Such files are
        written by e.g. lavf. Fix for bug 536.

2010-08-17  Moritz Bunkus  <moritz@bunkus.org>

        * All: bug fix: Fixed a couple of format strings in translations
        which could cause the programs to crash.

2010-08-14  Moritz Bunkus  <moritz@bunkus.org>

        * mkvinfo: new feature: mkvinfo will show the h.264 profile and
        level for AVC/h.264 tracks along with the CodecPrivate element.

2010-08-10  Moritz Bunkus  <moritz@bunkus.org>

        * mkvmerge: bug fix: Video tracks with a width or height of 0 are
        not read from AVI files anymore. Fix for bug 538.

2010-08-05  Moritz Bunkus  <moritz@bunkus.org>

        * mkvmerge: bug fix: Fixed an error with losing packets (error
        message "packet queue not empty") when reading IVF (VP8) files
        using --default-duration on it.

        * mkvmerge: bug fix: Fixed access to uninitialized memory in the
        MPEG-2 ES parser.

2010-08-03  Moritz Bunkus  <moritz@bunkus.org>

        * mmg: bug fix: The 'total remaining time' shown by the job
        manager was totally wrong. Fix for bug 529.

2010-08-01  Moritz Bunkus  <moritz@bunkus.org>

        * build system: The build system has been changed from "make" to
        "rake", the Ruby based build tool. MKVToolNix includes its own
        copy of it so all you need is to have Ruby itself installed. The
        build proecss has been tested with Ruby 1.8.6, 1.8.7 and
        1.9.1. Building is pretty much the same as before: "./configure",
        "./drake", "sudo ./drake install". Most of the build targets have
        similar if not identical names, e.g. "./drake install". You can
        override variables just like with make, e.g. "./drake
        prefix=/somewhere install".

2010-07-30  Moritz Bunkus  <moritz@bunkus.org>

        * mmg header editor: bug fix: If a file was loaded that did not
        contain 'track language' elements and those elements were
        unchanged then they would be set to 'und' upon saving. Now they're
        left as-is, and when adding them to the file the drop-down box
        defaults to 'eng' being selected as per Matroska default value
        specifications. Fix for bug 525.

2010-07-29  Moritz Bunkus  <moritz@bunkus.org>

        * mkvextract, mkvinfo, mkvpropedit: new feature: Added the option
        "-q" and its long version "--quiet". With "--quiet" active only
        warnings and errors are output. Fix for bug 527.

        * mkvmerge: bug fix: The option "--quiet" was not working
        properly.

        * mkgmerge: bug fix: mkvmerge was treating SSA/ASS subtitle files
        as audio files for the purpose of track selection (--no-subtitles
        / --no-audio). Fix for bug 526.

2010-07-28  Moritz Bunkus  <moritz@bunkus.org>

        * Released v4.2.0.

        * mkvmerge: bug fix: mkvmerge was accessing invalid memory In
        certain cases, e.g. when appending Matroska files that use
        compression while turning compression off.

2010-07-27  Moritz Bunkus  <moritz@bunkus.org>

        * mkvmerge: bug fix: Splitting output files by size was basing its
        decision when to create a new file on an uninitialized
        variable. This caused effects like a lot of small files being
        created with sizes much smaller than the intended split size.

2010-07-19  Moritz Bunkus  <moritz@bunkus.org>

        * mkvmerge: bug fix: The speed with which mkvmerge skips garbage
        in DTS tracks has been greatly improved.

2010-07-18  Moritz Bunkus  <moritz@bunkus.org>

        * mkvmerge: enhancement: Reading Matroska files: DisplayWidth &
        DisplayHeight values that are obviously not meant to represent
        pixels but only to be used for aspect ratio calculation (e.g.
        16x9) are converted into proper ranges based on the track's
        PixelWidth & PixelHeight values and the quotient of DisplayWidth /
        DisplayHeight.

2010-07-12  Moritz Bunkus  <moritz@bunkus.org>

        * mkvmerge: enhancement: Attachments will be rendered at the end
        of the file instead of at the beginning. The attachments will be
        placed after the cues but before the chapters. Fix for bug 516.

        * mkvmerge: enhancement: Header removal compression has been
        enabled by default for MPEG-4 part 10 (AVC/h.264) video tracks
        with a NALU size field length of four bytes.

        * mkvmerge: bug fix: Header removal compression has been
        deactivated for MPEG-4 part 2 (aka DivX/Xvid) video tracks due to
        incompatibility with packed bitstreams.

2010-07-10  Moritz Bunkus  <moritz@bunkus.org>

        * mmg: enhancement: The taskbar progress is reset as soon as
        mkvmerge finishes/as soon as all jobs are done (Windows 7).

2010-07-06  Moritz Bunkus  <moritz@bunkus.org>

        * mkvmerge: bug fix: Fixed reading AVC/h.264 tracks from AVI files
        if they're stored without NALUs inside the AVI. Was broken by a
        fix for handling AVC/h.264 in NALUs inside AVI.

        * mkvmerge: bug fix: All readers that only handled file formats
        which do not contain more than one track did not respect the
        "--no-audio / --no-video / --no-subtitles" options. This applied
        to the following readers: AAC, AC-3, AVC/h.264, CorePicture, Dirac,
        DTS, FLAC, IVF, MP3, MPEG ES, PGS/SUP, SRT, SSA, TrueHD, TTA, VC-1,
        WAV and WavPack.

2010-07-05  Moritz Bunkus  <moritz@bunkus.org>

        * mkvmerge: enhancement: Improved reading text files that use
        mixed end-of-line styles (DOS & Unix mixed).

2010-07-04  Moritz Bunkus  <moritz@bunkus.org>

        * mkvmerge: bug fix: Fixed invalid memory access in the PCM
        packetizer. Fix for bug 510.

        * mmg: bug fix: When mmg starts it will check the entries in the
        file and chapter menu's list of recently used files and remove
        those entries that no longer exist. Fix for bug 509.

        * mkvmerge: bug fix: Fixed a crash when reading Matroska files
        that were damaged in a certain way.

2010-07-03  Moritz Bunkus  <moritz@bunkus.org>

        * Released v4.1.1.

        * mkvmerge: bug fix: Fixed invalid memory access in the header
        removal compressor. Fix for bug 508.

        * mmg: bug fix: mmg will no longer add .mmg files opened by the
        job runner to the file menu's list of recently opened files. Fix
        for bug 509.

2010-07-01  Moritz Bunkus  <moritz@bunkus.org>

        * Released v4.1.0.

2010-06-28  Moritz Bunkus  <moritz@bunkus.org>

        * mkvmerge: bug fix: Fixed reading AVC/h.264 tracks from AVI files
        if they're stored in NALUs inside the AVI.

2010-06-26  Moritz Bunkus  <moritz@bunkus.org>

        * Build system: enhancement: Improved the error reporting if
        certain Boost libraries are not found.

2010-06-25  Moritz Bunkus  <moritz@bunkus.org>

        * mkvmerge: enhancement: mkvmerge will report if it finds data
        errors in a Matroska file (e.g. due to storage failure or bad
        downloads). The position is reported as well as a periodic update
        as long as mkvmerge re-syncs to the next Matroska element.

        * mmg: enhancement: The "compression" drop down box is enabled for
        all track types. That way "no compression" can be forced for those
        tracks mkvmerge uses "header removal" compression for.

2010-06-23  Moritz Bunkus  <moritz@bunkus.org>

        * mmg: bug fix: Matroska files read from/written to by the header
        and chapter editors will no longer be kept opened and locked. Fix
        for bug 498.

        * mmg: bug fix: If mmg was called with "--edit-headers
        filename.mkv" then it crashed when the header editor was closed.

2010-06-21  Moritz Bunkus  <moritz@bunkus.org>

        * mkvmerge: enhancement: mkvmerge will start a new cluster before
        a key frame of the first video track. Fix for bug 500.

        * mkvmerge: enhancement: The default cluster length has been
        increased to five seconds (up from two seconds).

2010-06-20  Moritz Bunkus  <moritz@bunkus.org>

        * mkvmerge: bug fix: mkvmerge will no longer report nonsensical
        progress reports (e.g. -17239182%) when reading Matroska files
        with all the flags "--no-audio --no-video --no-subtitles"
        enabled. Fix for bug 505.

        * mmg: bug fix: Fixed a crash in the job runner when the total
        time was very big due to a division by zero.

        * mkvmerge: enhancement: Implemented write caching resulting in
        faster muxes especially on Windows writing to network shares.

2010-06-18  Moritz Bunkus  <moritz@bunkus.org>

        * mkvmerge: new feature: Added support for reading PGS subtitles
        from PGS/SUP files.

        * mkvmerge: bug fix: Specifying an FPS with "--default-duration"
        for AVC/h264 tracks in AVI files did not work. Fix for bug 492.

2010-06-15  Moritz Bunkus  <moritz@bunkus.org>

        * mkvmerge: bug fix: Fixed an invalid memory access possibly
        causing a crash in the AC-3 detection code.

2010-06-14  Moritz Bunkus  <moritz@bunkus.org>

        * mmg: bug fix: Changing mmg's interface language did not change
        the entries in the "command line options" dialog if that dialog
        had been opened prior to the language change.

2010-06-12  Moritz Bunkus  <moritz@bunkus.org>

        * mkvmerge: enhancement: mkvmerge uses header removal compression
        by default for AC-3, DTS, MP3, Dirac and MPEG-4 part 2 tracks.

        * all: Added desktop files for mmg/mkvinfo, a MIME type file for
        .mmg files and icons to the installation procedure on Linux. Most
        files were contributed by Cristian Morales Vega (see AUTHORS).

        * all: Added a translation of the programs into Spanish by Isra
        Lucas (see AUTHORS).

2010-06-11  Moritz Bunkus  <moritz@bunkus.org>

        * mkvmerge: bug fix: Fixed access to uninitialized memory when
        reading DTS tracks from AVI and Matroska files.

2010-06-10  Moritz Bunkus  <moritz@bunkus.org>

        * mkvmerge: bug fix: The Matroska reader will use the MPEG audio
        packetizer for MP2 tracks instead of the passthrough packetizer.

        * mkvmerge: bug fix: The Matroska reader did not handle compressed
        tracks correctly if the passthrough packetizer was used.

2010-06-08  Moritz Bunkus  <moritz@bunkus.org>

        * docs: Added a Dutch translation for the man pages by René
        Maassen (see AUTHORS).

2010-06-07  Moritz Bunkus  <moritz@bunkus.org>

        * mkvmerge: bug fix: The handling of Matroska files in which the
        'default track flag' is not present has been fixed.

2010-06-05  Moritz Bunkus  <moritz@bunkus.org>

        * Released v4.0.0.

        * build: Building mkvtoolnix now requires libebml v1.0.0 and
        libmatroska v1.0.0 or later.

2010-06-04  Moritz Bunkus  <moritz@bunkus.org>

        * all command line tools: bug fix: Fixed the output of eastern
        languages like Japanese or Chinese under cmd.exe on Windows.

2010-06-03  Moritz Bunkus  <moritz@bunkus.org>

        * mmg: new feature: Added the estimated remaining time to the mux
        and job dialogs.

2010-05-31  Moritz Bunkus  <moritz@bunkus.org>

        * all: Added a translation of the programs into Dutch by René
        Maassen (see AUTHORS).

2010-05-28  Moritz Bunkus  <moritz@bunkus.org>

        * mkvextract: feature removal: Removed support for extracting FLAC
        tracks into Ogg FLAC files. Instead they're always written into
        raw FLAC files. The option "--no-ogg" has been removed as well.

        * mkvmerge: feature removal: Removed support for the FLAC library
        older than v1.1.1.

        * mkvmerge: bug fix: Fixed support for reading FLAC tracks from
        Ogg files following the FLAC-in-Ogg-mapping established with FLAC
        v1.1.1. Fix for bug 488.

2010-05-27  Moritz Bunkus  <moritz@bunkus.org>

        * mmg: enhancement: The "mkvmerge executable" input in the
        preferences dialog is not read-only anymore. Final part of a fix
        for bug 490.

        * mmg: bug fix: mmg will output a warning if it is used with a
        mkvmerge executable whose version differs from mmg's version. Part
        of a fix for bug 490.

        * mmg: bug fix: If adding a file fails mkvmerge's error message
        will be shown in a scrollable dialog instead of a normal message
        box. Part of a fix for bug 490.

        * mmg: Added 'IVF' files to the list of known input file types.

        * mkvmerge: Added support for reading IVF files with VP8 video
        tracks.

        * mkvextract: Added support for extracting VP8 video tracks into
        IVF files.

2010-05-24  Moritz Bunkus  <moritz@bunkus.org>

        * mkvmerge, mkvinfo, mkvextract: bug fix: Fixed handling of
        clusters missing a cluster time code element.

        * mkvinfo GUI: bug fix: Frames for simple blocks were shown at the
        wrong place in the element tree.

2010-05-23  Moritz Bunkus  <moritz@bunkus.org>

        * mkvmerge, mkvextract: Fixed handling of clusters with an unknown
        size.

2010-05-22  Moritz Bunkus  <moritz@bunkus.org>

        * mkvinfo: bug fix: Fixed handling clusters with an unknown size.

        * mkvinfo: new feature: Added an option ("-z" / "--size") for
        displaying each element's size property. Elements with an
        unknown/infinite size are shown as "size is unknown".

2010-05-21  Moritz Bunkus  <moritz@bunkus.org>

        * mmg: new feature: Added a checkbox for enabling "WebM"
        mode. This will also enable the same limitations that mkvmerge
        enables: Only VP8 and Vorbis tracks, no chapters, no tags. The
        output file name extension will be changed to ".webm" upon
        enabling the mode.

2010-05-19  Moritz Bunkus  <moritz@bunkus.org>

        * mkvmerge: change: mkvmerge will not write track header elements
        whose actual value equals their default value anymore.

2010-05-18  Moritz Bunkus  <moritz@bunkus.org>

        * mkvmerge: new feature: Neither chapters nor tags will be written
        to WebM compliant files. Warnings are issued if chapters or
        tags are found and not disabled.

        * mkvmerge: bug fix: Matroska files without clusters are accepted
        as valid input files again.

        * mmg: enhancement: Added "WebM" with the extension "webm" to
        the list of known file types.

        * mkvmerge: new feature: Added support for muxing VP8 video
        tracks.

        * mkvmerge: enhancement: mkvmerge will no longer put all clusters
        into a meta seek element resulting in smaller file size. The
        parameter "--no-clusters-in-meta-seek" has been renamed to
        "--clusters-in-meta-seek" and its meaning reverted.

        * mkvmerge: enhancement: WebM compatibility mode will be
        turned on automatically if the output file name's extension is
        '.webm', '.webma' or '.webmv'.

        * mkvinfo GUI: enhancement: Added "webm" to the list of known file
        name extensions for WebM files both for the "Open file" dialog
        and the drag & drop support.

2010-05-17  Moritz Bunkus  <moritz@bunkus.org>

        * mkvmerge: new feature: Added options "--webm"/"--web-media" that
        enable the WebM compatibility mode. In this mode only Vorbis
        audio tracks and VP8 video tracks are allowed. Neither chapters
        nor tags are allowed. The DocType element is set to "webm".

        * mkvinfo GUI: bug fix: Opening more than one file without
        restarting mkvinfo GUI could result in wrong time codes due to
        variables not being reinitialized.

2010-05-16  Moritz Bunkus  <moritz@bunkus.org>

        * mkvinfo: bug fix: Binary elements shorter than 10 bytes were not
        output correctly.

2010-05-15  Moritz Bunkus  <moritz@bunkus.org>

        * Build system: bug fix: The man page installation process only
        installed the English originals instead of the Japanese and
        Chinese translations.

2010-05-14  Moritz Bunkus  <moritz@bunkus.org>

        * Released v3.4.0.

        * build: Building mkvtoolnix now requires libebml v0.8.0 and
        libmatroska v0.9.0 or later.

        * all: Added a translation into Ukrainian by Serj (see AUTHORS).

2010-05-06  Moritz Bunkus  <moritz@bunkus.org>

        * Windows installer: Added the choice to run the installer in the
        same languages that the GUIs support. Patch by Serj (see AUTHORS)
        with modifications by myself.

2010-04-27  Moritz Bunkus  <moritz@bunkus.org>

        * mkvmerge: bug fix: Fixed the handling of non-spec compliant
        AVC/h.264 elementary streams in Matroska files with the CodecID
        V_ISO/MPEG4/AVC. Fix for bug 486.

2010-04-23  Moritz Bunkus  <moritz@bunkus.org>

        * all: Added a translation into Russian by Serj (see AUTHORS).

2010-04-19  Moritz Bunkus  <moritz@bunkus.org>

        * mkvmerge: bug fix: mkvmerge will not output a message that it
        has extracted the display dimensions from AVC/h.264 bitstream if
        the source container (e.g. Matroska) overrides that setting. Fix
        for bug 485.

2010-04-12  Moritz Bunkus  <moritz@bunkus.org>

        * mmg's header editor, mkvpropedit: Fixed crashes with files
        created by Haali's GS Muxer containing "content encoding" header
        elements.

2010-04-11  Moritz Bunkus  <moritz@bunkus.org>

        * mkvextract: bug fix: Extracting SSA/ASS files which miss the
        "Text" column specifier in the "Format:" line are handled
        correctly. Fix for bug 483.

2010-04-07  Moritz Bunkus  <moritz@bunkus.org>

        * mkvmerge: bug fix: Fixed a segfault when reading Matroska files
        containing level 1 elements other than clusters with a size of 0.

2010-04-03  Moritz Bunkus  <moritz@bunkus.org>

        * Build system: The LINGUAS environment variable determines which
        man page and guide translations will be installed.

2010-03-24  Moritz Bunkus  <moritz@bunkus.org>

        * mkvmerge: bug fix: Fixed a tiny memory leak. Fix for bug 481.

        * Released v3.3.0.

        * Build system: Sped up builds by using pre-compiled
        headers. Patches by Steve Lhomme (see AUTHORS) and myself.

2010-03-23  Moritz Bunkus  <moritz@bunkus.org>

        * mkvmerge: bug fix: Fixed the default duration for interlaced
        MPEG-1/2 video tracks. Also added the 'interlaced' flag for such
        tracks. Patches by Xavier Duret (see AUTHORS). Fix for bug 479.

2010-03-22  Moritz Bunkus  <moritz@bunkus.org>

        * mkvmerge: bug fix: Specifying a FourCC with spaces at the end
        will not result in an error anymore. Fix for bug 480.

2010-03-19  Moritz Bunkus  <moritz@bunkus.org>

        * mkvmerge: bug fix: Time Codes for MPEG-1/2 tracks are calculated
        properly, especially for B frames. Patch by Xavier Duret (see
        AUTHORS). Fix for bug 475.

2010-03-18  Moritz Bunkus  <moritz@bunkus.org>

        * mkvmerge: enhancement: Added a message in verbosity level 2 to
        the splitting code. It reports before which time code and after
        what file size a new file is started.

        * All: A lot of changes preparing mkvtoolnix for use with the
        upcoming libebml2/libmatroska2 versions were applied. Patches by
        Steve Lhomme (see AUTHORS).

2010-03-15  Moritz Bunkus  <moritz@bunkus.org>

        * mkvmerge: bug fix: Fixed a crash when reading Matroska files
        that contain Vorbis audio with in MS compatibility mode (CodecID
        A_MS/ACM). Fix for bug 477.

        * All: enhancement: Added support for old Mac-style line endings
        (only '\r' without '\n') in text files.

2010-03-11  Moritz Bunkus  <moritz@bunkus.org>

        * mmg: enhancement: Added the values "4483M" and "8142M" to the
        "split after this size" drop down box.

2010-03-06  Moritz Bunkus  <moritz@bunkus.org>

        * mmg: bug fix: Fixed compilation if gettext is not available.

2010-03-03  Moritz Bunkus  <moritz@bunkus.org>

        * Build system: Added project files and fixes for compilation with
        Microsoft Visual Studio 8. Patches by David Player (see AUTHORS).

        * Installer: bug fix: A couple of start menu links to pieces of
        the documentation were broken. Added missing start menu links to
        translations of the documentation.

        * mkvmerge: bug fix: The SRT reader skips empty lines at the
        beginning of the file.

2010-03-02  Moritz Bunkus  <moritz@bunkus.org>

        * Build system: bug fix: Fixed the configure script and compilation
        on OpenSolaris.

2010-02-26  Moritz Bunkus  <moritz@bunkus.org>

        * Installer: bug fix: The "jobs" directory in the application data
        folder is removed during uninstallation if the user requests
        it. Fix for bug 474.

        * mkvextract: bug fix: Fixed granulepos calculation when
        extracting Vorbis tracks into Ogg files. Fix for bug 473.

2010-02-24  Moritz Bunkus  <moritz@bunkus.org>

        * All: bug fix: The programs will no longer abort with an error
        message if a selected interface translation is not available. The
        "C" locale is used instead. Fix for bug 472.

2010-02-23  Moritz Bunkus  <moritz@bunkus.org>

        * mkvmerge, mkvextract: enhancement: Improved the error resilience
        when dealing with damaged Matroska files. When a damaged part is
        encountered reading will continue at the next cluster.

2010-02-20  Moritz Bunkus  <moritz@bunkus.org>

        * mkvmerge: bug fix: Fixed the handling of UTF-16 encoded chapter
        names in MP4/MOV files.

2010-02-18  Moritz Bunkus  <moritz@bunkus.org>

        * mkvmerge: enhancement: Some Matroska files contain h.264/AVC
        tracks lacking their CodecPrivate element (e.g. files created by
        gstreamer's muxer). For such tracks the CodecPrivate element (the
        AVCC) is re-created from the bitstream. Fix for bug 470.

        * mkvmerge: bug fix: MP4 files that do contain edit lists but
        whose edit lists do not span the entire file are processed
        properly. Such files are created by current x264 builds. Fix for
        bug 469.

2010-02-13  Moritz Bunkus  <moritz@bunkus.org>

        * Build system: Fixed configure for systems on which 'echo' does
        not support the '-n' parameter (e.g. Mac OS).

2010-02-12  Moritz Bunkus  <moritz@bunkus.org>

        * Released v3.2.0.

        * Build requirements changed: The GUIs for mkvtoolnix now require
        wxWidgets 2.8.0 or newer.

2010-02-11  Moritz Bunkus  <moritz@bunkus.org>

        * mmg, mkvpropedit: Fixed another bug causing a crash writing
        chapters/other elements to existing Matroska files.

2010-02-10  Moritz Bunkus  <moritz@bunkus.org>

        * Build system: bug fix: Improved detection of Boost::Filesystem
        for newer Boost versions.

2010-02-09  Moritz Bunkus  <moritz@bunkus.org>

        * docs: Added a Chinese Simplified translation for the man pages
        by Dean Lee (see AUTHORS).

2010-02-06  Moritz Bunkus  <moritz@bunkus.org>

        * mkvmerge: bug fix: Outputting error messages about invalid XML
        files will not cause mkvmerge to crash on Windows anymore.

        * mmg: enhancement: Added an input field for the segment info XML
        file (mkvmerge's "--segmentinfo" option) on the "global" tab.

2010-02-03  Moritz Bunkus  <moritz@bunkus.org>

        * mmg: bug fix: The jobs will be saved in the 'mkvtoolnix/jobs'
        sub-directory of the 'application data' folder instead of the
        'jobs' folder in the current directory. On Windows this is the
        special 'application data' folder inside the user's profile
        directory, e.g. 'C:\Users\mbunkus\AppData\mkvtoolnix'. On
        non-Windows systems this is the folder '.mkvtoolnix' in the user's
        home directory.
        mmg's configuration file has also been moved from ~/.mkvmergeGUI
        to ~/.mkvtoolnix/config on non-Windows systems.
        Fix for bug 466.

2010-01-28  Moritz Bunkus  <moritz@bunkus.org>

        * mkvextract: bug fix: Files are only opened for reading, not for
        writing, so that mkvextract will work on files the user only has
        read-only permissions for.

        * mkvextract: bug fix: Modes 'attachments', 'chapters', 'tags' and
        'cuesheet': mkvextract will output an error message if the file
        cannot be opened (e.g. because it does not exist or due to lack of
        access).

2010-01-24  Moritz Bunkus  <moritz@bunkus.org>

        * mmg: enhancement: Changing the interface language does not
        require a restart anymore.

        * mkvmerge: bug fix: Reading VOB files bigger than 4 GB was broken
        in v3.1.0 on 32bit platforms.

2010-01-22  Moritz Bunkus  <moritz@bunkus.org>

        * mmg: bug fix: Tooltips were not word-wrapped on Windows.

        * mkvinfo: enhancement: Added the "EBML maximum size length"
        element to the list of known elements. Fix for bug 464.

2010-01-20  Moritz Bunkus  <moritz@bunkus.org>

        * mmg: new feature: Added a control for mkvmerge's "--cropping"
        parameter.

        * mmg: enhancement: Added the file extensions ".dtshd", ".dts-hd",
        ".truehd" and ".true-hd" to mmg's"'add/append file" dialogs.

        * mkvextract: bug fix: "mkvextract --version" was only writing an
        empty string. Fix for bug 463.

2010-01-18  Moritz Bunkus  <moritz@bunkus.org>

        * Released v3.1.0.

2010-01-11  Moritz Bunkus  <moritz@bunkus.org>

        * mkvmerge: bug fix: If the first input file was a Quicktime/MP4
        file and all tracks from that file were deselected for muxing then
        mkvmerge would crash. Fix for bug 458.

2010-01-09  Moritz Bunkus  <moritz@bunkus.org>

        * mmg: bug fix: The option 'AAC is SBR/HE-AAC' was not honored
        for appended AAC tracks. This could lead to mkvmerge aborting with
        an error that the track parameters did not match if it itself
        could not detect HE-AAC in the second file.

2010-01-06  Moritz Bunkus  <moritz@bunkus.org>

        * documentation: Added a Chinese Simplified translation for mmg's
        guide by Dean Lee (see AUTHORS).

2010-01-05  Moritz Bunkus  <moritz@bunkus.org>

        * documentation: Added a Japanese translation for the man pages by
        Katsuhiko Nishimra (see AUTHORS).

2010-01-03  Moritz Bunkus  <moritz@bunkus.org>

        * mmg: bug fix: The output file name is checked for invalid
        characters before the muxing process is started. Fix for bug 455.

        * mkvpropedit, mmg: bug fix: Files with an infinite segment size
        are handled correctly now. Fix for bug 438.

        * mkvmerge: bug fix: Matroska files which have its 'tracks'
        element located behind the clusters are read correctly now.

        * mmg: enhancement: After muxing the "abort" button is changed to
        "open folder" which opens the explorer on the output file's
        folder. This only happens on Windows.

2010-01-02  Moritz Bunkus  <moritz@bunkus.org>

        * mmg: enhancement: When constructing the output file name mmg
        will only suggest names that don't exist already by appending a
        number to the file name (e.g. resulting in "/path/file (1).mkv").

2009-12-30  Moritz Bunkus  <moritz@bunkus.org>

        * mkvmerge: new feature: Added support for reading chapters from
        MP4 files that are stored in tracks with subtype 'text'. Such
        files are used e.g. on iPods/iPhones and can be created by
        HandBrake. Fix for bug 454.

2009-12-29  Moritz Bunkus  <moritz@bunkus.org>

        * mmg: bug fix: The "tags" input box on the "general track
        options" tab was not updated when a track was selected. Fix for
        bug 453.

2009-12-28  Moritz Bunkus  <moritz@bunkus.org>

        * mkvmerge, mmg: new feature: If a MPEG-2 program stream file is
        added to mkvmerge whose base name ends in a number then mkvmerge
        will automatically read and process all other files in the same
        directory with the same base name, same extension and different
        numbers. Those files are treated as if they were a single big
        file. This applies e.g.  to VOB files from DVD images that are
        named VTS_01_1.VOB, VTS_01_2.VOB, VTS_01_3.VOB etc. mmg will
        output an error message if the user tries to add or append one of
        the other files that mkvmerge will process automatically (e.g. if
        the user has added VTS_01_1.VOB already and tries to append
        VTS_01_2.VOB).

        This also fixes bug 437.

        * Build requirements changed: mkvtoolnix requires Boost v1.34.0 or
        later. It requires the Boost::Filesystem library (with all Boost
        versions) and the Boost::System libraries (starting with Boost
        v1.35.0).

2009-12-26  Moritz Bunkus  <moritz@bunkus.org>

        * mkvmerge: enhancement: SRT files with negative time codes will
        are not rejected anymore. Negative time codes will be adjusted to
        start at 00:00:00.000.

2009-12-25  Moritz Bunkus  <moritz@bunkus.org>

        * mkvextract: new feature: Added support for extracting Blu-Ray
        subtitles (CodecID "S_HDMV/PGS").

2009-12-19  Moritz Bunkus  <moritz@bunkus.org>

        * mkvmerge/mmg: enhancement: Added an option '--segment-uid' for
        specifying the segment UIDs to use instead of having to use a XML
        file and '--segmentinfo'.

        * Installer: The installer will no longer offer to run mmg after
        it has been installed. On Windows setups where a normal user
        account doesn't have administrator privileges this caused mmg to
        be run as the user "Administrator" instead of the normal user
        account causing confusion and some things not to work, e.g. drag &
        drop.

2009-12-17  Moritz Bunkus  <moritz@bunkus.org>

        * mkvmerge: bug fix: Zero-length frames in Theora bitstreams as
        created by libtheora v1.1 and later were dropped. Fix for bug
        450.

2009-12-15  Moritz Bunkus  <moritz@bunkus.org>

        * mmg: bug fix: On Windows 2000/XP the 'add/append file' dialog
        was not showing files with certain extensions (e.g. ".srt" or
        ".mp4") if the option "all supported media files" was
        selected. Fix for bug 448.

2009-12-12  Moritz Bunkus  <moritz@bunkus.org>

        * Released v3.0.0.

        * mmg: enhancement: Added support for showing the muxing progress
        for both normal muxes and the job manager in Windows 7's taskbar.

2009-12-06  Moritz Bunkus  <moritz@bunkus.org>

        * all: bug fix: The charset for output in cmd.exe for non-English
        interface languages has been fixed on Windows Vista and Windows 7.

        * all: enhancement for Windows platforms: If one of the mkvtoolnix
        components is run without having been installed before then
        translations will be read from the directory the .exe is run
        from.

2009-12-05  Moritz Bunkus  <moritz@bunkus.org>

        * configure: Added an option ('--without-build-timestamp') that
        omits the build timestamp from all version information so that two
        builds of mkvtoolnix can be byte-identical.

2009-12-04  Moritz Bunkus  <moritz@bunkus.org>

        * mkvpropedit, mmg: bug fix: Editing headers of files created by
        HandBrake would cause crashes and/or corrupted files after
        saving. Fix for bug 445.

2009-11-25  Moritz Bunkus  <moritz@bunkus.org>

        * Released v2.9.9.

2009-11-11  Moritz Bunkus  <moritz@bunkus.org>

        * mmg: bug fix: The warning that no FPS has been entered for
        AVC/h.264 elementary streams is not shown anymore for appended
        tracks (only once for the first track that they're appended to).

2009-10-25  Moritz Bunkus  <moritz@bunkus.org>

        * mkvmerge: bug fix: The pixel cropping parameters were not kept
        when muxing from Matroska files.

        * mkvmerge: bug fix: The display width/height parameters were not
        kept when muxing from Matroska files if the bitstream of the track
        contained different aspect ratio information. Now the order is
        "command line" first, "source container" second and "bitstream"
        last.

2009-09-04  Moritz Bunkus  <moritz@bunkus.org>

        * mkvmerge: bug fix: Fixed the subtitle track selection for AVI
        files.

2009-08-23  Moritz Bunkus  <moritz@bunkus.org>

        * mkvmerge: enhancement: A single '+' causes the next file to be
        appended just like putting the '+' in front of the file name.

2009-08-21  Moritz Bunkus  <moritz@bunkus.org>

        * mkvmerge: bug fix: The integrated help ('--help') contained
        wrong information about the '--sync' option. Fix for bug 435.

2009-08-18  Moritz Bunkus  <moritz@bunkus.org>

        * mmg: enhancement: The file dialogs for 'add file'/'append file'
        will show files with extensions in all uppercase as well. This
        only applies to file systems that distinguish between case
        (e.g. most of the non-Windows, non-FAT world). Fix for bug 433.

2009-08-16  Moritz Bunkus  <moritz@bunkus.org>

        * mkvmerge: bug fix: Missing ChapterLanguage elements were assumed
        to be set to "und". They're now assumed to be "eng" in accordance
        with the Matroska specifications.

        * Added a new program 'mkvpropedit' that can modify certain
        properties of existing Matroska files. It is mmg's header editor,
        just for the command line.

2009-08-13  Moritz Bunkus  <moritz@bunkus.org>

        * Released v2.9.8.

        * mmg: bug fix: The inputs for time code files and the language are
        deactivated if the user has selected a track that will be appended
        to another track. Fix for bug 432.

2009-08-06  Moritz Bunkus  <moritz@bunkus.org>

        * mmg: bug fix: mmg will handle multiple consecutive spaces in the
        options given with "add command line options" properly and not
        cause mkvmerge to exit with misleading error messages anymore. The
        "add command line options" dialog has been reordered, and the drop
        down box in it is now read-only. Fixes for bug 429.

        * doc, mmg: bug fix: The tooltip and documentation for the 'delay'
        option was misleading. Fix for bug 420.

2009-07-31  Moritz Bunkus  <moritz@bunkus.org>

        * mmg/header editor: enhancement: Implemented a considerable
        speedup in the processing of large files.

2009-07-30  Moritz Bunkus  <moritz@bunkus.org>

        * mmg/header editor: bug fix: The header editor copes better with
        files that do not contain all mandatory header fields. The missing
        ones are added or assumed to be default values.

2009-07-23  Moritz Bunkus  <moritz@bunkus.org>

        * all: bug fix: Selecting the translations with the
        "--ui-language" option did not work on Mac OS X.

2009-07-16  Moritz Bunkus  <moritz@bunkus.org>

        * mkvmerge: bug fix: Fixed an invalid memory access in the VobSub
        reader module. Fix for bug 426.

        * mmg: bug fix: Tracks added from Matroska files did not get their
        'default track' drop down box set correctly if the flag was 'off'
        in the source file and no other track of its kind hat its 'default
        track' flag set.

        * mkvmerge: bug fix: mkvmerge was wrongly turning the 'default
        track' flag back on for the first subtitle track muxed from a
        Matroska file if none of the subtitle tracks muxed had their
        'default track' flag set in their source files and if the user
        didn't use the '--default-track' option for setting that flag
        explicitely.

2009-07-15  Moritz Bunkus  <moritz@bunkus.org>

        * mmg: bug fix: Running mkvmerge on Windows from an installation
        directory with two spaces in the path (e.g. "C:\Program
        Files\Video tools\mkvtolnix") crashed mmg when the user started
        muxing. Fix for bug 419.

2009-07-13  Moritz Bunkus  <moritz@bunkus.org>

        * mmg: bug fix: Files for which all tracks were disabled were left
        out from mkvmerge's command line so that tags, chapters and
        attachments were not copied from such files either.

        * mkvmerge: bug fix: Appending MPEG4 part 2 video tracks from
        Matroska files which contain aspect ratio information will not
        result in an error message "connected_to > 0" anymore. Fix for bug
        427.

2009-07-06  Moritz Bunkus  <moritz@bunkus.org>

        * mkvmerge: bug fix: Fixed the audio sync for tracks read from AVI
        files containing garbage at the beginning. Fix for bug 421.

        * mmg: bug fix: Trying to save chapters that contain editions
        without a single chapter entry does no longer result in a crash
        but a descriptive error message instead. Saving empty chapters to
        a Matroska file will remove all chapters contained in the file
        instead of not doing anything. Fixes for bug 422.

2009-07-05  Moritz Bunkus  <moritz@bunkus.org>

        * mkvinfo: enhancement: Implemented speed-ups of up to 50% for
        middle to larger files.

2009-07-02  Moritz Bunkus  <moritz@bunkus.org>

        * mkvmerge: bug fix: Fixed reading AVC/h.264 video tracks from OGM
        files. Fix for bug 418.

        * mmg: bug fix: The chapter language for chapters copied from
        source files (e.g. Matroska, MP4 or OGM files) is only changed if
        the user has selected any language other than "und". Fix for bug
        420.

        * mmg: bug fix: mmg will no longer show an error message if the
        user has not selected a country in the "chapters" tab of the
        preferences dialog.

2009-07-01  Moritz Bunkus  <moritz@bunkus.org>

        * Released v2.9.7.

2009-06-28  Moritz Bunkus  <moritz@bunkus.org>

        * mkvmerge: bug fix: The handling of NVOPs in native MPEG4 part 2
        video storage has been improved. NVOPs are dropped again both from
        packed and non-packed bitstreams, and time codes are adjusted to
        match the number of dropped frames.

2009-06-25  Moritz Bunkus  <moritz@bunkus.org>

        * mmg: The "preferences" dialog has been split up into several
        tabs. Some other preferences available in other dialogs have been
        merged into the "preferences" dialog.

        * mkvmerge: bug fix: The I frame detection for AVC/h.264 video has
        been fixed. Sometimes a single I frame was recognized as two or
        more consecutive I frames resulting in garbled display and wrong
        timestamps. Fix for bug 415.

2009-06-23  Moritz Bunkus  <moritz@bunkus.org>

        * mmg: new feature: The list of common languages can be configured
        by the user via the 'preferences' dialog.

2009-06-22  Moritz Bunkus  <moritz@bunkus.org>

        * all: bug fix: The programs do not try to close iconv handles -1
        anymore which resulted in segfault during uninitialization on some
        platforms (e.g. FreeBSD, Mac OS X). Fix for bug 412.

2009-06-21  Moritz Bunkus  <moritz@bunkus.org>

        * mkvmerge: bug fix: Complete rewrite of the code for the native
        storage mode for MPEG4 part 2 video tracks. Fix for bug 298.

2009-06-18  Moritz Bunkus  <moritz@bunkus.org>

        * mkvmerge: bug fix: Made the detection rules for raw MP3, AC-3 and
        AAC audio files more strict. This avoids a mis-detection of
        certain files, e.g. AVC/h.264 ES files being misdetected as MP3
        files. Fix for bug 414.

2009-06-14  Moritz Bunkus  <moritz@bunkus.org>

        * mkvmerge: bug fix: Appending MP4 or OGM files with chapters will
        merge the chapters from all appended files and not just take the
        chapters from the first file and discard the chapters from the
        following files. Fix for bug 397.

        * mkvmerge, mmg: new feature: The language for chapters read from
        files such as OGM and MP4 files can be chosen with the
        --chapter-language command line option. Fix for bug 399.

        * mkvmerge, mmg: new feature: Chapter and tag information
        contained in source files are now shown in the "track" selection
        box and can be toggled individually. The user can set the charset
        for chapters if the source file's chapters are not encoded in
        UTF-8 (e.g. in some OGM/MP4 files). The old file specific
        checkboxes "no tags" and "no chapters" have been removed. Fix for
        bug 400.

2009-06-13  Moritz Bunkus  <moritz@bunkus.org>

        * mmg: bug fix: The chapter editor was corrupting Matroska files
        if the chapters were saved to a file twice in a row without
        reloading them from the Matroska file.

2009-06-09  Moritz Bunkus  <moritz@bunkus.org>

        * mmg: enhancement: If the user selects the option "Verify" from
        the "Chapters" menu then a message will be shown even if the
        validation succeeded. Fix for bug 410.

        * mmg/mkvmerge: bug fix: Adding MP4 files with chapter entries
        that are not encoded in UTF-8 will not result in mkvmerge aborting
        with a message about invalid UTF-8 sequences anymore. Fix for bug
        408.

2009-06-07  Moritz Bunkus  <moritz@bunkus.org>

        * Released v2.9.5.

2009-06-06  Moritz Bunkus  <moritz@bunkus.org>

        * mkvmerge: bug fix: The handling of TrueHD/MLP audio in MPEG
        program streams was broken resulting in many dropped packets.

        * all: bug fix: There was the possibility that invalid memory
        access occured and e.g. mkvmerge crashed on systems with the
        posix_fadvise() function (mainly Linux) if mkvmerge was opening
        several files from certain file systems (e.g. VFAT). Apart from
        obvious crashes the only other side effect was that the
        posix_fadvise() function would not be used resulting in slightly
        worse I/O performance.

2009-05-31  Moritz Bunkus  <moritz@bunkus.org>

        * mkvmerge: new feature: Improved the control over which tags get
        copied from a source file to the output file. The old option
        "--no-tags" was replaced with the new options "--no-global-tags"
        which causes global tags not to be copied and "--no-track-tags"
        which causes track specific tags to not be copied. The new option
        "--track-tags" can be used to select tracks for which tags will be
        copied. The default is still to copy all existing tags.

        * mkvmerge: new feature: Included chapters, global and track
        specific tracks in the output of mkvmerge's identification mode.

        * mkvmerge: Renamed a couple of command line options to make the
        command line interface more consistent: "--no-audio",
        "--no-video", "--no-subtitles", "--no-buttons", "--audio-tracks",
        "--video-tracks", "--subtitle-tracks", "--button-tracks". The old
        versions of these options "--noaudio", "--novideo", "--nosubs",
        "--nobuttons", "--atracks", "--vtracks", "--stracks" and
        "--btracks" still work.

        * mkvmerge: bug fix: The sequence header of MPEG-1/2 video tracks
        is put into the CodecPrivate again while still leaving sequence
        headers in the bitstream as well. This is more compatible with
        some existing parsers.

2009-05-30  Moritz Bunkus  <moritz@bunkus.org>

        * mmg: bug fix: Removed the check if the user has added
        tracks and files before starting mkvmerge because mkvmerge itself
        is able to create track-less files (e.g. chapters only). Fix for
        bug 402.

        * mkvmerge: bug fix: Improved the handling of consecutive AC-3
        packets with the same time code (e.g. if AC-3 is read from MP4
        files). Fix for bug 403.

2009-05-27  Moritz Bunkus  <moritz@bunkus.org>

        * mkvmerge: bug fix: Fixed an endless loop in the TrueHD code
        occuring when the TrueHD stream is damaged somewhere.

2009-05-26  Moritz Bunkus  <moritz@bunkus.org>

        * mkvmerge: bug fix: Fixed the detection of MPEG transport streams
        with other packet sizes than 188 bytes (e.g. 192 and 204 bytes).

2009-05-24  Moritz Bunkus  <moritz@bunkus.org>

        * mkvmerge: bug fix: The detection of invalid padding packet
        lengths in the MPEG program stream reader was improved to not
        produce as many false positives. Patch by Todd Schmuland (see
        AUTHORS). Fix for bug 393.

2009-05-23  Moritz Bunkus  <moritz@bunkus.org>

        * mkvmerge: new feature: Added support for the FourCCs ".mp3" and
        "XVID" in QuickTime files.

        * mmg: bug fix: Pressing 'return' in the job dialog will close the
        dialog on Windows, too. Fix for bug 392.

2009-05-22  Moritz Bunkus  <moritz@bunkus.org>

        * mmg: bug fix: Fixed the behaviour of how mmg sets the output
        file name automatically if the option is enabled. If the user adds
        more than one file then the extension of the output file name is
        set each time a file is added and not only when the first one
        is. The full file name and path will only be set when the first
        file is added. Fix for bug 391.

        * Released v2.9.0.

2009-05-17  Moritz Bunkus  <moritz@bunkus.org>

        * all: Added a translation to Traditional Chinese by Dean
        Lee (see AUTHORS).

        * mkvmerge: bug fix: mkvmerge was not handling dropped frames well
        when converting from VfW-mode MPEG-4 part 2 to native mode MPEG-4
        part 2 (with '--engage native_mpeg4'). This resulted in time codes
        being to low which in turn resulted in the loss of audio/video
        synchronization. Fix for bug 236.

2009-05-16  Moritz Bunkus  <moritz@bunkus.org>

        * mkvextract: bug fix: The modes 'chapters', 'cuesheet' and 'tags'
        did not honor the '--redirect-output' option and where always
        writing to the standard output.

        * mkvmerge: new feature: Added a hack ('vobsub_subpic_stop_cmds')
        that causes mkvmerge to add 'stop display' commands to VobSub
        subtitle packets that do not have a duration field. Patch by Todd
        Schmuland (see AUTHORS).

2009-05-15  Moritz Bunkus  <moritz@bunkus.org>

        * mmg: enhancement: Changed how mmg sets the output file name
        automatically if the option is enabled. If the user adds more than
        one file then the output file name is set each time a file is
        added and not only when the first one is unless the user has
        changed the output file name manually. Fix for bug 229.

2009-05-14  Moritz Bunkus  <moritz@bunkus.org>

        * mkvmerge: enhancement: Improved support for QuickTime audio
        tracks with version 2 of the STSD sound descriptor.

        * mmg: bug fix: The "remove all" button was sometimes disabled
        even though there were still files left to be removed.

        * mkvmerge: enhancement: The MPEG program stream reader will now
        detect invalid padding packets and skip only to the next 2048 byte
        packet boundary instead of skipping several good packets. Patch by
        Todd Schmuland (see AUTHORS).

        * mmg: enhancement: The "no chapters" checkbox can now be used for
        QuickTime/MP4 files and OGM files as well.

        * mkvmerge: enhancement: The OGM reader will only print the
        warning that no chapter charset has been set by the user if the
        title or the chapter information contained in the OGM file is
        actually used and not overwritten with '--title ...' or
        '--no-chapters'.

2009-05-13  Moritz Bunkus  <moritz@bunkus.org>

        * mkvextract: bug fix: The VobSub extraction was made more
        compatible with most applications. Fix for bug 245. Patch by Todd
        Schmuland (see AUTHORS).

        * mkvmerge: bug fix: Fixed support for Windows systems that use
        code pages that are not supported by the iconv library (e.g. code
        page 720). mkvmerge was exiting with warnings causing mmg to
        report that file identification had failed. Fix for bug 376.

2009-05-12  Moritz Bunkus  <moritz@bunkus.org>

        * mkvmerge: new feature: Added support for handling MPEG-1/-2
        video in AVI files. Fix for bug 388.

2009-05-11  Moritz Bunkus  <moritz@bunkus.org>

        * all: bug fix: Global variables are deconstructed in a
        pre-defined way no longer causing segfaults when the programs are
        about to exit.

        * mkvmerge: enhancement: Implemented small speedups for some
        common memory operation (affects e.g. the MPEG program stream
        parser).

        * mkvmerge: bug fix: Fixed potential and actual segmentation
        faults occuring when appending VC-1 video tracks, Dirac video
        tracks and DTS audio tracks.

2009-05-10  Moritz Bunkus  <moritz@bunkus.org>

        * mmg: bug fix: The header and chapter editors will no longer
        crash the application if the user wants to open a file that's
        locked by another process and show an error message instead.

        * mkvmerge: enhancement: Invalid VobSub packets whose internal SPU
        length field differs from its actual length are patched so that
        the SPU length field matches the actual length. This fixes
        playback issues with several players and filters. Fix for bug
        383.

        * mkvmerge: new feature: Added support for reading chapters from
        MP4 files. Fix for bug 385.

2009-05-09  Moritz Bunkus  <moritz@bunkus.org>

        * Released v2.8.0.

2009-05-07  Moritz Bunkus  <moritz@bunkus.org>

        * all: Added a translation to Chinese (simplified) by Dean
        Lee (see AUTHORS).

        * mkvmerge: enhancement: Added support for handling AC-3 audio in
        MP4 files with the FourCC "sac3" (as created by e.g. Nero Recode
        v3/4). Fix for bug 384.

        * mkvmerge, mmg: enhancement: Made mmg's "FPS" input field
        available for all video tracks. mkvmerge's corresponding option
        "--default-duration" now not only modifies the track header field
        but affects the frame time codes as well.

2009-05-06  Moritz Bunkus  <moritz@bunkus.org>

        * mkvmerge: bug fix: The VobSub reader was dropping the very last
        MPEG packet possibly resulting in the very last subtitle entry
        being garbled or discarded completely. Patch by Todd Schmuland.

2009-05-03  Moritz Bunkus  <moritz@bunkus.org>

        * mmg: enhancement: Added "60000/1001" as a pre-defined option to
        the "FPS" drop-down box.

2009-04-29  Moritz Bunkus  <moritz@bunkus.org>

        * mmg (header editor): bug fix: The header editor controls on the
        right stopped responding after the second file had been loaded or
        the "reload file" feature had been used. Fix for bug 372.

2009-04-27  Moritz Bunkus  <moritz@bunkus.org>
        * mmg: new feature: Added an option for clearing all inputs after
        a successful muxing run.

2009-04-25  Moritz Bunkus  <moritz@bunkus.org>
        * mkvmerge: bug fix: Made the AAC detection code stricter in what
        it accepts. This results in fewer mis-detections. Fix for bugs 373
        and 374.

2009-04-16  Moritz Bunkus  <moritz@bunkus.org>

        * mkvmerge: bug fix: Splitting without the option "--engage
        no_simpleblocks" resulted in broken files: all frames were marked
        as B frames. Fix for bug 371.

        * mkvinfo: bug fix: Time Codes of SimpleBlock elements that were
        output formatted in summary mode were too small by a factor of
        1000000.

2009-04-15  Moritz Bunkus  <moritz@bunkus.org>

        * mkvmerge: bug fix: The duration of subtitle frames was
        overwritten with the difference between the next frame's time code
        and the current frame's time code if a time code file was used for
        that track. Fix for bug 286.

        * mmg: bug fix: Removed the option "always use simple blocks" from
        the preferences dialog as this option was already removed from
        mkvmerge. Fix for bug 370.

2009-04-14  Moritz Bunkus  <moritz@bunkus.org>

        * Released v2.7.0.

        * Build requirements changed: mkvtoolnix requires Boost v1.32.0 or
        later.

2009-04-13  Moritz Bunkus  <moritz@bunkus.org>

        * mkvmerge: mkvmerge will now use SimpleBlock elements instead of
        normal BlockGroup elements by default.

2009-04-11  Moritz Bunkus  <moritz@bunkus.org>

        * mkvmerge, mmg: new feature: Added support for the "forced track"
        flag. Fix for bug 128.

        * mmg: bug fix: The header editor and chapter editor will not
        write zero bytes anymore if there's not enough space to write an
        EbmlVoid element when saving to Matroska files.

2009-04-08  Moritz Bunkus  <moritz@bunkus.org>

        * mkvmerge: By default mkvmerge keeps the aspect ratio information
        in AVC/h.264 video bitstreams now (equivalent to specifying
        "--engage keep_bitstream_ar_info" in earlier versions). A new
        option "--engage remove_bitstream_ar_info" is available that
        restores the previous behaviour.

        * mkvmerge: bug fix: Fixed the aspect ratio extraction for
        AVC/h.264 video by adding three more pre-defined sample aspect
        ratios. Mkvmerge also only assumes "free aspect ratio" if the
        aspect ratio type information indicates it and not if the
        type information is unknown.

2009-04-05  Moritz Bunkus  <moritz@bunkus.org>

        * mmg: new feature: Added drag & drop support for the header
        editor (files can be opened by dropping them on the header
        editor).

        * mkvmerge: new feature: Added support for reading the track
        language from QuickTime/MP4 files. Thanks to Eduard Bloch for the
        code for unpacking the language string.

        * mmg: bug fix: All arguments are shell escaped and quoted instead
        of only those with spaces in them. Only applies to the menu
        options "show command line", "save command line to file" and "copy
        command line to clipboard". Fix for bug 364.

2009-03-30  Moritz Bunkus  <moritz@bunkus.org>

        * mkvmerge, mkvextract: new feature: Added support for MLP audio.

        * mmg: bug fix: When adding a file with colons in the segment
        title all colons were replaced with the letter 'c'.

2009-03-29  Moritz Bunkus  <moritz@bunkus.org>

        * mkvmerge, mkvetract: new feature: Added support for TrueHD audio
        (read from raw streams with or without embedded AC-3 frames, MPEG
        program streams).

2009-03-25  Moritz Bunkus  <moritz@bunkus.org>

        * mmg: bug fix: The job manager's status output was garbled if mmg
        was run with another language as English.

        * mmg: bug fix: The progress bar for each individual job in the
        job dialog wasn't updated if mmg was run with another language as
        English.

        * mmg: bug fix: The time codes in the job queue editor were off by
        one month. The "added job on" was additionally off by an amount
        depending on the user's time zone. Fix for bug 362.

2009-03-24  Moritz Bunkus  <moritz@bunkus.org>

        * mkvmerge: bug fix: The MPEG program stream (VOB/EVO) reader was
        sometimes reading the time codes wrong resulting in bad audio/video
        synchronization. Fix for bug 337.

        * Released v2.6.0.

2009-03-22  Moritz Bunkus  <moritz@bunkus.org>

        * mmg: new feature: Added a header editor for Matroska files.

2009-03-21  Moritz Bunkus  <moritz@bunkus.org>

        * mkvextract: bug fix: The "simple" chapter extraction mode (OGM
        style chapter output) outputs strings converted to the system's
        current charset by default now instead of always converting to
        UTF-8. This can be overridden with the "--output-charset" command
        line option. Fix for bug 359.

2009-03-18  Moritz Bunkus  <moritz@bunkus.org>

        * mkvmerge: bug fix: QuickTime audio tracks will be stored with
        the CodecID "A_QUICKTIME". The CodecPrivate element contains the
        full "STSD" element from the QuickTime file (just like
        V_QUICKTIME). This method is used for all audio tracks which don't
        have a well-defined storage spec for Matroska (e.g. AAC, AC-3,
        MP2/3 are still stored as A_AC3, A_AAC etc). Hopefully a fix for
        bugs 354 and 357.

        * mkvmerge: bug fix: The CodecPrivate element for QuickTime video
        tracks like Sorenson Video Codecs contained wrong data. Fix for
        bug 355.

        * all: Added a Japanese translation by Hiroki Taniura (see
        AUTHORS).

2009-03-17  Moritz Bunkus  <moritz@bunkus.org>

        * mkvmerge: bug fix: Fixed detection of little endian PCM tracks
        in MOV files. Fix for bug 356.

2009-03-15  Moritz Bunkus  <moritz@bunkus.org>

        * mkvextract: bug fix: The charset for text output was not
        initialized correctly resulting in garbled display of non-ASCII
        characters in non-UTF-8 locales.

        * all: bug fix: A couple of translated strings were converted from
        the wrong locale when they were displayed.

        * mmg, mkvinfo: The GUIs now require an Unicode-enabled version of
        wxWidgets.

2009-03-14  Moritz Bunkus  <moritz@bunkus.org>

        * all: bug fix: The tools use the API call "GetOEMCP()" on Windows
        instead of "GetACP()". This should make messages output in cmd.exe
        come out correctly for Windows versions for which cmd.exe uses a
        different code page than the rest (e.g. on German Windows).

2009-03-08  Moritz Bunkus  <moritz@bunkus.org>

        * mkvinfo: enhancement: If mkvinfo is started in GUI mode on
        Windows then the console that was started with it will be closed.

        * mkvinfo: bug fix: Chapter names and tag elements were recoded to
        the wrong charset resulting in garbled output. Fix for bug 353.

2009-03-07  Moritz Bunkus  <moritz@bunkus.org>

        * Released v2.5.3.

2009-03-01  Moritz Bunkus  <moritz@bunkus.org>

        * mkvmerge, mkvextract, mmg: bug fix: If the environment variables
        LANG, LC_ALL, LC_MESSAGES contained a locale that was supported by
        the system but for which mkvtoolnix did not contain a translation
        (e.g. fr_FR, it_IT, en_AU) then the programs would abort with an
        error message. Fix for bug 338.

        * mkvmerge: bug fix: Appending raw AVC/ES files resulted in
        segmentation faults. Fix for bug 344.

2009-02-28  Moritz Bunkus  <moritz@bunkus.org>

        * mkvmerge: bug fix: When mkvmerge was run with the --attachments
        option to copy only some of the attachments in a Matroska file
        then any attachment with an ID larger than the first skipped
        attachment ID was not copied into the new file. Fix for bug 346.

        * Released v2.5.2.

        * installer: bug fix: If the installer is run in silent mode
        (switch "/S") then it will not ask the user whether or not to
        place a shortcut on the desktop, and that shortcut will not be
        created. Fix for bug 345.

        * mmg: new feature: Added two buttons "enable all" and "disable
        all" to the list of attached files that enable / disable all
        attached files.

        * mmg: bug fix: The action "File" -> "New" did not clear the
        internal list of attached files resulting in unexpected behaviour
        if files with attachments where added afterwards.

        * mmg: bug fix: The button "remove all files" did not clear the
        list of attached files.

2009-02-26  Moritz Bunkus  <moritz@bunkus.org>

        * mkvinfo: new feature: Made mkvinfo's GUI translatable. Added a
        German translation for the GUI.

2009-02-25  Moritz Bunkus  <moritz@bunkus.org>

        * mmg: On Linux wxWidgets 2.8.0 and newer uses the GTK combo boxes
        which suck. A lot. Therefore mmg uses wxBitmapComboBoxes for
        wxWidgets >= 2.8.0 on Linux and normal wxComboBoxes in all other
        cases. wxBitmapComboBoxes are still drawn by wxWidgets itself
        (just like wxComboBoxes before 2.8.0) and offer much better
        functionality. Fix for bug 339.

        * mkvmerge, mmg: bug fix: The MIME type autodetection for
        attachments was broken for paths with non-ASCII characters on
        non-UTF-8 encoded systems (mostly on Windows). Fix for bug 340.

        * source: various fixes for compilation with wxWidgets 2.9.

2009-02-24  Moritz Bunkus  <moritz@bunkus.org>

        * all programs: bug fix: The locale was not detected properly
        often resulting in the program aborting with the message that
        "the locale could not be set properly". Fix for bug 338.

2009-02-22  Moritz Bunkus  <moritz@bunkus.org>

        * Released v2.5.1.

        * mmg: bug fix: Fixed the selection of the translation to use if
        the LC_MESSAGES environment variable has been set on Windows.

2009-02-21  Moritz Bunkus  <moritz@bunkus.org>

        * Released v2.5.0.

        * mmg: bug fix: Fixed a crash during the check if files could be
        overwritten by the next mux. Possible fix for bugs 335 and 336.

2009-02-19  Moritz Bunkus  <moritz@bunkus.org>

        * mkvmerge, mkvinfo, mkvextract, mmg: Made all those programs
        nearly completly translatable. Added a German translation for all
        four programs (only for the programs, not for the static
        documentation: man pages, the guide to mmg etc).

        * mkvmerge, mmg: new feature: Added options ('-m' /
        '--attachments' and its counterparts '-M' / '--no-attachments')
        to mkvmerge for selecting which attachments to copy and which to
        skip and the corresponding controls to mmg.

2009-02-06  Moritz Bunkus  <moritz@bunkus.org>

        * mkvmerge: bug fix: Fixed the detection of AAC files whose first
        AAC header does not start on the first byte of the file.

2009-01-19  Moritz Bunkus  <moritz@bunkus.org>

        * mmg: bug fix: It was possible to crash mmg by clicking onto the
        root element in the chapter editor.

2009-01-18  Moritz Bunkus  <moritz@bunkus.org>

        * mkvextract: bug fix: During time code extraction mkvextract wrote
        large time codes in scientific notation.

2009-01-17  Moritz Bunkus  <moritz@bunkus.org>

        * Released v2.4.2.

2009-01-15  Moritz Bunkus  <moritz@bunkus.org>

        * mkvmerge: bug fix: If subtitle files are appended to separate
        video files (e.g. two AVI and two SRT files) then the subtitle
        time codes of the second and all following subtitle files were
        based on the last time code in the first subtitle file instead of
        the last time code in the first video file. Fix for bug 325.

        * mkvmerge: bug fix: Due to uninitialized variables mkvmerge would
        report OGM files as having arbitrary display dimensions. Fix for
        bug 326.

2009-01-08  Moritz Bunkus  <moritz@bunkus.org>

        * mkvmerge, mmg: enhancement: Implemented MIME type detection for
        attachments with libmagic on Windows.

2009-01-03  Moritz Bunkus  <moritz@bunkus.org>

        * mkvmerge: bug fix: If a Matroska file containing attachments was
        used as an input file and splitting was enabled then the
        attachments were only written to the first output file. Now
        they're written to each output file. Partial fix for bug 324.

2008-12-21  Moritz Bunkus  <moritz@bunkus.org>

        * mkvmerge: enhancement: Decreased the time mkvmerge needs for
        parsing Quicktime/MP4 header fields.

2008-12-17  Moritz Bunkus  <moritz@bunkus.org>

        * mkvmerge: bug fix: The parser for the simple chapter
        format (CHAPTERxx=...) can now handle more than 100 chapters. Fix
        for bug 320.

        * mmg: bug fix: The commands "Save command line" and "Create
        option file" did not save mmg's current state but the state it was
        in when the command "Show command line" was last used or when mmg
        was started.

2008-12-13  Moritz Bunkus  <moritz@bunkus.org>

        * mkvmerge: bug fix: Fixed a crash (segfault) with MPEG-4 part 2
        video if "--engage native_mpeg4" is used. Fix for bug 318.

2008-12-08  Moritz Bunkus  <moritz@bunkus.org>

        * Windows installer: The installer cleans up leftovers from old
        installations during an upgrade. It doesn't write registry entries
        for an exe called "AppMainExe.exe" anymore. It asks whether or not
        the user wants a shortcut on the desktop. It does not install the
        document for base64tool anymore because base64tool itself isn't
        installed anymore either. Fixes for bugs 314, 315, 316 and 317.

        * mmg: bug fix: Fixed a compilation problem with non-Unicode
        enabled wxWidgets. Fix for bug 313.

2008-12-05  Moritz Bunkus  <moritz@bunkus.org>

        * mkvmerge: new feature: Added support for reading the pixel
        aspect ratio from Theora video tracks.

2008-12-04  Moritz Bunkus  <moritz@bunkus.org>

        * Released v2.4.1.

        * Build system: bug fix: Configure does not use "uname -m" for the
        detection of the Boost libraries anymore but configure's "$target"
        environment variable. This fixes the Boost detection for cross
        compilation builds. Fix for bug 311. Patch by Dominik Mierzejewski
        (see AUTHORS).

2008-12-03  Moritz Bunkus  <moritz@bunkus.org>

        * mkvmerge: bug fix: PCM audio tracks bigger than approximately 8
        GB were cut off after approximately 8 GB.

2008-12-02  Moritz Bunkus  <moritz@bunkus.org>

        * mkvmerge: bug fix: mkvmerge recognizes SRT subtitle files with
        time codes that contain spaces between the colons and the digits
        and time codes whose numbers are not exactly two or three digits
        long.

2008-11-28  Moritz Bunkus  <moritz@bunkus.org>

        * mmg: bug fix: mmg processes window events much more often during
        muxing.

        * all: Updated the language code list from the offical ISO 639-2
        standard.

2008-11-04  Moritz Bunkus  <moritz@bunkus.org>

        * mmg: bug fix: Split time codes with more than three decimals were
        not allowed even though the docs say that they are. They are now,
        as mkvmerge supports such time codes.

2008-11-03  Moritz Bunkus  <moritz@bunkus.org>

        * mkvmerge: bug fix: Changed the way mkvmerge calculates the
        time codes when appending files. Should result in better
        audio/video synchronization.

        * mkvmerge: new feature: Added support for reading SRT and SSA/ASS
        subtitles from AVI files (fix for bug 64).

2008-11-01  Moritz Bunkus  <moritz@bunkus.org>

        * mkvmerge: bug fix: mkvmerge's LZO compressor would segfault if
        mkvmerge was compiled against v2 of the LZO library and the v1 LZO
        headers were not present.

2008-10-29  Moritz Bunkus  <moritz@bunkus.org>

        * mkvmerge: bug fix: SRT subtitle files are also handled correctly
        if the time code lines do not have spaces around the arrow between
        the start and end time codes.

2008-10-13  Moritz Bunkus  <moritz@bunkus.org>

        * mkvextract: bug fix: Matroska elements with binary data were
        output as garbage in XML files.

2008-10-11  Moritz Bunkus  <moritz@bunkus.org>

        * Released v2.4.0.

        * mmg: bug fix: The chapter editor's function "save to Matroska
        file" was corrupting the target file in some cases. Fix for bug
        307.

2008-10-06  Moritz Bunkus  <moritz@bunkus.org>

        * mkvmerge: bug fix: mkvmerge was only writing one reference block
        for real B frames. Patch by Daniel Glöckner. Fix for bug 306.

        * all: bug fix: The Windows uninstaller was not removing all start
        menu entries during uninstallation on Windows Vista. The installer
        now creates the start menu entries for all users instead of the
        current user only. Fix for bug 305.

2008-10-05  Moritz Bunkus  <moritz@bunkus.org>

        * mmg: bug fix: The "language" drop down box contained some
        entries twice or more. Fix for bug 304.

2008-10-04  Moritz Bunkus  <moritz@bunkus.org>

        * mkvmerge: bug fix: Incorrect usage of the iconv library caused
        some conversions to omit the last character of each converted
        entry (e.g. for the conversion from Hebrew to UTF-8). Fix for bug
        302.

2008-09-25  Moritz Bunkus  <moritz@bunkus.org>

        * mkvmerge: enhancement: mkvmerge will use the time codes provided
        by the MPEG program stream source file for VC-1 video tracks.

2008-09-24  Moritz Bunkus  <moritz@bunkus.org>

        * mkvmerge: bug fix: Reading EVOBs with multiple VC-1 video tracks
        was broken (all packets where put into a single video track).

2008-09-22  Moritz Bunkus  <moritz@bunkus.org>

        * mkvextract: new feature: Added support for handling SimpleBlocks
        for time code extraction.

2008-09-21  Moritz Bunkus  <moritz@bunkus.org>

        * mkvmerge: bug fix: Reading raw (E)AC-3 files bigger than 2 GB was
        broken.

        * mkvmerge: new feature: Added support for Dirac video tracks.

2008-09-20  Moritz Bunkus  <moritz@bunkus.org>

        * mkvmerge: bug fix: Improved the detection of MPEG-1/-2 and
        AVC/h.264 video tracks in MPEG program streams (VOBs/EVOBs).

        * mkvmerge: bug fix: Fixed reading DTS audio tracks from MPEG
        program streams (VOBs/EVOBs).

2008-09-19  Moritz Bunkus  <moritz@bunkus.org>

        * mmg: enhancement: Added the extensions "evo", "evob" and "vob"
        to mmg's "add file" dialog.

2008-09-18  Moritz Bunkus  <moritz@bunkus.org>

        * mkvmerge: new feature: Added support for muxing VC-1 video tracks
        read from MPEG program streams (EVOBs) or raw VC-1 elementary
        streams (e.g. as produced by EVODemux).

2008-09-17  Moritz Bunkus  <moritz@bunkus.org>

        * mkvmerge: new feature: Added support for 7.1 channel E-AC-3
        files. Fix for bug 301.

2008-09-13  Moritz Bunkus  <moritz@bunkus.org>

        * mkvmerge: bug fix: Revision 3831 (the change to the "--delay"
        and "--sync" options) caused mkvmerge to no longer respect the
        delay caused by garbage at the beginning of MP3 and AC-3 audio
        tracks in AVI files. The time codes of such tracks are now delayed
        appropriately again. Fix for bug 300.

2008-09-12  Moritz Bunkus  <moritz@bunkus.org>

        * mkvmerge: bug fix: Unknown stream types in Ogg files
        (e.g. skeleton tracks) don't cause mkvmerge to abort
        anymore. They're simply ignored. Fix for bug 299.

        * mkvextract: new feature: Added support for extracting Theora
        video tracks into Ogg files. Fix for bug 298.

        * mkvmerge: bug fix: Fixed the frame type (key or non-key frame)
        detection for Theora tracks.

2008-09-08  Moritz Bunkus  <moritz@bunkus.org>

        * mkvmerge: all: On Unix/Linux rpath linker flags have been
        removed again (they were actually removed before the release of
        v2.3.0).

2008-09-07  Moritz Bunkus  <moritz@bunkus.org>

        * Released v2.3.0.

2008-09-06  Moritz Bunkus  <moritz@bunkus.org>

        * mkvmerge: bug fix: improved the time code calculation for MP3
        tracks read from MP4 files. Another part of the fix for bug 165.

2008-09-03  Moritz Bunkus  <moritz@bunkus.org>

        * mkvmerge: bug fix: mkvmerge honors the time code offsets of all
        streams in a MPEG program stream (e.g. VOB file) fixing
        audio/video desynchronization. Fix for bug 295.

2008-08-30  Moritz Bunkus  <moritz@bunkus.org>

        * mkvmerge: Switched from the PCRE regular expression library to
        Boost's RegEx library.

2008-08-23  Moritz Bunkus  <moritz@bunkus.org>

        * mkvmerge: bug fix: DTS-in-WAV handling (14 to 16 bit expansion)
        was flawed. Fix for bug 288.

        * mkvmerge: new feature: Added support for Vorbis in AVI (format
        tag 0x566f). Fix for bug 271.

        * mkvmerge: new feature: Added support for PCM tracks with
        floating point numbers (CodecID A_PCM/FLOAT/IEEE). Patch by
        Aurelien Jacobs (see AUTHORS).

2008-08-21  Moritz Bunkus  <moritz@bunkus.org>

        * mkvmerge: bug fix: The fix to the time code handling for AVC
        tracks in MP4 files from 2008-04-16 caused certain other MP4 files
        to not be read correctly. The video tracks were found, but no
        frames were read. Fix for bug 294.

        * mkvmerge: new feature: Added support for Ogg Kate
        subtitles. Patch by ogg.k.ogg.k@googlemail.com.

2008-08-20  Moritz Bunkus  <moritz@bunkus.org>

        * mkvmerge, mmg: The option "--delay" was removed. The option
        "--sync" now only modifies the time codes of a given
        track. mkvmerge does not pad audio tracks with silence. "--sync"
        works with all track types now, but using a stretch factor other
        than 1 with audio tracks might not work too well during
        playback. mmg's inputs for "Delay" and "Stretch by" can be used
        with all track types. Fix for bug 287.

2008-08-19  Moritz Bunkus  <moritz@bunkus.org>

        * mkvmerge: enhancement: mmg outputs a more informative error
        message for known but unsupported input file types (e.g. ASF, FLV,
        MPEG TS) instead of the cryptic "file identification failed".

        * mkvmerge: bug fix: The VobSub reader would sometimes read too
        many bytes for a single SPU packet. Part of a fix for bug 245.

2008-05-16  Moritz Bunkus  <moritz@bunkus.org>

        * mkvmerge: bug fix: Using BZIP2 compression resulted in broken
        streams. Patch by Aurelien Jacobs (see AUTHORS).

2008-05-15  Moritz Bunkus  <moritz@bunkus.org>

        * mkvmerge: new feature: Improved support for WAV files bigger
        than 4 GB which only contain a single DATA chunk and a wrong
        length field for this DATA chunk (e.g. eac3to creates such files).

2008-05-14  Moritz Bunkus  <moritz@bunkus.org>

        * mkvmerge: bug fix: Certain Matroska files with dis-continuous
        streams (e.g. subtitles) caused huge memory consumption. Fix for
        bug 281.

2008-04-22  Moritz Bunkus  <moritz@bunkus.org>

        * mkvmerge: bug fix: mkvmerge will output a proper error message
        if it is called with ASF/WMV files instead of detecting other
        kinds of streams (e.g. AVC ES streams). Fix for bug 280.

2008-04-20  Moritz Bunkus  <moritz@bunkus.org>

        * mkvmerge: bug fix: Fixed an assertion in the OGM reader occuring
        for OGM files with embedded chapters. Fix for bug 279.

        * mkvmerge: all: On Unix/Linux rpath linker flags are added for
        library paths given in LDFLAGS and configure's "--with-extra-libs"
        options.

2008-04-16  Moritz Bunkus  <moritz@bunkus.org>

        * mkvmerge: bug fix: Fixed wrong time codes for MP4 files that
        contain video tracks with B frames and edit lists. Fix for bug
        277. Patch by Damiano Galassi (see AUTHORS).

2008-04-14  Moritz Bunkus  <moritz@bunkus.org>

        * mkvmerge: bug fix: mkvmerge will not strip leading spaces in
        SRT subtitles anymore.

        * mkvmerge: bug fix: Tuned the file type detection for MPEG ES
        streams. Fix for bug 265.

2008-04-03  Moritz Bunkus  <moritz@bunkus.org>

        * mkvmerge: bug fix: Fixed writing to UNC paths on Windows. Fix
        for bug 275.

2008-03-09  Moritz Bunkus  <moritz@bunkus.org>

        * mkvmerge: new feature: Added support for skipping ID3 tags in
        AAC and AC-3 files. Fix for bug 204.

        * mkvmerge: new feature: Added support for DTS-HD (both "master
        audio" and "high resolution").

2008-03-04  Moritz Bunkus  <moritz@bunkus.org>

        * Released v2.2.0.

2008-02-29  Moritz Bunkus  <moritz@bunkus.org>

        * mkvmerge: new feature: Added support for handling AC-3 in WAV in
        ACM mode.

2008-02-28  Moritz Bunkus  <moritz@bunkus.org>

        * mkvmerge: new feature: Added support for reading AC-3 from
        QuickTime/MP4 files. Fix for bug 254.

2008-02-27  Moritz Bunkus  <moritz@bunkus.org>

        * mkvmerge: new feature: Added support for handling AC-3 in WAV in
        IEC 61937 compatible streams (aka SPDIF mode).

        * mkvmerge: new feature: Added support for WAV files with multiple
        data chunks.

        * mkvmerge: bug fix: Fixed a cause for the error message "no data
        chunk found" by fixing the skipping of 'fmt ' chunks.

2008-02-23  Moritz Bunkus  <moritz@bunkus.org>

        * mkvmerge: new feature: Added support for AAC-in-AVI with CodecID
        0x706d as created by mencoder. Fix for bug 266.

2008-02-20  Moritz Bunkus  <moritz@bunkus.org>

        * mkvmerge: bug fix: Rewrote the OGM reader code. Another part of
        a fix for bug 267.

2007-12-31  Moritz Bunkus  <moritz@bunkus.org>

        * mkvmerge: bug fix: Rewrote the time code application
        code. Additionally force the "previous cluster time codes" that
        libmatroska uses to the current time code. This seems to get rid of
        libmatroska's assertions about the local time code being to
        small/big to fit into an int16. It also seems to get rid of some
        of mkvmerge's errors about the packet queue not being empty, and
        it fixes a couple of crashes with file splitting.

2007-12-22  Moritz Bunkus  <moritz@bunkus.org>

        * mkvmerge: bug fix: OGM files with non-Theora video tracks caused
        mkvmerge to fail since 2.1.0, or the resulting file was
        unplayable. Fix for bug 267.

2007-10-11  Moritz Bunkus  <moritz@bunkus.org>

        * mkvmerge: bug fix: Accept other Theora header versions than
        3.2.0 as long as the major version is 3 and the minor 2. Fix for
        bug 262.

2007-09-02  Moritz Bunkus  <moritz@bunkus.org>

        * mkvmerge: bug fix: MPEG PS reader: Fixed the resyncing mechanism
        during normal reads. Another fix for bug 259.

        * mkvmerge: bug fix: MPEG PS reader: mkvmerge tries to resync to
        the next MPEG start code in case of error during stream
        detection. Fix for bug 259.

2007-08-31  Moritz Bunkus  <moritz@bunkus.org>

        * mkvmerge: SVQ1 video tracks read from QuickTime files are output
        as V_MS/VFW/FOURCC tracks and not as V_QUICKTIME tracks. Fix for
        bug 257.

2007-08-30  Moritz Bunkus  <moritz@bunkus.org>

        * avilib: bug fix: Fixed a segmentation fault if reading the first
        part of an index failed but a second/other index part is
        present. Fix for bug 256.

2007-08-19  Moritz Bunkus  <moritz@bunkus.org>

        * mkvmerge: enhancement: SRT files that contain coordinates in the
        time code line are supported. The coordinates are discarded
        automatically (as S_TEXT/SRT doesn't support them), and a warning
        is shown.

        * Released v2.1.0.

2007-08-16  Moritz Bunkus  <moritz@bunkus.org>

        * mkvmerge: enhancement: Added support for reading MP2 audio
        tracks from OGM files. Patch by Mihail Zenkov (see AUTHORS).

2007-08-15  Moritz Bunkus  <moritz@bunkus.org>

        * mkvextract: enhancement: Added support for extracting Dolby
        Digital Plus (E-AC-3) tracks.

        * mkvmerge: bug fix: SPS and PPS NALUs are no longer removed from
        AVC/h.264 streams. Hopefully a fix for bug 231.

2007-07-19  Moritz Bunkus  <moritz@bunkus.org>

        * mkvmerge: enhancement: Fixed SSA/ASS detection for files
        produced by Aegis Sub which doesn't include a line with '[script
        info]' in the file.

2007-07-07  Moritz Bunkus  <moritz@bunkus.org>

        * mmg: enhancement: Added another option how mmg choses the
        directory if automatic output filename creation is on. Implements
        all suggestions as listed in bug 248.

2007-07-05  Moritz Bunkus  <moritz@bunkus.org>

        * mmg: enhancement: Moved the complete 'settings' tab to its own
        dialog accessible via the 'Settings' option in the 'File' menu.

2007-06-30  Moritz Bunkus  <moritz@bunkus.org>

        * mmg: new feature: Added a buton 'remove all' which removes all
        input files and tracks leaving all other options as they are. Fix
        for bug 248.

        * mmg: new feature: Added an option for setting the default output
        directory if the automatic setting of the output file name is
        turned on. Fix for bug 248.

        * mkvmerge: enhancement: DTS code: Some tools (e.g. Surcode) can
        create DTS files which are padded with zero bytes after each DTS
        frame. These zero bytes are now skipped without printing a
        warning.

        * mmg: enhancement: mmg can now be called with any file name as an
        argument. If it ends with 'mmg' then the file will be loaded as a
        'mmg settings file'. Otherwise mmg will 'add' it. Fix for bug 243.

2007-06-27  Moritz Bunkus  <moritz@bunkus.org>

        * mkvmerge: bug fix: The OGM reader uses the OGM's timestamps for
        video tracks. Before it would just use the current frame number
        multiplied by the FPS.

        * mkvmerge: enhancement: The OGM reader now uses the AVC/h.264
        video packetizer for AVC/h.264 tracks so that the aspect ratio can
        be extracted from it.

2007-06-25  Moritz Bunkus  <moritz@bunkus.org>

        * mkvmerge: bug fixes: Fixed a couple of memory leaks.

2007-06-24  Moritz Bunkus  <moritz@bunkus.org>

        * mkvmerge: new feature: Added better checks if two tracks can be
        appended to the passthrough packetizer so that tracks that are
        otherwise not known to mkvmerge can still be appended
        (e.g. V_VC1). Fix for bug 244.

2007-06-23  Moritz Bunkus  <moritz@bunkus.org>

        * mmg: The NALU size length can now be chosen for all AVC tracks,
        not only for those that are handled by the 'AVC ES packetizer'.

        * mkvmerge: bug fix: The 'default track' flag was set to 'yes' for
        tracks read from Matroska files even if 'no' was specified on the
        command line.

        * mkvextract: new feature: Added support for the 'header removal'
        encoding scheme.

2007-06-21  Moritz Bunkus  <moritz@bunkus.org>

        * mkvmerge: new feature: The NALU size length of an AVC/h.264
        track can now be changed even if the source is not an elementary
        stream (e.g. for MP4 and Matroska files).

2007-06-19  Moritz Bunkus  <moritz@bunkus.org>

        * mkvmerge: enhancement: Added support for RealAudio v3 in
        RealMedia files. Patch by Aurelian Jacobs. Fix for bug 246.

2007-06-11  Moritz Bunkus  <moritz@bunkus.org>

        * mmg: Moved the command line to a separate dialog and reduced the
        main window's height.

2007-04-30  Moritz Bunkus  <moritz@bunkus.org>

        * mkvmerge: bug fix: Another bug fix for handling various AC-3 and
        E-AC-3 files in MPEG program streams.

2007-04-26  Moritz Bunkus  <moritz@bunkus.org>

        * mkvmerge: bug fix: Added support for handling SEI NALUs in
        AVC/h.264 elementary streams so that "key frames" can be detected
        even if no IDR slices are present.

2007-04-19  Moritz Bunkus  <moritz@bunkus.org>

        * mkvmerge: bug fix: Fixed the VobSub reader so that "delay:"
        lines with negative time codes are accepted. Fix for bug 241.

2007-04-18  Moritz Bunkus  <moritz@bunkus.org>

        * mkvmerge: bug fix: Improved the file type detection code for
        MPEG transport streams.

2007-03-23  Moritz Bunkus  <moritz@bunkus.org>

        * mkvmerge: bug fix: Fixed a problem reading normal AC-3 tracks
        from MPEG program streams.

2007-03-22  Moritz Bunkus  <moritz@bunkus.org>

        * mkvmerge: bug fix: Fixed an issue with negative/huge time codes
        after splitting AVC/h.264 video.

2007-03-16  Moritz Bunkus  <moritz@bunkus.org>

        * mkvmerge: enhancement: The SRT reader allows "." as the decimal
        separator as well as ",".

2007-03-12  Moritz Bunkus  <moritz@bunkus.org>

        * mkvmerge: bug fix: Fixed a problem with concatenating more than
        two subtitle files.

2007-03-08  Moritz Bunkus  <moritz@bunkus.org>

        * mkvmerge: The MPEG program stream reader will now sort the
        tracks it finds first by their type (video > audio > subs) and
        then by their stream ID.

        * mkvmerge: Disabled the support for DTS tracks in MPEG program
        streams because DTS HD is not supported yet.

        * mkvmerge: enhancement: Implemented a major speed-up for reading
        MPEG-1/2 and AVC/h.264 tracks from MPEG program streams.

2007-03-05  Moritz Bunkus  <moritz@bunkus.org>

        * mkvmerge: enhancement: Fixed the MPEG PS reader so that it will
        just skip blocks whose headers it cannot parse instead of
        aborting.

        * mkvmerge: new feature: Added support for handling AVC/h.264
        tracks in MPEG program streams.

2007-03-02  Moritz Bunkus  <moritz@bunkus.org>

        * mkvmerge: new feature: Added support for E-AC-3 tracks in MPEG
        program streams.

        * mkvmerge: new feature: Added support for E-AC-3/DD+ (Dolby Digital
        Plus) files and tracks (raw E-AC-3 files or inside Matroska with
        CodecID A_EAC-3).

2007-02-21  Moritz Bunkus  <moritz@bunkus.org>

        * Released v2.0.2.

2007-02-19  Moritz Bunkus  <moritz@bunkus.org>

        * mkvmerge: Reintroduced the "--engage allow_avc_in_vfw_mode"
        hack.

2007-02-06  Moritz Bunkus  <moritz@bunkus.org>

        * mkvmerge: bug fix: Fixed suppoert for DTS-in-WAV files which
        are encoded with 14 bits per word.

2007-02-03  Moritz Bunkus  <moritz@bunkus.org>

        * mkvmerge: enhancement: Added support for DTS files which use
        only 14 out of every 16 bits and which are not stored inside a WAV
        file.

2007-01-30  Moritz Bunkus  <moritz@bunkus.org>

        * mkvmerge, mmg: Changed the default for the "NALU size length" to
        "4" and added a warning if "3" is used.

        * mkvmerge: bug fix: File type detection for Qt/MP4 files which
        start with a "wide" atom has been fixed.

        * mmg: bug fix: The "NALU size length" drop down box is now also
        enabled for h.264 tracks read from AVIs and for h.264 tracks
        stored in "VfW compatibility mode" in Matroska files.

2007-01-28  Moritz Bunkus  <moritz@bunkus.org>

        * mkvmerge, mmg: new feature: Extended the option
        "--default-track" so that it can be forced to "off" allowing the
        user to create a file for which no track has its "default" flag
        set. Fix for bug #224.

2007-01-17  Moritz Bunkus  <moritz@bunkus.org>

        * mkvmerge: bug fix: Fixed the wrong "default duration" if the
        user used "--default-duration ...23.976fps".

2007-01-16  Moritz Bunkus  <moritz@bunkus.org>

        * mkvmerge: bug fix: The AVC/h.264 ES reader was losing frames if
        the file size was an exact multiple of 1048576 bytes.

        * mkvmerge: bug fix: The AVC/h.264 ES packetizer produced invalid
        CodecPrivate data if the AVCC did not contain the aspect ratio
        information. Fix for Bugzilla bug #225.

        * mkvmerge: bug fix: The Matroska reader passes the correct track
        number down to the AVC/h.264 ES packetizer in the case of "AVC
        in Matroska stored in VfW mode".

        * mkvmerge: bug fix: Fixed a crash (segmentation fault) in the
        AVC/h.264 ES handling code.

2007-01-15  Moritz Bunkus  <moritz@bunkus.org>

        * mkvmerge, mkvextract, mkvinfo: new feature: Added support for
        using CodecState for signaling changes to CodecPrivate. It is used
        for MPEG-1/-2 video if it is turned on with "--engage
        use_codec_state".

2007-01-13  Moritz Bunkus  <moritz@bunkus.org>

        * Released v2.0.0.

2007-01-12  Moritz Bunkus  <moritz@bunkus.org>

        * mmg: new feature: Added another tab for each track in which the
        user can add arbitrary track options.

        * mkvextract: enhancement: mkvextract will now also print which
        container format it uses for each track.

        * mkvextract: new feature: Added support for extracting MPEG-1/2
        video to MPEG-1/2 program streams.

        * mkvmerge: bug fix: Fixed the file type detection for MPEG-1/2 ES
        files with a single frame inside.

2007-01-11  Moritz Bunkus  <moritz@bunkus.org>

        * mkvmerge: bug fix: MPEG-1/2 video: The sequence and GOP headers
        are not removed from the bitstream anymore. This should fix the
        blockiness if the sequence headers change mid-stream. Fix for
        Bugzilla bug #167.

2007-01-09  Moritz Bunkus  <moritz@bunkus.org>

        * mkvmerge: enhancement: mkvmerge now handles the first frames in
        AVC/h.264 ES streams properly, especially for files for which it
        did not find a key frame at the beginning in earlier versions.

2007-01-08  Moritz Bunkus  <moritz@bunkus.org>

        * mkvmerge: enhancement: Improved the detection of AVC/h.264 ES
        streams with garbage at the beginning.

        * mmg: enhancements to the job management dialog: There's a
        minimum width for the columns. The "up" and "down" buttons are
        disabled if all entries are selected. Pressing "Ctrl-A" selects
        all entries.

        * mmg: enhancements: "File -> New" will also focus the "input"
        tab.

2007-01-07  Moritz Bunkus  <moritz@bunkus.org>

        * mmg: enhancements: The job manager can be opened with
        "Ctrl-J". The last directory from which a file is added is saved
        even if the file identification failed. The automatically
        generated output file name uses the extension ".mka" if no video
        track is found and ".mks" if neither a video nor an audio track is
        found in the first file.

        * mkvmerge: bug fix: Fixed the aspect ratio extraction for raw
        AVC/h.264 ES tracks.

        * mkvmerge: bug fix: If a raw AVC/h.264 ES file does not start
        with a key frame then all the frames before the first key frame
        are skipped, and mkvmerge does not abort anymore.

2007-01-05  Moritz Bunkus  <moritz@bunkus.org>

        * mkvmerge: bug fix: AVC/h.264 ES parser: Fixed wrong NALU size
        length information in the AVCC.

        * mkvmerge: bug fix: AVC/h.264 ES parser: Fixed the decision if a
        NALU belongs to a previous frame or starts a new one.

2007-01-04  Moritz Bunkus  <moritz@bunkus.org>

        * mmg: enhancement: Added an input for the new "NALU size length"
        parameter.

        * mkvmerge: bug fix: The NALU size length can be overridden for
        AVC/h.264 elementary streams. It defaults to 2 which might not be
        enough for larger frames/slices.

2007-01-03  Moritz Bunkus  <moritz@bunkus.org>

        * mkvmerge: bug fix: Support for AVC/h.264 elementary streams with
        short markers (0x00 0x00 0x01 instead of 0x00 0x00 0x00 0x01).

        * mkvmerge: Removed the "--engage allow_avc_in_vfw_mode" hack.

        * mkvmerge: enhancement: Added "x264" to the list of recognized
        FourCCs for AVC/h.264 video in AVI and Matroska files.

        * mkvmerge: new feature: Added support for proper muxing of
        AVC/h.264 tracks in Matroska files that were stored in the MS
        compatibility mode (CodecID V_MS/VFW/FOURCC instead of
        V_MPEG4/ISO/AVC).

        * mkvmerge: bug fix: Fixed invalid memory access in the AVC ES
        parser.

2007-01-02  Moritz Bunkus  <moritz@bunkus.org>

        * mkvmerge: new feature: Added support for proper muxing of
        AVC/h.264 tracks in AVI files.

2007-01-01  Moritz Bunkus  <moritz@bunkus.org>

        * mkvmerge: new feature: Added support for reading AVC/h.264
        elementary streams.

2006-12-30  Moritz Bunkus  <moritz@bunkus.org>

        * mmg: enhancement: All inputs and controls are cleared and
        deactivated if the user select "File -> New".

        * mmg: enhancement: The user can switch between the "generic" and
        "format specific options" pages even if no track is selected.

2006-12-29  Moritz Bunkus  <moritz@bunkus.org>

        * mkvmerge: bug fix: mkvmerge would not write frame durations if
        "--engage use_simpleblock" was used resulting in unplayable and
        unextractable subtitle tracks.

2006-12-28  Moritz Bunkus  <moritz@bunkus.org>

        * mkvmerge: bug fix: Added a workaround for RealAudio tracks for
        which the key frame flag is never set.

2006-12-27  Moritz Bunkus  <moritz@bunkus.org>

        * mmg: bug fix: Fixed a segfault that occured if the user had a
        track selected and its the file the track was read from is
        removed.

        * mmg: bug fix: Fixed the behaviour of a couple of ComboBoxes on
        Windows after selecting "File -> New". E.g. if the user selected
        "700M" in the "split after this size" ComboBox, selected "File ->
        New" and selected "700M" again, then it would not show up in the
        command line window until he selected another option and returned
        to the "700M" afterwards.

2006-11-25  Moritz Bunkus  <moritz@bunkus.org>

        * Released v1.8.1.

2006-11-24  Moritz Bunkus  <moritz@bunkus.org>

        * mmg: bug fix: Some input controls (like "subtitle charset")
        where disabled for appended tracks even though the user can and
        sometimes has to change those settings. Fixes Anthill bug 216.

2006-11-19  Moritz Bunkus  <moritz@bunkus.org>

        * configure: new feature: Allow the user to tell configure which
        "wx-config" executable to use ("--with-wx-config=...").

2006-11-14  Moritz Bunkus  <moritz@bunkus.org>

        * mmg: bug fix: The "aspect ratio" box was losing its input when
        the user switched tracks.

        * mkvmerge/mmg: new feature: If ATDS AAC tracks are added to mmg
        and the AAC track's sample rate is <= 24000 Hz then mkvmerge and
        mmg assume that the AAC is a SBR track and mmg will check the "AAC
        is SBR" checkbox automatically.

2006-11-12  Moritz Bunkus  <moritz@bunkus.org>

        * mkvmerge: bug fix: Quicktime/MP4 files with AVC video tracks and
        missing CTTS atoms caused mkvmerge to crash after the recent
        changes to the Quicktime/MP4 time code handling.

        * mkvmerge: bug fix: Fixed a segfault if the file specified with
        "--attach-file" does not exist. Bugfix for Anthill bug 213 and
        Debian bug 393984.

        * mmg: bug fix: Fixed a crash on loading XML chapters after having
        saved XML chapters.

2006-11-11  Moritz Bunkus  <moritz@bunkus.org>

        * mmg: new feature: Made the "set the delay input field from the
        file name" feature disengageable.

2006-11-10  Moritz Bunkus  <moritz@bunkus.org>

        * Released v1.8.0.

        * mkvmerge: Changed the CodecID for AAC audio tracks to "A_AAC" by
        default. The CodecPrivate contains the same initialization data
        that are stored in the ESDS in MP4 files for AAC tracks. The old
        CodecIDs (e.g. "A_AAC/MPEG4/SBR") can be turned on again with
        "--engage old_aac_codecid".

2006-11-08  Moritz Bunkus  <moritz@bunkus.org>

        * mmg: Reworked the "input tab" and split track options into two
        sub-pages. Also added an input for the "stereo mode" parameter for
        video tracks.

2006-11-07  Moritz Bunkus  <moritz@bunkus.org>

        * mkvmerge: new feature: Added support for the "stereo mode"
        flag for video tracks.

2006-11-03  Moritz Bunkus  <moritz@bunkus.org>

        * mkvmerge: bug fix: For MP4 files with certain CTTS contents
        mkvmerge would use negative time codes for a couple of
        frames. Those frames were dropped and mkvmerge often ended up
        eating huge amounts of memory and crashing afterwards.

        * mkvmerge: bug fix: AAC-in-MP4 with the LC profile was sometimes
        misdetected as having a SBR extension and an output sampling
        frequency of 96000 Hz. Fixes Anthill bug 210.

2006-10-26  Moritz Bunkus  <moritz@bunkus.org>

        * mkvmerge: Added support for API changes in the upcoming FLAC
        library v1.1.3. Patch by Josh Coalson (see AUTHORS).

2006-09-29  Moritz Bunkus  <moritz@bunkus.org>

        * mkvmerge: bug fix: Fixed the random number generation on
        Windows. On Windows 9x/ME mkvmerge would simply hang. On newer
        versions the function was accessing invalid memory and was
        generally buggy.

2006-09-26  Moritz Bunkus  <moritz@bunkus.org>

        * mkvmerge: bug fix: SSA/ASS subtitles with comments before the
        "[script info]" line were not identified.

2006-09-25  Moritz Bunkus  <moritz@bunkus.org>

        * mkvmerge: bug fix: Made the checks for SRT time codes a bit less
        strict (e.g. allow fewer than three digits after the comma).

2006-07-19  Moritz Bunkus  <moritz@bunkus.org>

        * mkvmerge: bug fix: Comments in OGM files were not handled if
        mkvmerge was called in identification mode. One obvious result was
        that neither the track language nor the file title was imported
        into mmg.

2006-06-16  Moritz Bunkus  <moritz@bunkus.org>

        * mmg: bug fix: The "stretch" input box was not accepting the same
        syntax that mkvmerge's "--sync" parameter accepts.

        * mkvmerge: bug fix: PCM audio data with 4 bits per Sample caused
        mkvmerge to allocate all available memory. Patch by Robert Millan
        (see AUTHORS).

2006-06-15  Moritz Bunkus  <moritz@bunkus.org>

        * mmg: bug fix: Mixed up two tool tips on the "settings" tab.

2006-06-02  Moritz Bunkus  <moritz@bunkus.org>

        * Build system: bug fix: Moved some @...@ style variables from
        configure.in to Makefile.in where they belong (very recent
        autoconf versions were choking on those).

2006-06-01  Moritz Bunkus  <moritz@bunkus.org>

        * mmg: new feature: Added an option for always using simple
        blocks.

        * mmg: new feature: Pre-set the "delay" input field for audio
        tracks if the file name contains something like "DELAY XX" where
        XX is a number.

2006-05-24  Moritz Bunkus  <moritz@bunkus.org>

        * mmg: enchancement: After adding files with drag&drop the next
        "open file" dialog will start in the directory the last file came
        from.

2006-05-23  Moritz Bunkus  <moritz@bunkus.org>

        * mkvmerge: bug fix: mkvmerge will no longer create empty files
        (meaning neither input files nor things like chapters etc have
        been added).

2006-04-28  Moritz Bunkus  <moritz@bunkus.org>

        * Released v1.7.0.

        * mkvmerge: enhancement: Added support for MIME type detection via
        libmagic (patch by Robert Millan with heavy modifications by
        myself).

2006-04-07  Moritz Bunkus  <moritz@bunkus.org>

        * mkvmerge: bug fix: Theora headers were not handled correctly.

2006-04-03  Moritz Bunkus  <moritz@bunkus.org>

        * mkvmerge: bug fix: The WavPack reader was broken on 64bit
        systems (e.g. AMD64).

2006-03-17  Moritz Bunkus  <moritz@bunkus.org>

        * mkvmerge: bug fix: The Theora time code handling was broken, and
        Ogg/Theora files were not identified correctly (they showed up as
        "unknown" in mmg).

2006-02-27  Moritz Bunkus  <moritz@bunkus.org>

        * mmg: enhancement: The 'adjust time codes' function accepts
        time codes like 'XXXXXunit' with 'unit' being 'ms', 'us', 'ns' or
        's'.

        * mkvmerge: enhancement: mkvmerge will no longer refuse to
        concatenate files with differing Codec Private contents and only
        issue a warning in such cases.

        * mkvmerge: bug fix: Quicktime/MP4 reader: Added support for
        version 1 media headers ('mdhd' atom) with 64bit fields. Fixed the
        duration of the last packet passed downstream. Fixed overflow
        issues during re-scaling from the Quicktime/MP4's time scale to
        nano seconds used by mkvmerge.

2006-01-18  Moritz Bunkus  <moritz@bunkus.org>

        * mkvmerge: bug fix: Muxing wasn't working Windows 9x/ME because
        mkvmerge was trying to use Unicode file access functions when
        determining which directories to create. Fixes Anthill bug #177.

2006-01-17  Moritz Bunkus  <moritz@bunkus.org>

        * mkvmerge: new feature: Added support for the "Delay:" feature
        and for negative time codes in VobSub IDX files.

2005-12-14  Moritz Bunkus  <moritz@bunkus.org>

        * mmg: new feature: If mmg is set to automatically fill in the
        output file name then it will clear the output file name once all
        input files have been removed.

2005-12-12  Moritz Bunkus  <moritz@bunkus.org>

        * mmg: bug fix: Fixed a crash that occured if the user removed an
        attachment and clicked somewhere in the empty space in the
        attachment list. Occured only on Windows.

2005-12-10  Moritz Bunkus  <moritz@bunkus.org>

        * mmg: bug fix: Re-added Chinese to the list of popular languages
        (those are listed first in the language drop down boxes).

2005-12-08  Moritz Bunkus  <moritz@bunkus.org>

        * mkvmerge: bug fix: The last change to the ISO 639 language
        handling broke the VobSub reader so that it reported the wrong
        language codes. This also caused mmg to not display the correct
        language after adding a VobSub file.

2005-12-07  Moritz Bunkus  <moritz@bunkus.org>

        * Released v1.6.5.

2005-12-06  Moritz Bunkus  <moritz@bunkus.org>

        * source: bug fix: Changed the list of ISO 639 languages so that
        the terminology versions are converted into the bibliography
        versions of the 639-2 codes (e.g. use "ger" instead of "deu" for
        the German language). Converted almost all pieces of mkvmerge and
        mmg to accept ISO 639-1, 639-2 codes (both bibliography and
        terminology versions) and the languages' English names. Those will
        always be converted to the 639-2 code. Fixes Anthill bug #171.

2005-12-05  Moritz Bunkus  <moritz@bunkus.org>

        * mkvmerge: bug fix: The country code used in XML chapter files
        was checked against the list of ISO 639-1 codes and not against
        the list of ccTLDs. Partial bugfix for Anthill bug #171.

        * mkvmerge: bug fix: When appending tracks and using time codes the
        time codes were only used for the first track in a chain of
        tracks. This has been changed so that you must specify only one
        time code file in such cases (e.g. "mkvmerge ... --time codes
        0:my_time codes.txt part1.avi +part2.avi"). mmg has already been
        working like this. Fixes Anthill bug #162.

2005-12-02  Moritz Bunkus  <moritz@bunkus.org>

        * source: new feature: Added support for linking against liblzo2
        (same compression algorithm, just a new library version). Patch by
        Diego Pettenò (see AUTHORS).

        * mkvmerge: new feature: Added a workaround for files created by
        Gabest's DirectShow Matroska muxer with slightly broken frame
        references. Fixes Anthill bug #172.

        * mkvextract: new feature: attachment extraction mode: Made the
        output file name optional. If it is missing (e.g. "mkvextract
        attachments source.mkv 92385: 124981:") then the name of the
        attachment inside the Matroska file is chosen instead. Patch by
        Sergey Hakobyan (see AUTHORS).

        * mkvmerge: new feature: If an output file name contains
        directories that don't exist then they're created. Patch by Sergey
        Hakobyan (see AUTHORS) with modifications by myself.

2005-11-24  Moritz Bunkus  <moritz@bunkus.org>

        * mkvmerge: bug fix: Don't abort reading a Matroska if the next
        element is not a cluster. This is the case for e.g. files produced
        by Haali's muxer which writes the segment tracks element in
        intervals. Fixes Anthill bug #169.

2005-11-19  Moritz Bunkus  <moritz@bunkus.org>

        * mmg: bug fix: Fixed a problem with the selection of language
        codes for chapters in the chapter editor.

2005-11-18  Moritz Bunkus  <moritz@bunkus.org>

        * mkvmerge: bug fix: If at least or more attachments were present
        and the user used --attachment-name for each of them (as mmg does)
        then mkvmerge was wrongly outputting a warning about multiple uses
        of --attachment-name for a single attachment.

        * mkvmerge: new feature: Added limited support for edit lists in
        MP4/QuickTime files. Fixes Anthill bug #151.

        * mkvmerge: bug fix: MP4/QuickTime files which contain another
        atom before the 'avcC' atom in the video track headers weren't
        correctly remuxed.

2005-11-16  Moritz Bunkus  <moritz@bunkus.org>

        * mkvmerge: bug fix: mkvmerge will now refuse to append AVC/h.264
        video tracks whose codec initialization data blocks do not
        match. Invalidates Anthill bug #163.

2005-11-12  Moritz Bunkus  <moritz@bunkus.org>

        * mkvmerge: bug fix: Fixed a crash If the granulepos (the
        time codes) reset in the middle of an Ogg/OGM file. Fixes Anthill
        bug #166.

        * mkvmerge: bug fix: Fixed a division-by-zero error in the
        RealMedia demuxer. Fixes Anthill bug #161.

        * mkvmerge: bug fix: Fixed a couple of potential (and actual)
        segmentation faults by accessing invalid memory addresses. Initial
        patch for the VobSub reader by Issa on Doom9's forum.

2005-11-04  Moritz Bunkus  <moritz@bunkus.org>

        * mkvmerge, mmg: new feature: The names of attached files can be
        set with a new option --attachment-name or on mmg's "Attachments"
        page.

2005-11-02  Moritz Bunkus  <moritz@bunkus.org>

        * mkvmerge: bug fix: Fixed another bug when appending AVC/h.264
        tracks that would mkvmerge cause to die with "bref_packet ==
        NULL". Fixes Anthill bug #160.

2005-11-01  Moritz Bunkus  <moritz@bunkus.org>

        * mmg: bug fix: When the user saved the muxing output in a log
        file that file didn't use Windows line endings (CR LF) on
        Windows.

        * mmg: bug fix: Appending tracks was broken because the track
        numbers in the command line were incorrect. Fixes Anthill bug
        #160.

2005-10-23  Moritz Bunkus  <moritz@bunkus.org>

        * mkvmerge: new feature: Added support for Ogg/Theora.

2005-10-22  Moritz Bunkus  <moritz@bunkus.org>

        * mkvmerge: Changed the CodecID for AAC audio tracks to "A_AAC" by
        default The CodecPrivate contains the same initialization data
        that are stored in the ESDS in MP4 files for AAC tracks. The old
        CodecIDs (e.g. "A_AAC/MPEG4/SBR") can be turned on again with
        "--engage old_aac_codecid".

2005-10-21  Moritz Bunkus  <moritz@bunkus.org>

        * mkvinfo: new feature: The sub elements of the EBML head are
        now shown.

        * mkvinfo: new feature: Added support for the new SimpleBlock.

        * mkvextract: new feature: Added support for the new SimpleBlock.

        * mkvmerge, mmg: new feature: Added support for the new
        SimpleBlock instead of BlockGroups (only available via "--engage
        use_simpleblock" for now). Patch by Steve Lhomme (see AUTHORS)
        with fixes by myself.

2005-10-14  Moritz Bunkus  <moritz@bunkus.org>

        * Released v1.6.0.

2005-10-09  Moritz Bunkus  <moritz@bunkus.org>

        * mkvmerge: new feature: Implemented the new header removal
        compression: compression for native MPEG-4 part 2, decompression
        for all types (don't use it yet, folks!).

2005-10-04  Moritz Bunkus  <moritz@bunkus.org>

        * mkvextract: bug fix: Extra codec data wasn't written to AVI
        files if it was present (e.g. for the HuffYuv codec). Fixes bug
        157.

        * mkvmerge: bug fix: mkvmerge was choking on AVIs with a single
        frame inside. Fixes bug 156.

2005-09-30  Moritz Bunkus  <moritz@bunkus.org>

        * mkvmerge: bug fix: Changed how AVC video frames are
        referenced. This is not ideal yet, but at least references are
        kept intact when reading AVC from Matroska files. Should fix bug
        154.

2005-09-18  Moritz Bunkus  <moritz@bunkus.org>

        * mkvmerge: bug fix: Appending AVC video tracks was broken if they
        contained aspect ratio information that the user overwrote on the
        command line.

        * mmg: bug fix: If a video track was selected that was appended to
        another track then the aspect ratio drop down box was still
        active.

        * mkvmerge: new feature: MPEG-4 part 2 streams are searched for
        the pixel width/height values. Those are taken if they differ from
        those values in the source container. This is a work-around for
        buggy muxers, e.g. broken video camera firmwares writing bad MP4
        files. Fixes bug 149.

2005-09-15  Moritz Bunkus  <moritz@bunkus.org>

        * mkvmerge: bug fix: Appending files with RealVideo was
        broken.

2005-09-09  Moritz Bunkus  <moritz@bunkus.org>

        * mkvmerge, mkvextract: bug fix: ASS files sometimes use a column
        called 'Actor' instead of 'Name', but both should be mapped to the
        'name' column in a Matroska file.

2005-09-07  Moritz Bunkus  <moritz@bunkus.org>

        * Released v1.5.6.

2005-09-06  Moritz Bunkus  <moritz@bunkus.org>

        * mmg: bug fix: If the user selected an aspect ratio for a video
        track, then chose "File -> new", added a file, selected another
        video track and chose the same aspect ratio as before then it
        wasn't added to the command line. Fixes Anthill bugs 132 and 146.

        * mkvmerge: bug fix: Support Qt/MP4 files with 64bit offset tables
        ('co64' atom instead of 'stco' atom).

2005-09-04  Moritz Bunkus  <moritz@bunkus.org>

        * mkvmerge: new feature: mkvmerge will remove the aspect ratio
        information from a AVC/h.264 video track bitstream and put it into
        the display dimensions (until now the AR information was kept on
        the bitstream level). The reason is that in Matroska the container
        AR is supposed to take precedence over bitstream AR, but some
        decoder programmers ignore the container AR in favour of bitstream
        AR.

2005-08-31  Moritz Bunkus  <moritz@bunkus.org>

        * mkvinfo: bug fix: The GUI couldn't open files with non-ASCII
        chars in the file name.

2005-08-30  Moritz Bunkus  <moritz@bunkus.org>

        * mkvmerge: bug fix: Display dimensions were reported for all
        tracks, even if they weren't present. In that case they allegedly
        were "0x0" which caused mmg to add "--display-dimensions ...:0x0"
        for each track read from a Matroska file, even if the tracks were
        not video tracks.

2005-08-28  Moritz Bunkus  <moritz@bunkus.org>

        * mkvextract: bug fix: The extracted time codes were wrong for
        blocks with laced frames.

2005-08-25  Moritz Bunkus  <moritz@bunkus.org>

        * mkvmerge: bug fix: If a Matroska file with a MPEG-4 part 2 video
        track was muxed into a Matroska file and the source file did not
        contain the display width/height elements for that track then the
        aspect ratio was extracted from the video data itself which
        clashes with the Matroska specs which say that display
        width/height default to the pixel width/height if they're not
        present.

2005-08-24  Moritz Bunkus  <moritz@bunkus.org>

        * mkvmerge: bug fix: Native MPEG-4 ASP storage was still bugged:
        time codes were assigned twice, frames referenced themselves.

        * mkvmerge: bug fix: Embedded fonts and pictures in a SSA/ASS file
        are not discarded any longer. They are converted to Matroska
        attachments instead. Other sections that were discarded are added
        to the CodecPrivate data as are "Comment:" lines in the "[Events]"
        section. Those comment lines still lose their association for
        which "Dialogue:" line they were meant, but that cannot be
        changed.

2005-08-21  Moritz Bunkus  <moritz@bunkus.org>

        * mkvmerge: bug fix: --delay was not working at all.

        * mkvmerge: bug fix: Single digit numbers followed by 's' were not
        recognized as valid numbers with a unit (e.g. in '--delay 0:9s').

        * Released v1.5.5.

        * mkvtoolnix: Disabled storing AVC/h.264 video tracks in VfW mode.

2005-08-16  Moritz Bunkus  <moritz@bunkus.org>

        * mkvtoolnix: bug fix: On Windows the command line output was
        terminated with CR CR NL instead of just CR NL.

2005-08-13  Moritz Bunkus  <moritz@bunkus.org>

        * mkvmerge: bug fix: The Quicktime/MP4 reader wasn't skipping
        unknown elements correctly.

2005-08-03  Moritz Bunkus  <moritz@bunkus.org>

        * mkvextract: new feature: Added a new extraction mode for
        outputting time codes in a time code v2 format file. It is called
        "time code_v2" and takes the same arguments as the "tracks"
        extraction mode.

        * mkvinfo: new feature: Added a command line switch
        "--output-charset" which sets the charset that strings read from
        Matroska files are output in (e.g. if you want the output in UTF-8
        and not your system's local charset).

        * mkvinfo: new feature: Added a command line switch "-o" for
        redirecting the output to a file (for systems which re-interpret
        stdout).

        * mkvmerge: bug fix: The combination of using external time code
        files and video tracks with B frames was not working as
        intended. The user had to order the time codes in the time code file
        just like the frames were ordered (meaning the time codes for a
        IPBBP sequence with 25 FPS had to be "0", "120", "40,
        "80"...). This has been fixed. They have to be ascending again and
        mkvmerge will assign them properly.

2005-08-02  Moritz Bunkus  <moritz@bunkus.org>

        * mkvextract: new feature: Added support for extracting h.264 /
        AVC tracks into proper h.264 ES streams supported by
        e.g. MP4Box. Patch by Matt Rice (see AUTHORS).

2005-07-25  Moritz Bunkus  <moritz@bunkus.org>

        * mkvinfo: bug fix: Files with non-ASCII chars weren't opened
        because conversion to UTF-8 was done before the charset routines
        were initialized.

2005-07-20  Moritz Bunkus  <moritz@bunkus.org>

        * mkvmerge: bug fix: Fixed a crash if a track in a MP4/QuickTime
        file did not contain a STCO atom (chunk table) but a STSC atom
        (chunk map table).

2005-07-19  Moritz Bunkus  <moritz@bunkus.org>

        * mkvmerge: bug fix: Very large values were not kept correctly for
        a lot of elements (meaning they were truncated to 16 or 32 bits).

        * mkvinfo: bug fix: Very large values were not displayed correctly
        for a lot of elements (meaning they were truncated to 16 or 32
        bits prior to displaying).

        * mkvmerge: bug fix: AVC/H.264 references were wrong, and muxing
        of AVC from Matroska files with proper references resulted in
        unplayable files.

2005-07-08  Moritz Bunkus  <moritz@bunkus.org>

        * mkvmerge: bug fix: Fixed support for USF subtitles stored in
        UTF-16 and UTF-32. Added support for USF subtitles stored in UTF-8
        without a BOM.

2005-07-01  Moritz Bunkus  <moritz@bunkus.org>

        * Released v1.5.0.

2005-06-26  Moritz Bunkus  <moritz@bunkus.org>

        * mkvmerge: bug fix: The track language read from old Matroska
        files was wrongfully set to "und" if it was not written although
        the specs say that "eng" is the default value.

        * mkvmerge: bug fix: USF subtitles: If identical tags were nested
        (e.g. "font") and both were closed right after each other then the
        result looked like "</font/>".

        * mkvmerge: bug fix: Native MPEG-4 was not working if read from
        OGM files.

2005-06-24  Moritz Bunkus  <moritz@bunkus.org>

        * mmg: new feature: Added an input box for mkvmerge's new "split
        after these time codes" feature.

2005-06-16  Moritz Bunkus  <moritz@bunkus.org>

        * mkvmerge: bug fixes: Improved the native MPEG-4 generation a lot
        (thanks to Haali for testing and pushing me). The codec version
        string inside the MPEG-4 initialization data is now checked if it
        indicates "DivX packed bitstream" and changed to not indicate it
        anymore.

2005-06-07  Moritz Bunkus  <moritz@bunkus.org>

        * mmg: bug fix: If mmg was minimized when it was closed (e.g. with
        Windows' "Show desktop" function) then it didn't show up after a
        restart and could only be shown by maximizing it.

        * mkvmerge: bug fix: If a OGM style chapter file contains empty
        chapter names ('CHAPTER01NAME=' without something after the '=')
        then this chapter's time code is used as the name instead of
        aborting.

2005-06-05  Moritz Bunkus  <moritz@bunkus.org>

        * mkvmerge: new feature: Added splitting after specific
        time codes.

2005-06-04  Moritz Bunkus  <moritz@bunkus.org>

        * mkvmerge, mkvinfo, mkvextract: bug fix: Inifite sized segments
        were not handled correctly.

2005-05-23  Moritz Bunkus  <moritz@bunkus.org>

        * mmg: bug fix: On Windows mmg could be crashed by adding a file
        and clicking into the empty space in the "track" selection
        box. Fixes Anthill bug 133.

        * mkvextract: new feature: Implemented the extraction of USF
        subtitles.

        * mkvmerge: new feature: Implemented the muxing of USF subtitles.

2005-05-17  Moritz Bunkus  <moritz@bunkus.org>

        * mkvextract: bug fix: The MPEG packets are now padded to 2048
        byte boundaries as some programs require them to be. Patch by
        Mike Matsnev (see AUTHORS).

2005-05-07  Moritz Bunkus  <moritz@bunkus.org>

        * mkvinfo: bug fix: Removed the restriction of max. ten levels of
        nested elements.

        * mmg: bug fix: If splitting was enabled and "splitting by time"
        selected and the user chose "new" from the "File" menu then
        "splitting by time" was not selectable anymore. This happened
        only on Windows. Fixes Anthill bug 131.

2005-05-05  Moritz Bunkus  <moritz@bunkus.org>

        * mkvextract: bug fix: Use the native newline style when
        extracting text subtitles (\r\n on Windows and \n on all other
        systems).

        * mkvextract: bug fix: SSA/ASS text was missing in the output if
        the "Format=" line contained newlines at the end of the
        CodecPrivate data (e.g. our old Mew Mew sample file).

2005-05-03  Moritz Bunkus  <moritz@bunkus.org>

        * mkvmerge: new feature: Added support for the ChapterSegmentUID
        element.

2005-04-29  Moritz Bunkus  <moritz@bunkus.org>

        * mkvmerge: bug fix: Support WAV files that use other RIFF chunks
        than the usual "fmt " followed by "data".

2005-04-18  Moritz Bunkus  <moritz@bunkus.org>

        * mkvmerge: bug fix: Remuxing MPEG1/2 tracks resulted in a failing
        "assert(0)".

2005-04-16  Moritz Bunkus  <moritz@bunkus.org>

        * Released v1.4.2.

        * mkvmerge: bug fix: In rare occasions involving B frames mkvmerge
        freed data too early. In such a case it was eating more and more
        memory finally exiting with a message about not finding a packet
        for a "bref".

2005-04-09  Moritz Bunkus  <moritz@bunkus.org>

        * all: bug fix: My output functions did not work on AMD64
        systems. Fixes Anthill bug 120.

2005-04-07  Moritz Bunkus  <moritz@bunkus.org>

        * mkvextract: new feature: Added the extraction of the raw
        data with the "--raw" and "--fullraw" flags. Patch by Steve Lhomme
        (see AUTHORS).

        * mkvextract: bug fix: WAVPACK extraction did not update the
        "number of samples" header field. Patch by Steve Lhomme (see
        AUTHORS).

        * mkvmerge: bug fix: RealMedia files contain a "FPS" field in
        their track headers. Unfortunately this field does not always
        contain the actual FPS of a video track but the maximum number of
        FPS that the encoder has output or should output. Therefore
        mkvmerge does not use a "default duration" element for RealVideo
        tracks anymore. Fixes Anthill bug 113.

        * mkvmerge: bug fix: Failing calls to posix_fadvise upon adding a
        file to mmg caused mmg to think that the file identification
        failed. Now warnings for posix_fadvise are not output anymore, and
        posix_fadvise is silently switched off for that file. Fixes
        Anthill bug 123.

        * mkvmerge: bug fix: Appending files that were created with
        mkvmerge's "--link" option was broken. The time codes for both the
        chapters and the actual media data blocks were not adjusted
        correctly. Fixes Anthill bugs 115 and 116.

        * mkvmerge: bug fix: If chapters are present in several appended
        files and there were atoms who shared the same UID then those
        entries were present multiple times in the output files. Now such
        entries are merged into one chapter entry. Fixes the second part
        of Anthill bug 122.

2005-04-06  Moritz Bunkus  <moritz@bunkus.org>

        * mkvmerge: bug fix: If chapters were present and splitting was
        enabled then mkvmerge would not treat chapters correctly that
        spanned across several files. Now the spanning chapters are kept
        in all files, and their start time codes are adjusted accordingly.
        Fixes the first part of Anthill bug 122.

2005-03-28  Moritz Bunkus  <moritz@bunkus.org>

        * mkvinfo: bug fix: On Windows mkvinfo was linked without the
        console subsystem resulting in no output at all if run without the
        GUI (-g). Fixes Anthill Bug 118.

2005-03-23  Moritz Bunkus  <moritz@bunkus.org>

        * mkvmerge: bug fix: Due to the compiler doing some strange number
        conversion mkvextract seemed to hang on Windows with certain
        files.

2005-03-20  Moritz Bunkus  <moritz@bunkus.org>

        * mkvmerge: bug fix: Appending VobSubs with more than one track in
        a .idx file and video files at the same time was broken resulting
        in parts of some of the VobSub tracks not ending up in the
        resulting Matroska file. Fixes Anthill bug 114.

2005-03-19  Moritz Bunkus  <moritz@bunkus.org>

        * mkvmerge: bug fix: The track numbers were assigned wrongly when
        appending tracks (this is more or less cosmetic).

        * mkvmerge: bug fix: Splitting by time was broken for audio-only
        files. Fixes Anthill bug 112.

        * mkvmerge: bug fix: The --fourcc switch was not working.

2005-03-16  Moritz Bunkus  <moritz@bunkus.org>

        * mmg: bug fix: Tracks that were not selected on saving the
        settings file were selected after loading a settings file.

2005-03-15  Moritz Bunkus  <moritz@bunkus.org>

        * Released v1.4.1.

2005-03-14  Moritz Bunkus  <moritz@bunkus.org>

        * mkvmerge: bug fix: AC-3 detection was broken in rare cases.

2005-03-13  Moritz Bunkus  <moritz@bunkus.org>

        * mmg: bug fix: If the TEMP environment variable contains spaces
        then the calls to mkvmerge when adding files failed.

2005-03-06  Moritz Bunkus  <moritz@bunkus.org>

        * mkvmerge: bug fix: Extracting the FPS from some AVC MP4 files
        did not work.

        * mkvmerge: bug fix: Appending + splitting was segfaulting if used
        together and at least one split occured after a track has been
        appended.

2005-03-02  Moritz Bunkus  <moritz@bunkus.org>

        * mkvmerge: Added more descriptive error messages if two tracks
        cannot be concatenated because "their parameters do not match".

2005-02-28  Moritz Bunkus  <moritz@bunkus.org>

        * mkvmerge: bug fix: A failing call to posix_fadvise will only
        turn its usage off for that one file and not abort mkvmerge
        completely.

        * mmg: bug fix: When "appending" a file all tracks where added to
        the end of the track list making it unnecessarily difficult to
        concatenate similar structured files. Now the tracks from the
        "appended" files are inserted into the track list after their
        counterparts from the file this new one is appended to.

2005-02-27  Moritz Bunkus  <moritz@bunkus.org>

        * mmg: bug fix: An "appended" file could not be removed if there
        were two tracks that we not separated by a track from another file
        in the track list box.

        * mmg: bug fix: The check whether or not a file might be
        overwritten while splitting is active has been fixed.

        * mmg: bug fix: Improved the word wrapping of the tooltips on
        Windows.

        * mmg: bug fix: It was possible to select a file for appending
        even though no file was added first.

        * mkvmerge: bug fix: mkvmerge was wrongly outputting large numbers
        of warnings when Remuxing AVC/h.264 video from a Matroska file.

        * mmg: bug fix: The job queue was not loaded on startup on Windows
        Unicode builds (another wxWidgets 2.5.3 problem).

2005-02-26  Moritz Bunkus  <moritz@bunkus.org>

        * mmg: bug fix: The job status in the job runner dialog was broken
        on Unicode builds on all systems.

        * mmg: bug fix: "Splitting by time" was not selectable on Windows
        Unicode builds (problem with wxWidgets 2.5.3).

        * mmg: bug fix: mkvmerge's output during muxing was not converted
        from UTF-8.

        * mmg: bug fix: The default extension added when the user doesn't
        give one is different in wxWidgets 2.4.x and 2.5.x. It should
        always be .mkv and not .mka.

        * Released v1.4.0.

2005-02-19  Moritz Bunkus  <moritz@bunkus.org>

        * mmg: new feature: The "default track" checkboxes are set
        properly when a Matroska file is added.

        * mmg: new feature: Added a warning right before the muxing starts
        if the chapter editor contains entries but no chapter file has
        been selected (can be turned off).

2005-02-11  Moritz Bunkus  <moritz@bunkus.org>

        * mkvextract: new feature: Added VobSub extraction based on Mike
        Matsnev's code.

2005-02-08  Moritz Bunkus  <moritz@bunkus.org>

        * mkvmerge: bug fix: Track names could not be set to be empty.

2005-02-06  Moritz Bunkus  <moritz@bunkus.org>

        * Released v1.0.2.

2005-02-02  Moritz Bunkus  <moritz@bunkus.org>

        * mkvmerge: new feature: Use the posix_fadvise function on *nix
        systems. This results in a considerable speed up for the whole
        muxing process. As the function call seems to be buggy on at least
        Linux kernels 2.4.x it can be disabled completely during
        configure. It will only be used on Linux with a kernel from the
        2.6.x series or newer.

2005-02-01  Moritz Bunkus  <moritz@bunkus.org>

        * mkvmerge: bug fix: Empty video frames in AVIs right at the
        beginning were breaking the MPEG-4 aspect ratio extraction and
        caused problems in other parts, too.

2005-01-30  Moritz Bunkus  <moritz@bunkus.org>

        * mmg: bug fix: It was possible to create chapter entries with
        invalid or even empty language entries. Not only are those
        invalid, such XML files can also not be loaded by mmg.

        * mmg: bug fix: Overwriting a chapter file did not erase the
        previous file. So if the previous file was bigger than the current
        chapters then garbage remained at the end of the file.

2005-01-22  Moritz Bunkus  <moritz@bunkus.org>

        * mkvmerge: bug fix: mkvmerge did not accept XML chapter files
        created with older mkvtoolnix versions due to deprecated chapter
        elements. Such elements are now skipped.

        * mkvmerge: new feature: Added some more possible formats for
        binary data in XML files besides Base64 encoded data: hex encoded
        and ASCII "encoded".

2005-01-20  Moritz Bunkus  <moritz@bunkus.org>

        * mmg: bug fix: The "stretch" input box tooltip was wrong. The
        resulting command line was broken, too.

2005-01-18  Moritz Bunkus  <moritz@bunkus.org>

        * mkvmerge: new feature: Hex values accept more formats (like
        optional white space between numbers or the "0x" prefix).

2005-01-15  Moritz Bunkus  <moritz@bunkus.org>

        * mkvmerge: Changed the AVC/h.264 time code handling to include the
        time code offsets from the CTTS atom.

2005-01-15  Moritz Bunkus  <moritz@bunkus.org>

        * mmg: Reformatted the HTML guide and updated the screenshots. It
        should be more readable for those whose desktop is not 1200 pixels
        wide.

2005-01-08  Moritz Bunkus  <moritz@bunkus.org>

        * mmg: new feature: Made the mkvmerge GUI guide available by
        pressing F1 or selecting "Help" from the "Help" menu.

2005-01-07  Moritz Bunkus  <moritz@bunkus.org>

        * mkvextract: bug fix: ASS/SSA extraction was broken in some rare
        cases.

2005-01-02  Moritz Bunkus  <moritz@bunkus.org>

        * mmg: new feature: Added support for mkvmerge's new "appending
        tracks" feature.

2004-12-31  Moritz Bunkus  <moritz@bunkus.org>

        * mkvmerge: new feature: Added support for reading the pixel
        aspect ratio from AVC/h264 video data.

        * mkvmerge: new feature: Added AVC/h264 muxing from MP4.

2004-12-28  Moritz Bunkus  <moritz@bunkus.org>

        * mkvmerge: new feature: Added a MPEG PS demuxer.

        * mkvinfo: new feature: Added a couple new elements (silent
        tracks). Patch by Steve Lhomme (see AUTHORS).

2004-12-27  Moritz Bunkus  <moritz@bunkus.org>

        * mkvextract: new feature: Added WAVPACK4 extraction. Patch by
        Steve Lhomme (see AUTHORS).

2004-12-18  Moritz Bunkus  <moritz@bunkus.org>

        * mkvmerge: new feature: Added WAVPACK4 muxing. Patch by Steve
        Lhomme (see AUTHORS).

        * mmg: bug fix: Again the window handling. Hopefully this is
        better than the other attempts.

2004-12-17  Moritz Bunkus  <moritz@bunkus.org>

        * mkvmerge: new feature: Added VobButton muxing. Patch by Steve
        Lhomme (see AUTHORS).

2004-12-15  Moritz Bunkus  <moritz@bunkus.org>

        * mmg: bug fix: One was able to crash mmg by pressing 'ok' in the
        muxing dialog right after muxing finished, especially if the
        'abort' button was hit before. This mostly happened on Linux.

        * mkvmerge: bug fix: Fixed negative audio displacement for a
        couple of formats.

2004-12-13  Moritz Bunkus  <moritz@bunkus.org>

        * Released v1.0.1.

2004-12-11  Moritz Bunkus  <moritz@bunkus.org>

        * mmg: Fixed some layout issues with wxWidgets 2.5.3 and newer.

2004-12-10  Moritz Bunkus  <moritz@bunkus.org>

        * mmg: new feature: The window position is saved and restored when
        mmg is started the next time.

2004-12-09  Moritz Bunkus  <moritz@bunkus.org>

        * mmg: bug fix: Fixed a crash/memory corruption showing weird
        characters in the input boxes. This happened when the user removed
        a file from mmg while mmg was updating the command line.

        * mmg: bug fix: mmg now has an icon associated with it while it is
        running instead of the generic Windows application icon (Windows
        only).

        * mmg: bug fix: The main window is now minimized during
        muxing. This allows to hide both of the windows while muxing is
        running and restoring them later, even if they were iconized when
        muxing finished (Windows only).

2004-11-26  Moritz Bunkus  <moritz@bunkus.org>

        * mkvmerge: bug fix: The first packet of an AAC track read from
        Real containers might not start at the time code 0. This offset was
        ignored by mkvmerge.

2004-11-22  Moritz Bunkus  <moritz@bunkus.org>

        * mmg: bug fix: Made the muxing dialog ("mkvmerge is running")
        modal all the time. This prevents the user from hitting the main
        window's minimize button. On Windows this makes mmg stuck in
        iconized mode if it was iconized when muxing finished.

2004-11-20  Moritz Bunkus  <moritz@bunkus.org>

        * mkvmerge: bug fix: Fixed a buffer overflow in the UTF-8 file
        reading routines.

2004-11-18  Moritz Bunkus  <moritz@bunkus.org>

        * mkvmerge: Implemented concatenating files with chapters.

        * mkvmerge: Changed the "progress" output. It's now correct for
        file concatenation, too.

2004-11-17  Moritz Bunkus  <moritz@bunkus.org>

        * Released v1.0.

        * mkvmerge: new feature: Concatenating/appending files is now
        possible. A lot of things aren't tested, and others simply don't
        work yet (chapter merging, duplicate tag elimination, proper
        progress report, support in mmg just to name a few), but the basic
        functionality seems to work.

        * mkvmerge: bug fix: The Matroska reader doesn't insist on having
        a default duration ( = FPS) for video tracks in the "AVI
        compatibility mode" ( = with the CodecID "V_MS/VFW/FOURCC"). This
        enables re-muxing of Matroska files created from MP4 files.

2004-11-05  Moritz Bunkus  <moritz@bunkus.org>

        * mmg: bug fix: File names with non-ASCII characters were not
        working if mmg was compiled against a Unicode enabled wxWidgets.

2004-11-04  Moritz Bunkus  <moritz@bunkus.org>

        * mkvmerge: new feature: Added reading DTS from AVIs and from
        Matroska files.

        * mkvmerge: bug fix: A variable initialization was missing which
        very recent gcc versions (3.4.2) did not like very much. Also
        fixed a small compilation bug.

2004-10-24  Moritz Bunkus  <moritz@bunkus.org>

        * mkvmerge: bug fix: The handling of external time code files was
        still not correct but should be OK now.

2004-10-17  Moritz Bunkus  <moritz@bunkus.org>

        * mmg: Added an error message if the user selects 'mmg' as the
        'mkvmerge executable' because that would lead to an infinite
        number of 'mmg's being spawned.

2004-10-16  Moritz Bunkus  <moritz@bunkus.org>

        * mkvmerge: bug fix: If LFE is on for DTS then the number of
        channels is one more than what the DTS frame header says.

        * mkvmerge: bug fix: Time Codes for Vorbis were wrong on rare
        occasions (when reading laced Vorbis from a Matroska file and
        changing the lacing, e.g. when splitting for the second and all
        following files).

2004-10-10  Moritz Bunkus  <moritz@bunkus.org>

        * mkvmerge/mkvinfo/mkvextract: bug fix: The chapter and tag
        element tables were not always intialized correctly depending on
        the compiler and the optimization flags used.

        * mkvmerge: bug fix: The OGM reader was broken if at least one
        track was not to be copied from the file (happened between 0.9.5
        and 0.9.6).

        * mmg: bug fix: After loading saved mmg settings the track input
        box listed the tracks always coming from the last input file and
        not from the one they really came from.

2004-10-09  Moritz Bunkus  <moritz@bunkus.org>

        * mmg: enhancement: Made mmg's main window properly resizable.

        * mkvmerge: Rewrote the code for the external time code files. This
        also fixes bug 99: The durations for the individual tracks were
        not correct for those tracks for which --time codes was used.

2004-10-08  Moritz Bunkus  <moritz@bunkus.org>

        * mmg: bug fix: Crash when saving chapters from the chapter
        editor. Same as the mkvinfo issue below but on all OS.

        * mkvinfo: bug fix: The chapter and tag element tables were not
        initialized on Windows resulting in a crash when one of those
        elements was encountered.

2004-10-07  Moritz Bunkus  <moritz@bunkus.org>

        * Released v0.9.6.

        * mkvextract: bug fix: The track extraction was creating the
        output file twice if the Matroska file contained a copy of the
        track headers. This resulted in the first extracted file being
        overwritten at the end of extraction.

        * mmg: bug fix: If the file title is read from an input file, not
        modified by the user and that input file is removed again then the
        file title will be unset.

2004-10-05  Moritz Bunkus  <moritz@bunkus.org>

        * mkvmerge: enhancement: Converted the raw FLAC reader to use
        another interface to the FLAC libraries. This results in a speedup
        of up to 50%. Thanks to Josh Coalson for telling me about its
        existence.

2004-10-04  Moritz Bunkus  <moritz@bunkus.org>

        * mkvmerge: new feature: Added two warnings. One about invalid
        track IDs that were used on the command line but that don't
        correspond to an available track in a file and one if no track
        will be copied from a source file. Both warnings hint at bad
        command line arguments.

2004-10-03  Moritz Bunkus  <moritz@bunkus.org>

        * mkvmerge: Only write the segment duration as a 64bit float if
        there is no video track present. This way users won't have to
        update their DirectShow filter/apps for most files. Only
        audio-only files need this precision anyway.

        * mkvmerge: Changed the Ogg/OGM reader to use the stream number
        and not its serial number as the track ID (meaning the track IDs
        will be 0, 1, 2... etc. instead of the random numbers oggenc uses
        as the serial numbers).

2004-09-30  Moritz Bunkus  <moritz@bunkus.org>

        * mkvmerge: new feature: The CUE sheet parser now accepts INDEX
        lines with indices from 00 up to 99 and implements the Red Book
        specification for audio CDs that way. Patch by Vegard Pettersen
        <vegard_p at broadpark adot no>.

2004-09-28  Moritz Bunkus  <moritz@bunkus.org>

        * mkvmerge, mkvextract: bug fix: ASS was handled like SSA which is
        not correct in each case, especially when extracting it.

        * mkvextract: bug fix: The WAV writer was not endian safe.

2004-09-27  Moritz Bunkus  <moritz@bunkus.org>

        * mkvmerge: bug fix: The charset was not set correctly on Solaris.

        * mkvmerge: bug fix: mkvmerge crashed when reading Matroska files
        that contain an empty tag list.

2004-09-26  Moritz Bunkus  <moritz@bunkus.org>

        * mkvmerge: bug fix: Some Matroska files that e.g. have had their
        time codes offset with the Matroska Stream Editor or other means
        may contain time codes that caused mkvmerge to print a warning
        about "time code < last_time code". A new fix implements a
        workaround and a warning message with a proper explanation for
        this case.

2004-09-24  Moritz Bunkus  <moritz@bunkus.org>

        * mkvmerge: bug fix: Older Matroska files containing chapters
        caused mkvmerge to abort muxing.

2004-09-21  Moritz Bunkus  <moritz@bunkus.org>

        * mkvmerge: bug fix: mkvmerge was only copying the last tag of a
        list of tags applying to a track from a Matroska file.

2004-09-17  Moritz Bunkus  <moritz@bunkus.org>

        * mkvmerge: bug fix: mkvmerge will show a nice warning if the
        entries in a SRT have non-continuous timestamps. It'll also sort
        the entries by their start timestamp instead of throwing the
        generic "time code < previous time code" warning.

        * mmg: bug fix: The 'Matroska file analysis' window that occurs
        when reading chapters from a Matroska file did not disappear if it
        was minimized when the process finished.

2004-09-16  Moritz Bunkus  <moritz@bunkus.org>

        * mkvmerge: new feature: Added a new parameter
        --aspect-ratio-factor.

        * mkvinfo: bug fix: Strings from chapters and tags were shown in
        UTF-8 instead of the local charset. This bug was introduced around
        2004-08-28.

        * mkvmerge: bug fix: Not all chapter elements were copied
        correctly from a source Matroska file.

2004-09-07  Moritz Bunkus  <moritz@bunkus.org>

        * mkvextract: Sped up the extraction of attachments, chapters,
        cuesheets and tags by using the seek head information and not
        parsing the full file each time.

2004-09-02  Moritz Bunkus  <moritz@bunkus.org>

        * mkvmerge: bug fix: The Matroska reader was not handling very big
        cluster time codes correctly. Those can occur when the time code
        scale factor is very small.

        * mkvmerge: bug fix: Empty clusters in Matroska files no longer
        make mkvmerge think that file has been read completely.

2004-08-31  Moritz Bunkus  <moritz@bunkus.org>

        * mkvmerge: new feature: Added support for MP2 (and maybe MP3)
        audio in MP4 containers.

2004-08-29  Moritz Bunkus  <moritz@bunkus.org>

        * mkvmerge: new feature: The chapter and tag parsers accept XML
        element attributes instead of sub-elements for those sub-elements
        that only contain data. Example for a "simple tag":
        <Simple Name="ARTIST" String="Tori Amos"/>

        * mkvmerge: bug fix: The automatic MIME type detection based on
        the file name extension was using the file name extension as the
        MIME type.

2004-08-28  Moritz Bunkus  <moritz@bunkus.org>

        * mkvmerge, mkvinfo: new feature: Added the four new PixelCrop
        elements.

        * mkvmerge, mkvextract, mkvinfo: new feature: Added
        'TargetTypeValue' as a supported tagging element.

        * mkvmerge, mkvextract, mkvinfo: Complete rewrite of the chapter
        and tag parsing and output functions. Additions will be much
        easier now.

        * mkvmerge, mkvextract, mkvinfo: feature removed: Dropped support
        for the very old and deprecated tagging system. No one used it
        anyway.

2004-08-24  Moritz Bunkus  <moritz@bunkus.org>

        * mkvmerge: new feature: Allow the use of two-letter ISO639-1
        country codes in for the '--language' parameter. Those will be
        converted to the corresponding ISO639-2 language code
        automatically.

2004-08-22  Moritz Bunkus  <moritz@bunkus.org>

        * mkvmerge, mkvinfo, mkvextract: new feature: Added support for
        the 'TargetType' tag element (which I meant to add before the
        0.9.5 release...).

        * mkvmerge: bug fix: The MP3 handling was broken on weird and rare
        occasions when reading MP3 from a Matroska file.

        * mkvmerge: bug fix: Removed a bogus warning about an attachment's
        MIME type having been given more than once.

2004-08-21  Moritz Bunkus  <moritz@bunkus.org>

        * Released v0.9.5.

        * mkvmerge: bug fix: WAV files which contained a 'PAD ' chunk
        before the 'data' chunk were not processed at all.

        * mkvmerge: bug fix: Use 'setjmp' and 'longjmp' Instead of
        throwing a C++ exception during the chapter parsing
        stage. Otherwise libexpat will abort with a non-descriptive error
        message on Windows.

2004-08-20  Moritz Bunkus  <moritz@bunkus.org>

        * mkvmerge: bug fix: SSA/ASS subs with the old codec ID 'S_SSA'
        and 'S_ASS' were accepted, but their codec ID was kept. It is now
        correctly changed to 'S_TEXT/SSA' and 'S_TEXT/ASS'.

2004-08-19  Moritz Bunkus  <moritz@bunkus.org>

        * mkvmerge, mkvinfo, mkvextract: new feature: Added support for
        the new 'EditionFlagHidden', 'EditionFlagDefault' and
        'EditionManaged' elements.

        * mkvmerge: Added 'EditionUID' to valid elements below '<Targets>'
        in XML tags. Fixed the creation of the 'Targets' with
        --global-tags and --tags.

2004-08-16  Moritz Bunkus  <moritz@bunkus.org>

        * mkvmerge, mkvinfo, mkvextract: Added support for the new tag
        elements ('tag language' and 'default/original language').

        * mkvmerge: new feature: If there was no MIME type given for an
        attachment then mkvmerge will try to guess it based on the file's
        extension just like mmg.

2004-08-14  Moritz Bunkus  <moritz@bunkus.org>

        * mkvmerge, mkvextract, mmg: Changes to the chapter
        handling. EditionUIDs are always created. mkvextract outputs
        EditionUIDs and ChapterUIDs normally. mkvmerge tries to keep
        EditionUIDs and ChapterUIDs but replaces them if they aren't
        unique.

2004-08-13  Moritz Bunkus  <moritz@bunkus.org>

        * mmg: bug fix: The 'down' button on the 'input' tab was not
        working correctly in all cases.

2004-08-06  Moritz Bunkus  <moritz@bunkus.org>

        * mkvinfo, mmg: bug fix: Fixed compilation with Unicode enabled
        versions of wxWidgets.

2004-08-05  Moritz Bunkus  <moritz@bunkus.org>

        * mkvmerge: bug fix: Try to guess whether tags read from OGM
        files (for automatic language tag setting and for copying chapter
        information) are already in UTF-8 or not. If not try to convert
        them from the current system's charset.

2004-08-04  Moritz Bunkus  <moritz@bunkus.org>

        * mkvmerge: bug fix: use the same UID for the EditionUID in the
        chapters and in the tag targets when parsing a CUE sheet.

2004-08-02  Moritz Bunkus  <moritz@bunkus.org>

        * mkvmerge/mkvextract: new feature: Use the new EditionUID entries
        when convert CUE sheets to chapters and tracks. This is in
        preparation for 'multiple CDs to single Matroska file'
        conversions.

        * mkvmerge: new feature: Abort muxing if the output file name is
        the same as the name of one of the input files.

2004-08-01  Moritz Bunkus  <moritz@bunkus.org>

        * mkvmerge: new feature: Implemented sample-precision for
        timestamps and durations on audio only files.

        * mkvextract: bug fix: The CUE extraction wrote UTF-8 characters
        but no UTF-8 BOM (byte order marker) at the beginning.

        * mkvmerge: bug fix: Handle TTA files with ID3 tags correctly ( =
        skip the ID3 tags).

        * mkvmerge: bug fix: There was an illegal free() in the OGM
        reader.

2004-07-27  Moritz Bunkus  <moritz@bunkus.org>

        * mkvextract: bug fix: The subtitle track extraction used the wrong
        duration in 0.9.4.

2004-07-26  Moritz Bunkus  <moritz@bunkus.org>

        * mkvextract: new feature: Limited support for extracting chapters
        as CUE sheets that haven't been created by using a CUE sheet with
        mkvmerge's "--chapters" option.

        * mkvmerge: bug fix: Block durations with 0s length (e.g. entries
        in a SSA file) were not written.

        * mkvmerge: bug fix: The FLAC packetizer gets the duration
        from the FLAC packet itself.

        * mkvmerge: bug fix: The word 'TAG' occuring in e.g. SRT subs
        caused the ID3/MP3 frame detection to be stuck n an endless loop.

2004-07-25  Moritz Bunkus  <moritz@bunkus.org>

        * Released v0.9.4.

2004-07-24  Moritz Bunkus  <moritz@bunkus.org>

        * mkvextract: new feature: Added support for extracting TTA tracks
        to TTA files.

        * mkvmerge: bug fix: SRT file recognition failed if the file
        contained spaces at the end of the first line.

2004-07-21  Moritz Bunkus  <moritz@bunkus.org>

        * mkvextract: new feature: Implemented the extraction of chapter
        information and tags as a CUE sheet which is the reverse operation
        to using a CUE sheet with mkvmerge's '--chapters' parameter.

2004-07-20  Moritz Bunkus  <moritz@bunkus.org>

        * mkvmerge: bug fix: Broken VobSub .idx files which contain
        timestamps going backwards no longer crash mkvmerge. A warning
        will be printed for such inconsistencies.

2004-07-19  Moritz Bunkus  <moritz@bunkus.org>

        * mkvmerge: bug fix: The Matroska reader contained a nice little
        illegal memory access (introduced in 0.9.3 with the fixes to the
        'default track' handling).

        * mkvmerge: bug fix: The SSA reader was segfaulting if a line
        contained an empty text field.

        * mmg: new feature: Added support for the two flags 'hidden' and
        'enabled' in the chapter editor.

        * mkvmerge: new feature: The pregap from a CUE sheet is converted
        into two sub-chapters (one for "INDEX 00", one for "INDEX
        01"). These sub-chapters have their 'hidden' flag set.

        * mkvinfo: bug fix: Fixed compilation for MATROSKA_VERSION = 2.

        * mkvinfo: bug fix: Fixed compilation with gcc 3.2.

2004-07-18  Moritz Bunkus  <moritz@bunkus.org>

        * mkvmerge: bug fix: The CUE sheet parser interpreted a timestamp
        as HH:MM:SS (hours, minutes, seconds). The correct spec is
        HH:MM:FF (hours, minutes, frames with 1 frame = 1/75 second).

        * Released v0.9.3.

        * mmg: bug fix: The 'default track' checkbox was broken.

2004-07-14  Moritz Bunkus  <moritz@bunkus.org>

        * mkvmerge: bug fix: Using '--cues ...:all' was broken for audio
        tracks that use lacing.

2004-07-13  Moritz Bunkus  <moritz@bunkus.org>

        * mkvmerge: bug fix: The latest OpenDML AVI files generated by
        mencoder were not read correctly. Only the first RIFF chunk was
        processed.

2004-07-10  Moritz Bunkus  <moritz@bunkus.org>

        * mkvmerge: If the user does not specify a --language for a track
        'und' ('undefined') will now be used instead of 'eng'. The
        user can use the new option '--default-language' to change that.

2004-07-07  Moritz Bunkus  <moritz@bunkus.org>

        * mkvmerge: new feature: When using a CUE sheet as a chapter file
        mkvmerge will automatically convert some of the entries to tags.

2004-07-03  Moritz Bunkus  <moritz@bunkus.org>

        * mkvmerge: bug fix: The default track feature did not work
        correctly with the new --track-order.

        * mkvmerge: new feature: Added support for TTA lossless audio
        files.

2004-06-29  Moritz Bunkus  <moritz@bunkus.org>

        * Released v0.9.2.

        * mmg: Updated the mkvmerge GUI guide to reflect changes and
        additions.

2004-06-25  Moritz Bunkus  <moritz@bunkus.org>

        * mmg: new feature: Added 'minimize' buttons to the two 'mkvmerge
        is running' dialogs.

        * mmg: new feature: Added an option for automatically calling
        'File -> new' after a job has been added to the job queue.

2004-06-24  Moritz Bunkus  <moritz@bunkus.org>

        * mkvextract: bug fix: Video extraction was not working correctly
        on big endian systems.

2004-06-21  Moritz Bunkus  <moritz@bunkus.org>

        * mmg: bug fix: The job manager did not always catch all of
        mkvmerge's output, especially if a job failed.

2004-06-20  Moritz Bunkus  <moritz@bunkus.org>

        * mkvmerge, mmg: new feature: --track-order now controls the track
        creation order globally, meaning that it isn't used for each file
        but only once. This allows the tracks to be created in ANY order
        (before it was first ordered by file, then by track). For mmg this
        means that the track list contains all available tracks and that
        there are no 'up' and 'down' buttons in the file list anymore.

        * mmg: new feature: Line wrap the tooltips on Windows.

        * mmg: new feature: Suggest a name for a new job based on the
        output file name.

        * mmg: new feature: Temporarily disaable 'always on top' if the
        muxing or the job dialog are visible.

        * mmg: new feature: Ask for confirmation before adding a job if
        there's already an old job with the same description.

        * mkvmerge: new feature: You can specifiy the time after which to
        split with ms precision.

2004-06-19  Moritz Bunkus  <moritz@bunkus.org>

        * mmg: bug fix: The functions 'move up', 'move down' and 'delete'
        in the 'job' dialog were not working correctly on Windows.

2004-06-15  Moritz Bunkus  <moritz@bunkus.org>

        * mkvmerge: bug fix: Fixed more of that 'garbage at the beginning
        of MP3 streams' issue.

2004-06-13  Moritz Bunkus  <moritz@bunkus.org>

        * mmg: bug fix: The 'always on top' option was ignored when
        starting mmg.

        * mkvmerge: bug fix: Reading of broken / unfinished AVI files was
        broken on Windows.

        * Released v0.9.1.

        * mkvmerge: Dropped supoprt for 'aviclasses' (one of the two
        libraries for accessing AVI files). This mostly affects the
        Windows users as I've used aviclasses and not avilib on Windows so
        far. The 0.9.0-pre-builds so far haven't shown any problems,
        though, so I hope this doesn't break anything.

        * mmg: bug fix: The job manager did not handle the conversion
        of non-ASCII characters correctly.

        * mmg: new feature: The action 'delete job' in the job manager
        will also delete the file in the 'jobs' subdirectory.

2004-06-12  Moritz Bunkus  <moritz@bunkus.org>

        * mmg: new feature: Added an option to make mmg stay always on
        top (only on Windows).

        * mkvmerge: new feature: mmg will set the 'display dimensions'
        automatically for AVI files whose video track is MPEG4 and has the
        pixel aspect ratio stored in the bitstream.

        * mkvmerge: bug fix: The improved MP3 garbage detection was broken
        resulting in an error message from mkvmerge in some weird
        situations.

2004-06-08  Moritz Bunkus  <moritz@bunkus.org>

        * mkvmerge: bug fix: Matroska tracks can use lacing (several
        frames inside one Matroska block with only one time code for the
        whole block). mkvmerge did not recreate the time codes for the
        frames 1..n in the lacing correctly.

2004-06-06  Moritz Bunkus  <moritz@bunkus.org>

        * mkvmerge: feature removed: Dropped support for 'time
        slices'. They were not used, didn't offer the player any
        additional value and caused massive increase in overhead.

        * mmg: new feature: Added a dialog for adding arbitrary command
        line options which includes a list of advanced options to chose
        from.

2004-06-04  Moritz Bunkus  <moritz@bunkus.org>

        * mkvmerge: bug fix: The OGM fix in 0.9.0 broke handling for
        non-broken OGM files a bit.

2004-06-03  Moritz Bunkus  <moritz@bunkus.org>

        * mkvmerge: new feature: Added support for the audio/video
        synchronization method used by NanDub (garbage at the beginning of
        audio tracks inside an AVI) for AC-3 and MPEG audio tracks. In
        other words: If an AVI is read and an audio track contains garbage
        right at the beginning then the corresponding audio delay is
        calculated and used instead of simply discarding the garbage.

2004-06-01  Moritz Bunkus  <moritz@bunkus.org>

        * mkvmerge: new feature: Enabled reading MPEG4 video from MP4
        files (nope, they're not stored in Matroska's native mode yet).

2004-05-31  Moritz Bunkus  <moritz@bunkus.org>

        * Released v0.9.0.

        * mkvmerge: bug fix: Improved handling for OGM files. Streams that
        are lacking the comment packet are handled better.

2004-05-29  Moritz Bunkus  <moritz@bunkus.org>

        * mkvmerge: bug fix: Some MP3 streams are padded in the front with
        trash (mostly those in AVI files). This trash might contain valid
        MP3 headers which do not match the remaining headers for the
        actual track. Both the MP3 reader and the MP3 packetizer can now
        skip up to one of those bogus headers in the trash.

2004-05-25  Moritz Bunkus  <moritz@bunkus.org>

        * mmg: bug fix: On some occasions the chapter editor thought there
        was no language associated with a chapter name and complained
        about that.

        * mmg: Removed the 'advanced' tab. Those options shouldn't be used
        anyway.

        * mkvmerge: bug fix: The OGM reader was not endian safe.

2004-05-20  Moritz Bunkus  <moritz@bunkus.org>

        * mkvmerge: Rewrite of the VobSub handling code.

2004-05-17  Moritz Bunkus  <moritz@bunkus.org>

        * mmg: bug fix: The chapter editor did not honor the values
        selected for 'country' and 'language'.

2004-05-15  Moritz Bunkus  <moritz@bunkus.org>

        * mkvmerge: bug fix: Audio sync for Vorbis was partially broken
        for positive offsets.

2004-05-06  Moritz Bunkus  <moritz@bunkus.org>

        * mmg: Fix for compilation with wxWindows < 2.4.2.

        * Released v0.8.9.

        * mmg: new feature: mmg will ask for confirmation before
        overwriting a file. This can be turned off on the settings tab.

2004-05-04  Moritz Bunkus  <moritz@bunkus.org>

        * mmg: new feature: Implement drag'n'drop of files onto the input,
        attachment and chapter tabs. For the input and attachment tabs it
        works like pressing the 'add' button. On the chapters tab it works
        like calling 'Chapter Editor -> Open'.

2004-05-02  Moritz Bunkus  <moritz@bunkus.org>

        * mkvinfo/mmg: Enabled compilation with wxWidgets 2.5 and Unicode
        enabled builds of wxWidgets.

2004-04-30  Moritz Bunkus  <moritz@bunkus.org>

        * all: Increased the precision for time codes in chapter files to
        nanoseconds (optionally, you can still use fewer digits after the
        '.').

2004-04-26  Moritz Bunkus  <moritz@bunkus.org>

        * mkvmerge: Fixes for compilation with gcc 3.4.

2004-04-24  Moritz Bunkus  <moritz@bunkus.org>

        * mkvmerge: bug fix: Some strings read from RealMedia files were
        not zero-terminated resulting in broken track recognition for some
        files.

2004-04-23  Moritz Bunkus  <moritz@bunkus.org>

        * Released v0.8.8.

        * mkvtoolnix now depends on libebml 0.7.0 and libmatroska 0.7.0.

2004-04-21  Moritz Bunkus  <moritz@bunkus.org>

        * mkvinfo: bug fix: mkvinfo was forcing libmatroska not to handle
        unknown elements and crashed on those.

2004-04-15  Moritz Bunkus  <moritz@bunkus.org>

        * mmg: new feature: When adding Matroska files the video track's
        display dimensions are displayed as well.

2004-04-13  Moritz Bunkus  <moritz@bunkus.org>

        * mkvmerge: new feature: Implemented reading AAC from AVIs.

2004-04-11  Moritz Bunkus  <moritz@bunkus.org>

        * mkvmerge: bug fix: The Flac packetizer was accessing
        uninitialized memory resulting in a crash on Windows.

        * avilib: bug fix: Fixed compilation on big endian systems.

        * mkvmerge: bug fix: Fixed the handling of RealMedia files with
        'multirate' tracks (again).

2004-04-09  Moritz Bunkus  <moritz@bunkus.org>

        * mkvmerge: bug fix: On some rare occasions chapters were not
        written correctly when splitting was active.

2004-04-06  Moritz Bunkus  <moritz@bunkus.org>

        * mmg: bug fix: On non-Windows systems some combinations of
        wxWindows and GTK caused continuous 100% CPU usage after a special
        call to wxExecute.

2004-04-05  Moritz Bunkus  <moritz@bunkus.org>

        * Released v0.8.7.

2004-04-03  Moritz Bunkus  <moritz@bunkus.org>

        * mkvinfo: new feature: Added a terse output format via '-s'.

2004-03-27  Moritz Bunkus  <moritz@bunkus.org>

        * mkvmerge: new feature: If using MPEG4 video and no aspect
        ratio or display dimensions are given mkvmerge will extract the
        aspect ratio information from the stream and automatically set the
        display dimensions accordingly.

2004-03-22  Moritz Bunkus  <moritz@bunkus.org>

        * mkvmerge: bug fix: Using audio sync on AC-3 tracks read from
        Matroska files did not work.

2004-03-21  Moritz Bunkus  <moritz@bunkus.org>

        * mkvextract: new feature: Added extraction of RealAudio and
        RealVideo tracks to RealMedia files.

2004-03-16  Moritz Bunkus  <moritz@bunkus.org>

        * mmg: new feature: Added a 'job queue'. The current settings can
        be added as a new job, and all pending jobs can be started for
        batch processing without user interaction.

2004-03-13  Moritz Bunkus  <moritz@bunkus.org>

        * Released v0.8.6.

        * mkvmerge: bug fix: OGMs created by Cyrius OGMuxer are missing
        comment packets for some streams which mkvmerge choked on.

2004-03-10  Moritz Bunkus  <moritz@bunkus.org>

        * mkvmerge/mmg: bug fix: The LANGUAGE and TITLE comments from OGM
        files were not set in the GUI when adding such files.

2004-03-09  Moritz Bunkus  <moritz@bunkus.org>

        * mmg: bug fix: If the FourCC was set for one track it had been
        used for each track you selected as well.

        * mkvmerge: new feature: Tags are being kept when reading Matroska
        files.

        * mkvmerge: bug fix: Large values for --sync (over 2100) would
        cause an integer overflow resulting in no sync being done at all.

        * mkvmerge: bug fix: The VobSub handling was broken if the .idx
        file contains an entry for a track ("id: en") but no "timestamp:"
        entries for such a track.

        * mkvmerge: bug fix: The segment UID was not generated if
        splitting was off.

        * mmg: new feature: Automatically set the output file name when
        the first file is added to the same name but with a '.mkv'
        extension if it hasn't been set yet. Can be disabled on the
        'settings' page.

        * mkvmerge: bug fix: More of the non-ASCII character fixes (in
        --tags and --chapters this time).

        * mkvmerge/mmg: new feature: Made the process priority selectable
        on the 'settings' page and default to 'normal' again (was 'lower'
        before).

2004-03-07  Moritz Bunkus  <moritz@bunkus.org>

        * mmg: new feature: mmg will ask for confirmation before
        overwriting an existing output file.

2004-02-29  Moritz Bunkus  <moritz@bunkus.org>

        * mkvmerge: bug fix: No memory was allocated for the
        --attachment-description resulting in weird descriptions or
        mkvmerge aborting with 'invalid UTF-8 characters'.

        * mkvmerge: bug fix: More of the non-ASCII characters fixes.

2004-02-28  Moritz Bunkus  <moritz@bunkus.org>

        * mkvmerge: bug fix: File names with non-ASCII characters like
        Umlaute are handled correctly.

2004-02-27  Moritz Bunkus  <moritz@bunkus.org>

        * mkvmerge: bug fix: Some RealMedia files contain several tracks
        for multirate stuff which are now ignored. Only tracks with known
        MIME types (audio/x-pn-realaudio and video/x-pn-realvideo) are
        used.

2004-02-23  Moritz Bunkus  <moritz@bunkus.org>

        * mmg: Added a list of 'popular' languages on top of all language
        drop down boxes.

2004-02-22  Moritz Bunkus  <moritz@bunkus.org>

        * Released v0.8.5.

2004-02-21  Moritz Bunkus  <moritz@bunkus.org>

        * mkvmerge: bug fix: segfault in the RealMedia reader.

        * mmg: bug fix: When adding a Matroska file that contains a track
        name or a title with non-ASCII characters those would be displayed
        as UTF-8 in the appropriate input boxes. This has been changed,
        but obviously it won't work if you add files with Japanese
        characters on a system with a different locale. For full Unicode
        support you'll have to wait quite a bit longer.

        * mmg: bug fix: For some 'browse file' buttons the default
        directory was not set to the last directory a file was selected
        from.

2004-02-16  Moritz Bunkus  <moritz@bunkus.org>

        * mmg: new feature: Added a function for adjusting the chapter
        time codes by a fixed amount.

2004-02-15  Moritz Bunkus  <moritz@bunkus.org>

        * mkvmerge: bug fix: Splitting by size would sometimes abort
        directly after opening the second file.

2004-02-14  Moritz Bunkus  <moritz@bunkus.org>

        * mkvmerge: bug fix: Splitting by time was broken.

2004-02-12  Moritz Bunkus  <moritz@bunkus.org>

        * all: A couple of changes that allow compilation on MacOS X.

        * avilib: synchronized with transcode's current CVS version.

2004-02-11  Moritz Bunkus  <moritz@bunkus.org>

        * Released v0.8.4.

        * mkvmerge: bug fix: When reading Matroska files the durations
        attached to blocks were lost (e.g. for subtitle tracks).

2004-02-09  Moritz Bunkus  <moritz@bunkus.org>

        * Released v0.8.3.

2004-02-08  Moritz Bunkus  <moritz@bunkus.org>

        * mkvmerge: new feature: The LANGUAGE, TITLE tags and chapters are
        being kept when reading OGM files.

        * mkvmerge: Changed the meaning of '--global-tags'. They now apply
        to the complete file.

2004-02-07  Moritz Bunkus  <moritz@bunkus.org>

        * mkvmerge: bug fix: VobSub durations were not converted from ms
        to ns precision resulting in VERY short packets :)

2004-02-01  Moritz Bunkus  <moritz@bunkus.org>

        * mkvmerge: bug fix: The change from ms to ns precision broke
        subtitle handling from OGM.

2004-01-31  Moritz Bunkus  <moritz@bunkus.org>

        * mkvmerge: Made "do not link files when splitting" the default,
        just like in mmg.

        * mkvmerge: new feature: Enabled reading of AAC from OGMs.

        * mkvmerge: The VobSub reader will not discard packets that exceed
        a certain size (64KB) anymore.

        * mkvmerge: Improved some internal memory freeing decisions. This
        should help with files/sections in which are only few keyframes.

2004-01-30  Moritz Bunkus  <moritz@bunkus.org>

        * mkvmerge: Changed the two-pass splitting into a one-pass
        splitting. The resulting files will always be a little bit larger
        than the desired size/length, but this shouldn't matter.

2004-01-25  Moritz Bunkus  <moritz@bunkus.org>

        * mkvmerge: bug fix: Segfault when using external time code v1
        files.

2004-01-24  Moritz Bunkus  <moritz@bunkus.org>

        * mmg: Rewrote the chapter editor. It now makes a lot more sense:
        You can have multiple names for one chapter entry, and for each
        name there's only one language/country association.

2004-01-23  Moritz Bunkus  <moritz@bunkus.org>

        * mkvmerge: bug fix: The AAC-in-Real stuff again.

2004-01-22  Moritz Bunkus  <moritz@bunkus.org>

        * mkvmerge: Changed the complete time code handling from ms
        precision to ns precision. Expect some things to be broken by
        this change.

        * mkvmerge: bug fix: Fixed a couple of memory leaks, especially in
        the QuickTime/MP4 parser.

2004-01-21  Moritz Bunkus  <moritz@bunkus.org>

        * mmg: Added some more extensions for RealMedia files.

        * mkvmerge: bug fix: Proper handling for AAC read from RealMedia
        files (sample rate/output sample rate were not assigned
        correctly).

        * Released v0.8.2.

2004-01-19  Moritz Bunkus  <moritz@bunkus.org>

        * mkvmerge: bug fix: The PCM handling was broken resulting in
        packets that did not end on sample boundaries.

2004-01-17  Moritz Bunkus  <moritz@bunkus.org>

        * mkvmerge: bug fix: AVIs with uncompressed sound were leading to
        buffer overflows.

        * mkvmerge/mmg: allow the track names to be empty so that you can
        remove them when muxing Matroska files. Same for the file title.

        * mkvmerge: new feature: The track headers will be rendered
        completely including the elements that are set to their default
        values. Causes less confusion and allows the setting of e.g. the
        track language without having to remux the file completely.

        * mkvmerge: bug fix: If remuxing a file that contains frames with
        a reference to the same time code those references were lost
        turning such P frames into I frames. This was the case for some
        RealAudio stuff.

2004-01-15  Moritz Bunkus  <moritz@bunkus.org>

        * mmg: new feature: Automatically pre-set the attachment's MIME
        type if the file has a known extension (e.g. 'text/plain' for
        '.txt').

        * mkvmerge: new feature: Unknown/unsupported track types can be
        copied 1:1 from Matroska input files.

        * mkvmerge: new feature: Added proper support for
        AAC-inside-RealMedia files.

2004-01-14  Moritz Bunkus  <moritz@bunkus.org>

        * mkvmerge: new feature: Write cues for audio-only files as well
        (not more than one cue entry during a two seconds period).

2004-01-12  Moritz Bunkus  <moritz@bunkus.org>

        * mkvmerge: bug fix: The default track flags could not be
        overriden on the command line when reading Matroska files.

        * Windows binaries after v0.8.1 require a new runtime DLL
        archive. Please download it from
        https://www.bunkus.org/videotools/mkvtoolnix/ Thanks.

2004-01-11  Moritz Bunkus  <moritz@bunkus.org>

        * mkvmerge: new feature: Added the two new chapter flags 'hidden'
        and 'enabled'.

        * mkvmerge: new feature: Added a new format for the external
        time code files.

2004-01-09  Moritz Bunkus  <moritz@bunkus.org>

        * mkvmerge: bug fix: The VobSub handling was on occasion putting
        SPU packets for the wrong MPEG stream into the current stream
        resulting in that particular entity not being displayed.

2004-01-06  Moritz Bunkus  <moritz@bunkus.org>

        * Released v0.8.1.

2004-01-05  Moritz Bunkus  <moritz@bunkus.org>

        * mkvmerge: bug fix: The I/O classes were not initialized
        correctly on Windows resulting in spontaneous strange error
        messages, especially when muxing VobSubs.

2004-01-03  Moritz Bunkus  <moritz@bunkus.org>

        * mkvmerge: bug fix: For some special atom sizes in Quicktime and
        MP4 files the size was not read correctly. This affected
        e.g. files created by Nero Digital.

2004-01-02  Moritz Bunkus  <moritz@bunkus.org>

        * mkvmerge: bug fix: Segfault when muxing some video formats due
        to unchecked data (includes RealVideo).

2004-01-01  Moritz Bunkus  <moritz@bunkus.org>

        * Released v0.8.0.

2003-12-29  Moritz Bunkus  <moritz@bunkus.org>

        * mmg: bug fix: Fixed the "write chapters to Matroska file"
        feature.

        * mmg: bug fix: Made mmg not abort but only display an error
        message when malformed XML chapter files should be loaded.

2003-12-28  Moritz Bunkus  <moritz@bunkus.org>

        * mkvmerge: bug fix: The timescodes for Vorbis were calculated one
        packet too early (meaning that the first packet did not start at
        0).

        * mmg: Made "don't link" ON by default because some players might
        have problems with the second and all following files if they
        don't expect them not to start at 0.

        * mkvmerge, mkvextract, mkvinfo: Added support for the new tagging
        system.

        * mmg: bug fix: The default values for the chapter language and
        chapter country are now applied when loading simple (OGM) style
        chapter files as well.

        * mkvmerge: bug fix: The VobSub packetizer will assume MPEG2 if no
        MPEG version identifier was found ("Unsupported MPEG version:
        0x00...").

2003-12-23  Moritz Bunkus  <moritz@bunkus.org>

        * mkvmerge: There are MP4 files that actually contain HE-AAC but
        don't have the 5 byte identifier. mkvmerge will also assume SBR if
        there's only the 2 byte identifier with a sampling frequency <
        44100Hz.

2003-12-22  Moritz Bunkus  <moritz@bunkus.org>

        * mkvextract: bug fix: Wrong display output and illegal memory
        access when extracting FLAC files.

2003-12-17  Moritz Bunkus  <moritz@bunkus.org>

        * mmg: bug fix: If one added a Matroska file and the track name or
        language of a track consisted of only blanks then mmg would
        segfault.

2003-12-15  Moritz Bunkus  <moritz@bunkus.org>

        * mmg: The input box will automatically select the first track
        when a file is selected. Upon track selection the input focus is
        set to the track name input box.

        * mmg: The chapter editor automatically focuses the chapter name
        input box whenever a chapter entry is selected.

        * mmg: bug fix: The chapter editor did not properly escape the
        chapter names resulting in invalid XML files if the special
        characters &, < or > were used.

2003-12-12  Moritz Bunkus  <moritz@bunkus.org>

        * mkvmerge: bug fix: If splitting was active then a wrong CodecID
        was written to the second and all following files for MP2 tracks.

2003-12-11  Moritz Bunkus  <moritz@bunkus.org>

        * Released v0.7.9.

2003-12-05  Moritz Bunkus  <moritz@bunkus.org>

        * mkvmerge: Set the thread priority to BELOW_NORMAL on Windows
        (mkvmerge was already nice(2)'d on Unix systems).

        * mmg: bug fix: Removed the Ctrl-v and Ctrl-c accelerators that I
        used for mmg functions which overrode the usual 'paste' and 'copy'
        functionality.

        * mmg: Command line arguments are put into an option file which is
        then handed over to mkvmerge. This allows really long command
        lines, even on Windows.

        * mkvmerge: bug fix: Negative track IDs in Ogg files were reported
        incorrectly for mkvmerge -i (which affected the GUI).

        * mkvmerge: bug fix: Internal changes had messed up the --language
        and --track-name functionality.

2003-12-04  Moritz Bunkus  <moritz@bunkus.org>

        * mmg: new feature: Added "up" and "down" buttons for the tracks,
        too.

        * mmg: new feature: Added a menu option, 'set output file', that
        can be used as an alternative to the "browse" button at the bottom
        (for those poor users with nothing more than 800x600 ;)).

        * mkvmerge: new feature: The user can alter the order in which the
        tracks for an input file are put into the output file with the new
        "--track-order" option.

        * mmg: bug fix: The "AAC is SBR" check box was grayed out for AAC
        inside MP4 files.

2003-12-03  Moritz Bunkus  <moritz@bunkus.org>

        * mmg: bug fix: The "load settings" function did not load all
        settings, and some strings were not allocated at all resulting in
        a crash when a track was removed after loading these settings.

        * mkvmerge: bug fix: The AAC packetizer was not working if packets
        were being read from a raw AAC file (it worked fine from MP4 and
        Matroska files).

        * mkvmerge: bug fix: Avoid deadlocks when parsing broken SPU
        packets from VobSubs.

        * mmg: new feature: Added buttons for moving input files up and
        down in the input file box.

2003-12-02  Moritz Bunkus  <moritz@bunkus.org>

        * Released v0.7.8.

        * mmg: new feature: You can set the values for the language and/or
        country codes for a chapter and all its children with the push of
        one button (the new "Set values" button).

        * mmg: new feature: You can set default values for the language
        and the country codes in the chapter editor (Chapter menu -> Set
        default values).

2003-12-01  Moritz Bunkus  <moritz@bunkus.org>

        * mkvmerge: bug fix: Display dimensions were sometimes off by one,
        e.g. 640x479 instead of 640x480. This should not happen anymore
        for sane pixel dimensions.

        * mkvmerge: Changed the options '--fourcc' and
        '--aspect-ratio'. They now take a track ID just like all the other
        track specific options.

        * mkvmerge: new feature: Added an option '--display-dimensions'
        which allows the direct setting of the display dimensions. It is
        mutually exclusive with '--aspect-ratio', of course.

2003-11-29  Moritz Bunkus  <moritz@bunkus.org>

        * mmg: bug fix: The language combo box was not correctly set on
        Windows.

2003-11-25  Moritz Bunkus  <moritz@bunkus.org>

        * mkvmerge: Added an option for dumpig all split points including
        file size and timestamp information after the first splitting
        pass.

2003-11-23  Moritz Bunkus  <moritz@bunkus.org>

        * mmg: bug fix: Quotes were missing if the time code file's name
        contained spaces.

2003-11-18  Moritz Bunkus  <moritz@bunkus.org>

        * mkvmerge: Rewrote the SPU packet parsing code. It should not
        abort anymore.

        * everything: Committed a lot of cross-OS compatibility fixes
        (thanks to Haali and thedj).

2003-11-16  Moritz Bunkus  <moritz@bunkus.org>

        * Released v0.7.7.

        * mkvextract: Added extraction of FLAC to raw FLAC or OggFLAC
        files.

        * mkvmerge: Added full support for FLAC (both raw FLAC and OggFLAC
        are supported, even though raw FLAC is very slow).

2003-11-15  Moritz Bunkus  <moritz@bunkus.org>

        * mmg: Added an input field for the 'CUE sheet to chapter name'
        conversion format.

        * mkvmerge: bug fix: Reworked the audio sychronization which did
        not work correctly for Matroska source files.

2003-11-13  Moritz Bunkus  <moritz@bunkus.org>

        * mkvmerge: bug fix: Increased the size of the space reserved for
        the first meta seek element (see mkvmerge.1 for an
        explanation). In some situations (with tags, chapters,
        attachements and very big file) it might not have been enough in
        order to contain all elements.

2003-11-12  Moritz Bunkus  <moritz@bunkus.org>

        * mmg: Added an input field for the 'time codes' file to the track
        options.

        * mkvmerge: bug fix: When reading MP3 audio tracks from a Matroska
        file with the A_MS/ACM CodecID (MS compatibility mode) the layer
        was not identified correctly.

        * mkvmerge: Improved the file type detection for AC-3 and AAC files
        a bit.

        * mkvmerge: Implemented a lot of fixes for big endian systems and
        processors that don't allow non-aligned memory access for word or
        bigger sized objects.

        * mmg: Made mmg accept return codes of 1 when 'mkvmerge -i' is run
        when an input file is added. This way mmg won't reject mkvmerge's
        output if mkvmerge only printed some warnings which will result in
        a return code of 1 instead of 0.

        * mkvmerge: bug fix: If running in identification mode (-i, used
        by mmg a lot) then don't output any warnings or mmg will not
        accept this file.

2003-11-10  Moritz Bunkus  <moritz@bunkus.org>

        * mkvmerge: new feature: CUE sheets can be used for chapters.

2003-11-09  Moritz Bunkus  <moritz@bunkus.org>

        * mkvmerge: Added support for --sync for VobSub tracks.

        * mkvtoolnix: Re-worked the configure script. Removed all the lib
        specific --with-...-include and --with-...-lib options. The
        --with-extra-includes and --with-extra-libs options can be used
        instead.

2003-11-08  Moritz Bunkus  <moritz@bunkus.org>

        * mmg: When a file is being added then some information from it
        (languages, track names, file title) are kept, and the appropriate
        input boxes are pre-set with these values. Works only for formats
        that support such information (Matroska, VobSub).

        * mkvmerge: Sped up the reading of VobSub .idx files.

2003-11-05  Moritz Bunkus  <moritz@bunkus.org>

        * Released v0.7.5.

        * mkvmerge: bug fix: The VobSub .idx parser was dividing by 0 if
        a track only contained one entry.

        * mkvmerge: Fixed the time code reader code and made it a bit more
        flexible. Added more documentation for this feature along with an
        example file (examples/example-time codes.txt).

        * mmg: bug fix: When 'default track' is selected then all other
        tracks of the same type will have their 'default track' flag
        cleared.

        * mkvmerge: SPU packets belonging to the same time code are grouped
        together, and the duration is extracted directly from the SPU
        stream.

2003-10-29  Moritz Bunkus  <moritz@bunkus.org>

        * mkvmerge: The VobSubs are now stripped of the MPEG program
        stream, and only the SPU packets are kept.

2003-10-28  Moritz Bunkus  <moritz@bunkus.org>

        * mkvmerge, mkvextract: The Matroska reader and the OGM reader
        (mkvmerge) as well as mkvextract will discard empty or 'cleaning
        only' subtitle packets as they are appear in OGMs in order to mark
        the end of an entry.

2003-10-27  Moritz Bunkus  <moritz@bunkus.org>

        * mkvmerge: new feature: Added the ability to read time codes from
        text files which override the time codes mkvmerge calculates
        normally.

2003-10-26  Moritz Bunkus  <moritz@bunkus.org>

        * mkvextract: bug fix: Add all the mandatory elements when
        extracting chapters so that the resulting XML can always be used
        directly with mkvmerge again without having to manually add
        e.g. ChapterLanguage.

        * mkvmerge: bug fix; Handle audio tracks from Matroska files with
        the CodecID A_MS/ACM correctly.

2003-10-25  Moritz Bunkus  <moritz@bunkus.org>

        * mkvmerge: Changes to use libmatroska's new lacing code.

2003-10-23  Moritz Bunkus  <moritz@bunkus.org>

        * mkvmerge: bug fix: The VobSub .idx parser was mis-calculating
        the subtitle entry frame sizes.

        * mkvmerge: bug fix: The Vorbis packetizer was miscalculating the
        number of samples to add/remove when using audio sync.

2003-10-22  Moritz Bunkus  <moritz@bunkus.org>

        * mmg: new feature: Added a new menu entry "File -> new" which
        will clear all the current muxing settings.

        * mmg: Added support for VobSub subtitles including their
        compression options. Added the .m4a extension to the 'add file'
        dialog.

        * mmg: bug fix: Made the input boxes for file names (tags and
        chapters) editable so that their contents can be deleted.

        * mkvmerge: Adjusted the compression handling to the final content
        encoding specs.

2003-10-19  Moritz Bunkus  <moritz@bunkus.org>

        * mkvmerge: new feature: Implemented generic support for frame
        compression (mostly useful for VobSub subtitles but could also be
        used for others) and the complete framework for handling content
        encodings in the Matroska reader.

2003-10-18  Moritz Bunkus  <moritz@bunkus.org>

        * mkvinfo: new feature: Dump unknown elements recursively.

2003-10-15  Moritz Bunkus  <moritz@bunkus.org>

        * mkvmerge: bug fix: Made the SRT reader more tolerant regarding
        empty lines.

2003-10-14  Moritz Bunkus  <moritz@bunkus.org>

        * Released v0.7.2.

        * mkvmerge: bug fix: If 'no linking' and splitting was active
        mkvmerge would abort on the start of the second output file due to
        time codes that were calculated incorrectly.

        * mkvmerge: Implemented some speedups for a couple of container
        formats and track types (mainly AVI reader, MP3/AC-3/AAC
        packetizers). Especially noticeable when splitting is active as
        well.

2003-10-12  Moritz Bunkus  <moritz@bunkus.org>

        * mkvextract: bug fix: Support for extracting SBR AAC (previous
        'fix' did not actually fix this).

        * mkvextract: bug fix: All extracted subtitles where written to
        the first output file given, not to the one they were supposed to
        be written to.

2003-10-11  Moritz Bunkus  <moritz@bunkus.org>

        * mmg: bug fix: The 'abort' button was doing nothing under
        Windows.

2003-10-06  Moritz Bunkus  <moritz@bunkus.org>

        * mmg: bug fix: Audio, video and subtitle track selection was
        translated into the wrong command line options.

        * mkvmerge: Replaced the avilib based AVI reading functions with
        AVI classes from Cyrius.

2003-10-03  Moritz Bunkus  <moritz@bunkus.org>

        * Released v0.7.1.

        * Added a guide for mmg including some pictures.

2003-10-01  Moritz Bunkus  <moritz@bunkus.org>

        * mkvmerge: Changed the lacing strategy again. New defaults are
        NOT to write duration elements for all blocks, NOT to use time
        slices and to USE lacing for most audio tracks. This will save
        some space. The downside is that the laced frames 'lose' their
        precise time code information. Current demuxers don't care and will
        work nevertheless. More sophisticated applications that make use
        of these advanced information (duration elements, time slices) are
        not available at the moment. All these options can be toggled by
        the user with the new/modified options --disable-lacing,
        --enable-durations and --enable-timeslices.

2003-09-29  Moritz Bunkus  <moritz@bunkus.org>

        * mkvmerge: new feature: Attachments are kept when reading
        Matroska files.

2003-09-28  Moritz Bunkus  <moritz@bunkus.org>

        * mmg: new feature: Added a (nearly) full-featured chapter editor.

2003-09-26  Moritz Bunkus  <moritz@bunkus.org>

        * mkvmerge: bug fix: XML chapters were not parsed correctly.

2003-09-24  Moritz Bunkus  <moritz@bunkus.org>

        * mkvmerge: bug fix/new feature: Rewrote the complete MP3
        handling. Now files with ID3 tags (both v1 and v2) are handled
        correctly. All MPEG-1 audio files (all layers) should be handled
        correctly now.

2003-09-23  Moritz Bunkus  <moritz@bunkus.org>

        * mkvextract: new feature: Support for extract HE-AAC tracks to
        .aac files. Bug fix: Missing elements (default values) are handled
        correctly for audio tracks.

2003-09-19  Moritz Bunkus  <moritz@bunkus.org>

        * mkvmerge: bugfix: If attachments were given with path components
        then the path component wasn't discarded for the attachment's
        description on Windows (normally only the file name should be used
        as the attachment's name).

        * mmg: Fixed wrong order of the options --chapters,
        --chapter-language and --chapter-charset.

2003-09-17  Moritz Bunkus  <moritz@bunkus.org>

        * mmg: Added a lot of checks on the data given by the user so that
        invalid data is reported by mmg and not by mkvmerge.

        * mmg: Made the app a GUI app which gets rid of the "DOS box" on
        Windows.

2003-09-16  Moritz Bunkus  <moritz@bunkus.org>

        * mmg: bugfix: Moved the aspect ratio and FourCC input fields from
        the global tab to the input tab where they belong to.

        * mkvmerge: new feature: RealAudio can be read from Matroska
        files.

        * mkvmerge: bugfix: RealVideo was not read correctly from Matroska
        files.

        * mkvmerge: bugfix: The SRT reader would abort if there was more
        than one empty line between subtitle entries line.

        * mkvextract: bugfix: Proper BOMs are written according to the
        desired charset when extracting text subtitles.

        * Released v0.7.0.

        * mkvextract: Add an UTF-8 BOM to extracted SSA/ASS and SRT
        subtitle files. Print warnings for missing durations for text
        subtitle tracks.

2003-09-14  Moritz Bunkus  <moritz@bunkus.org>

        * Added a complete GUI for mkvmerge, mkvmergeGUI (mmg) based on
        the work of Florian Wagner.

2003-09-12  Moritz Bunkus  <moritz@bunkus.org>

        * mkvmerge: Support for setting the track names.

        * mkvmerge: For Matroska source files: If the source contains
        chapters then these are kept unless the user specified chapters
        with --chapters.

2003-09-11  Moritz Bunkus  <moritz@bunkus.org>

        * mkvmerge: Implemented an experimental VobSub reader and
        packetizer. No specs exist for these yet, though.

        * mkvmerge: Improved the support for Matroska files with tracks
        with big gaps between entries, e.g. subtitle tracks whose entries
        are a minute or more apart.

        * mkvmerge: When splitting is active and the source is a Matroska
        file then splitpoints were borked, and the first pass was slow as
        your average mole.

        * mkvmerge: The track UIDs are kept when reading Matroska files
        even when splitting is active.

2003-09-09  Moritz Bunkus  <moritz@bunkus.org>

        * mkvmerge: Added a QuickTime/MP4 reader. Can handle several
        QuickTime video and QuickTime audio formats as well as AAC (both
        'normal' AAC and SBR AAC).

2003-09-08  Moritz Bunkus  <moritz@bunkus.org>

        * mkvmerge: DisplayWidth and DisplayHeight are kept intact when
        reading from a Matroska file but can be overridden with
        --aspect-ratio.

2003-08-30  Moritz Bunkus  <moritz@bunkus.org>

        * Wrote documentation, XML examples and the DTD for the XML
        chapter files.

        * mkvinfo: Rewrote mkvinfo to use libebml's Read() function
        instead of manually reading each and every element.

        * mkvmerge: Added support for XML based chapter files.

2003-08-29  Moritz Bunkus  <moritz@bunkus.org>

        * Released v0.6.5.

2003-08-28  Moritz Bunkus  <moritz@bunkus.org>

        * mkvmerge: On Windows the 'isspace()' function used to trim
        leading and trailing white spaces from tags considered some parts
        of valid UTF-8 character sequences to be white spaces as
        well. Fixed by replacing 'isspace()' with 'isblank()'. Reported
        by Liisachan.

        * mkvmerge: Support for chosing the charset and language used in
        simple chapter files. Suggestion by Liisachan.

        * Rewrote the UTF-8 conversion routines. They should now handle
        U+8000 characters correctly. Reported by Liisachan.

        * mkvmerge: Real reader: For RV40 the actual dimensions were also
        used for the aspect ratio/display dimensions. This has been fixed:
        the actual dimensions are used for PixelWidth/PixelHeight, the
        dimensions stored in the RM container are used for the aspect
        ratio/DisplayWidth & DisplayHeight. Reported by Karl Lillevold.

2003-08-27  Moritz Bunkus  <moritz@bunkus.org>

        * Released v0.6.4.

        * mkvextract: Support for re-creating dropped frames when
        extracting video to an AVI. Works only well if the frame durations
        in the source file are multiples of the frame rate, of course.

        * mkvmerge: The MP3 packetizer did not start at 0 with its
        time codes. It does now. Reported by alexnoe.

        * mkvmerge: Proper support for dropped frames when reading AVI
        files. Reported by alley_cat, Horváth István.

        * mkvmerge: Fixed some missing default values in the Matroska
        reader (e.g. mono audio files). Reported by Liisachan.

2003-08-25  Moritz Bunkus  <moritz@bunkus.org>

        * mkvmerge: Improved all command line parsing error messages.

        * mkvmerge: Improved the error message for the XML tag file parser
        if an invalid &-sequence is found.

        * mkvextract: Strings are postprocessed so that the special
        characters &, <, >, " are replaced by their HTML equivalents
        &amp;, &lt, &gt; and &quot;.

2003-08-24  Moritz Bunkus  <moritz@bunkus.org>

        * mkvmerge: Disabled lacing by default and renamed --no-lacing to
        --enable-lacing. With all the proper info about the laced frames
        lacing is actually producing larger files than without lacing.

        * mkvmerge: Meta seek element is split into two elements. The
        first's located at the start of the file containing only a small
        number of level 1 elements. The clusters are referenced in a
        second meta seek element located at the end of the file. Removed
        the options "--meta-seek-size" and "--no-meta-seek". Added the
        option to disable that second meta seek entry,
        "--no-clusters-in-meta-seek".

2003-08-22  Moritz Bunkus  <moritz@bunkus.org>

        * mkvextract: Backwards compatibility: Accepts S_SSA and S_ASS as
        valid CodecIDs (new CodecIDs are S_TEXT/SSA and S_TEXT/ASS).

        * mkvmerge: Bugfix: If a subtitle packet was the last packet in a
        cluster then its duration was not written resulting in a broken file.

2003-08-21  Moritz Bunkus  <moritz@bunkus.org>

        * mkvinfo: Added support for the following elements:
        KaxPrevFilename, KaxNextFilename, KaxTrackFlagEnabled,
        KaxTrackName, KaxCodecName, KaxCodecSettings, KaxCodecInfoURL,
        KaxCodecDownloadURL, KaxCodecDecodeAll, KaxTrackOverlay,
        KaxAudioPosition, KaxAudioOutputSamplingFreq, KaxVideoDisplayUnit,
        KaxVideoColourSpace, KaxVideoGamma, KaxVideoFlagInterlaced,
        KaxVideoStereoMode, KaxVideoAspectRatio, KaxClusterPosition,
        KaxClusterPrevSize, KaxBlockVirtual, KaxBlockAdditions,
        KaxBlockMore, KaxBlockAddID, KaxBlockAdditional,
        KaxReferenceVirtual, KaxSliceBlockAddID, KaxChapters,
        KaxEditionEntry, KaxChapterAtom, KaxChapterUID,
        KaxChapterTimeStart, KaxChapterTimeEnd, KaxChapterTrack,
        KaxChapterTrackNumber, KaxChapterDisplay, KaxChapterString,
        KaxChapterLanguage, KaxChapterCountry

2003-08-20  Moritz Bunkus  <moritz@bunkus.org>

        * Released v0.6.3.

        * mkvmerge: The Real reader accepts incomplete video packets and
        tries to re-assemble them instead of aborting with 'die: len !=
        total'.

2003-08-18  Moritz Bunkus  <moritz@bunkus.org>

        * mkvmerge: Implemented a switch that has to be used for SBR AAC /
        AAC+ / HE-AAC if the source file is an AAC file and the AAC file
        contains SBR AAC data (no automatic detection possible in this case!).

2003-08-14  Moritz Bunkus  <moritz@bunkus.org>

        * mkvmerge: Low bitrate AC-3 tracks from Real's DNET are identified
        as A_AC3/BSID9 or A_AC3/BSID10.

        * mkvmerge: The RealMedia reader takes the number of packets into
        account when reading which results in better end-of-file detection.

2003-08-12  Moritz Bunkus  <moritz@bunkus.org>

        * Windows versions: Fixed a bug with files bigger than 2GB not
        being recognized. The accompanying error message was "File NAME
        has unknown type. Please have a look at the supported file
        types..."

        * all tools: Fixed a bug which would only allow Matroska files up
        to 4GB to be read. The accompanying error message was "No segment
        found" or something similar.

        * mkvinfo: Unknown elements are properly skipped now.

2003-08-11  Moritz Bunkus  <moritz@bunkus.org>

        * mkvmerge: For RV40 (RealVideo 9) the actual video dimensions are
        decoded from the first video frame.

        * Released v0.6.2.

        * mkvmerge: Video aspect ratio was set wrong if the user did not
        specify any.

        * Released v0.6.1.

        * mkvmerge: RealVideo: Support for all kinds of frames including
        "short" and "merged" frames (results are identical to Gabest's
        output).

2003-08-10  Moritz Bunkus  <moritz@bunkus.org>

        * mkvmerge: The aspect ratio setting will only cause upscaling of
        the current video dimensions which are then put into
        KaxVideoDisplayWidth and KaxVideoDisplayHeight.

        * mkvextract: Changed how the global elements are handled by
        taking the parent's size into account. This re-enables processing
        of files produced with the latest VirtualDubMod.

        * mkvmerge: Changed how the Matroska reader handles global
        elements by taking the parent's size into account. This re-enables
        processing of files produced with the latest VirtualDubMod.

        * mkvinfo: Changed how mkvinfo handles global elements by taking
        the parent's size into account. Hopefully this is now correct.

        * mkvextract: Support for MultiComment tags.

        * mkvmerge: Fixed support for reading MultiComment tags from
        XML tag files.

        * mkvmerge: Allow some slightly broken Matroska files to be
        processed correctly if the reference blocks are off by at most 1ms.

2003-08-09  Moritz Bunkus  <moritz@bunkus.org>

        * mkvmerge: MP3: Better support for other MPEG versions and layers
        (number of samples per packet).

        * mkvinfo: Added Adler32 calculation and display for frame
        contents with the -c option.

        * mkvmerge: RealAudio: "dnet" is actually byte-swapped AC-3 and is
        being treated as such (re-swapped and output as AC-3).

        * mkvmerge: Fixed a bug with chapters and splitting which would
        crash mkvmerge if no chapter belonged into the output file.

2003-08-06  Moritz Bunkus  <moritz@bunkus.org>

        * Changes for compilation with gcc 2.95.

2003-08-04  Moritz Bunkus  <moritz@bunkus.org>

        * Released v0.6.0.

2003-07-30  Moritz Bunkus  <moritz@bunkus.org>

        * base64tool: Added a tool for Base64 encoding/decoding needed for
        binary elements in the tags.

2003-07-29  Moritz Bunkus  <moritz@bunkus.org>

        * mkvextract: Support for extracting chapter information.

        * mkvmerge: Added support for simple chapter files (CHAPTER01=...,
        CHAPTER01NAME=Hello World etc).

2003-07-26  Moritz Bunkus  <moritz@bunkus.org>

        * mkvmerge: Added support tags based on XML files.

        * mkvextract: Rewrote the command line syntax. Added extracting
        attachments and tags as new options.

        * mkvmerge: Fixed a bug in the SRT reader which would not always
        handle Unix/DOS style new line cases correctly.

2003-07-23  Moritz Bunkus  <moritz@bunkus.org>

        * mkvmerge: Added support for the "SegmentTitle" (general title of
        the file written).

2003-07-16  Moritz Bunkus  <moritz@bunkus.org>

        * mkvmerge: Added support for UTF-8 and UTF-16 encoded text files
        for the SRT and SSA/ASS readers.

2003-07-15  Moritz Bunkus  <moritz@bunkus.org>

        * mkvmerge: The SSA/ASS reader ignored the --sub-charset option
        and always used the current charset to recode the subtitles.

2003-07-14  Moritz Bunkus  <moritz@bunkus.org>

        * mkvmerge: Added support for attaching files to the output
        file(s).

        * mkvinfo: Support for the elements dealing with attachments
        (KaxAttachments, KaxAttached, KaxFileDescription, KaxFileName,
        KaxMimeType, KaxFileData).

2003-07-13  Moritz Bunkus  <moritz@bunkus.org>

        * mkvmerge: Changed the RealVideo packaging method: Subpackets are
        assembled into complete packets so the demuxer does not have to do
        that anymore.

        * mkvmerge: DisplayWidth and DisplayHeight, which form the display
        aspect ratio, are now always written to ease changing them later
        without having to completely remux the file.

2003-07-08  Moritz Bunkus  <moritz@bunkus.org>

        * mkvmerge: Fixed some infinite-reading-from-a-file bug that
        occured on Windows when reading SSA/ASS files.

        * mkvmerge: Fixed a bug which would mostly appear with subtitles
        that have very long ( > 60s) gaps between entries. Here the
        cluster would not been rendered properly leaving mkvmerge either
        comatose ( = endless loop) or just plain dead ( = crashing).

2003-07-07  Moritz Bunkus  <moritz@bunkus.org>

        * mkvinfo: Added support for the rest of the tags:
        KaxTagMultiComment, KaxTagMultiCommentName,
        KaxTagMultiCommentComments and KaxTagMultiCommentLanguage. Almost
        all tags have been successfully tested.

2003-07-06  Moritz Bunkus  <moritz@bunkus.org>

        * Added a RealMedia demuxer that can handle both RealVideo and
        RealAudio (all codecs).

2003-07-02  Moritz Bunkus  <moritz@bunkus.org>

        * mkvinfo: Added support for allmost all tags (totally untested):
        KaxTag KaxTagArchivalLocation KaxTagAudioEncryption
        KaxTagAudioGain KaxTagAudioGenre KaxTagAudioPeak
        KaxTagAudioSpecific KaxTagBibliography KaxTagBPM KaxTagCaptureDPI
        KaxTagCaptureLightness KaxTagCapturePaletteSetting
        KaxTagCaptureSharpness KaxTagChapterUID KaxTagCommercial
        KaxTagCropped KaxTagDate KaxTagDiscTrack KaxTagEncoder
        KaxTagEncodeSettings KaxTagEntity KaxTagEqualisation KaxTagFile
        KaxTagGeneral KaxTagGenres KaxTagIdentifier KaxTagImageSpecific
        KaxTagInitialKey KaxTagKeywords KaxTagLanguage KaxTagLegal
        KaxTagMood KaxTagMultiCommercial KaxTagMultiCommercialAddress
        KaxTagMultiCommercialEmail KaxTagMultiCommercialType
        KaxTagMultiCommercialURL KaxTagMultiDate KaxTagMultiDateDateBegin
        KaxTagMultiDateDateEnd KaxTagMultiDateType KaxTagMultiEntity
        KaxTagMultiEntityAddress KaxTagMultiEntityEmail
        KaxTagMultiEntityName KaxTagMultiEntityType KaxTagMultiEntityURL
        KaxTagMultiIdentifier KaxTagMultiIdentifierBinary
        KaxTagMultiIdentifierString KaxTagMultiIdentifierType
        KaxTagMultiLegal KaxTagMultiLegalAddress KaxTagMultiLegalType
        KaxTagMultiLegalURL KaxTagMultiPrice KaxTagMultiPriceAmount
        KaxTagMultiPriceCurrency KaxTagMultiPricePriceDate
        KaxTagMultiTitle KaxTagMultiTitleAddress KaxTagMultiTitleEdition
        KaxTagMultiTitleEmail KaxTagMultiTitleLanguage
        KaxTagMultiTitleName KaxTagMultiTitleSubTitle KaxTagMultiTitleType
        KaxTagMultiTitleURL KaxTagOfficialAudioFileURL
        KaxTagOfficialAudioSourceURL KaxTagOriginalDimensions
        KaxTagOriginalMediaType KaxTagPlayCounter KaxTagPopularimeter
        KaxTagProduct KaxTagRating KaxTagRecordLocation KaxTags
        KaxTagSetPart KaxTagSource KaxTagSourceForm KaxTagSubGenre
        KaxTagSubject KaxTagTargets KaxTagTitle KaxTagTrackUID
        KaxTagVideoGenre

2003-06-29  Moritz Bunkus  <moritz@bunkus.org>

        * mkvmerge: Support for handling native video tracks (e.g. B
        frames) when reading Matroska files.

        * mkvmerge: Implemented time slice durations , default block
        duration and block durations for slices where necessary.

2003-06-24  Moritz Bunkus  <moritz@bunkus.org>

        * mkvinfo: Support for KaxSegmentFilename, KaxTitle, KaxSlices,
        KaxTimeSlice, KaxSliceLaceNumber, KaxSliceFrameNumber,
        KaxSliceDelay and KaxSliceDuration.

2003-06-22  Moritz Bunkus  <moritz@bunkus.org>

        * Released v0.5.0.

        * Added 'ReferencePriority' element to the known elements for
        mkvinfo.

        * Removed "(mkvinfo) " from mkvinfo's output in order to improve
        readability and save space.

        * --sub-charset now also needs a track ID.

        * Modified the verbosity levels for mkvinfo: The seek head subentries
        and cue subentries will only be shown at level 2 to make the
        output easier to read.

        * The language and default track settings are now kept again if
        not overridden when reading from Matroska files.

2003-06-21  Moritz Bunkus  <moritz@bunkus.org>

        * Added mkvextract which can extract tracks from a Matroska file
        into other files.

2003-06-20  Moritz Bunkus  <moritz@bunkus.org>

        * Switched from cygwin to MinGW32 for the Windows binaries.

        * Fixed a double free() on cleanup (after writing the cues) which
        resulted in a segfault sometimes.

        * Added a SSA/ASS reader.

2003-06-19  Moritz Bunkus  <moritz@bunkus.org>

        * Support for reading text subtitles from Matroska files.

        * Made the AAC reader automatically recognize if a MPEG4 AAC file
        contains the emphasis header (deprecated) or not (current standard).

2003-06-15  Moritz Bunkus  <moritz@bunkus.org>

        * Released v0.4.4.

        * Several options now need an explicity track ID to specify
        which tracks of an input file the option should be applied
        to. These options include --atracks, --vtracks, --stracks, --sync,
        --default-track, --cues and --language.

        * The Matroska reader now handles track selection correctly.

2003-06-13  Moritz Bunkus  <moritz@bunkus.org>

        * Added an option for identifying input files and their track types.

2003-06-12  Moritz Bunkus  <moritz@bunkus.org>

        * Released v0.4.3.

2003-06-11  Moritz Bunkus  <moritz@bunkus.org>

        * Support for proper linking of segments via the segment UIDs. The
        first and last files created can be manually linked to given UIDs.

2003-06-08  Moritz Bunkus  <moritz@bunkus.org>

        * Added support for splitting output files by size or by time and
        limiting the number of output files.

        * Added support for the segment UID/next segment UID/previous
        segment UID.

2003-06-06  Moritz Bunkus  <moritz@bunkus.org>

        * A lot of changes to comply with libmatroska/libebml 0.4.4.

2003-06-03  Moritz Bunkus  <moritz@bunkus.org>

        * Implemented stricter content based file type identification for
        MP3 and AC-3 files so that those won't be mis-identified.

2003-05-31  Moritz Bunkus  <moritz@bunkus.org>

        * Some improvements to the mkvinfo GUI (thanks to jcsston for the
        patch/the ideas).

2003-05-29  Moritz Bunkus  <moritz@bunkus.org>

        * Released v0.4.2.

        * Support for some more tags in both mkvmerge and mkvinfo.

        * Fixed a segfault in the Matroska reader.

        * Removed the '--sub-type' switch as all text subtitles will be
        stored in UTF-8 format. Made iconv mandatory in the configure
        checks for this very reason.

        * Added a GUI to mkvinfo.

2003-05-23  Moritz Bunkus  <moritz@bunkus.org>

        * Released v0.4.1.

        * A lot of changes regarding file I/O. Files bigger than 2GB
        should now be handled correctly on both Linux and Windows.

2003-05-22  Moritz Bunkus  <moritz@bunkus.org>

        * Added checks for MP4/Quicktime files which will abort mkvmerge.

        * Support for reading AAC tracks from Matroska files.

        * Released v0.4.0.

2003-05-21  Moritz Bunkus  <moritz@bunkus.org>

        * Some internal changes and enhancements. Code requires libebml
        and libmatroska 0.4.3 now.

2003-05-19  Moritz Bunkus  <moritz@bunkus.org>

        * ADTS headers are stripped from the AAC streams. This is what I'd
        call 'proper AAC support'.

2003-05-18  Moritz Bunkus  <moritz@bunkus.org>

        * Better support for DTS streams in general and for DTS-in-WAV in
        particular (patch by Peter Niemayer <niemayer AT isg.de>).

2003-05-17  Moritz Bunkus  <moritz@bunkus.org>

        * Renamed '--no-utf8-subs' to '--sub-type utf8'. Polished the man
        page regarding subtitle handling.

        * Fixed a bug with mono MP3 files.

        * Added support for AAC files (only those with ADTS headers at the
        moment).

2003-05-15  Moritz Bunkus  <moritz@bunkus.org>

        * Released v0.3.3.

        * If an error occurs while writing to the destination file the
        error is reported and mkvmerge aborts with a non-zero exit code.

        * The OGM reader reported I frames as P frames and vice versa
        round making seeking not really nice ;)

2003-05-11  Moritz Bunkus  <moritz@bunkus.org>

        * Fixed a bug with the AC-3 time code calculation (patch by Peter
        Niemayer <niemayer AT isg.de>).

        * Support for reading DTS files & putting them into Matroska
        (main patch by Peter Niemayer <niemayer AT isg.de>, a few things
        by me).

        * Released v0.3.2.

        * Fixed the huge memory need if reading from AVI files (introduced
        on 2003-05-06 with the internal changes).

        * Proper handling of the 'default track' flag and the language for
        the Matroska reader.

        * Proper handling of the 'default track' flag for all the packetizers.

2003-05-09  Moritz Bunkus  <moritz@bunkus.org>

        * Made mkvtoolnix compile under cygwin.

2003-05-06  Moritz Bunkus  <moritz@bunkus.org>

        * Added support for aspect ratio.

        * Subtitle charsets can be specified with --sub-charset and do not
        rely on the current locale anymore.

        * For the last packet of each track its duration is now stored.

        * A lot of internal changes - I hope nothing has broken... (See
        ChangeLog.cvs for details.)

        * The matroska reader calculated wrong header lengths for Vorbis
        tracks.

2003-05-04  Moritz Bunkus  <moritz@bunkus.org>

        * mkvinfo reports the FourCC for video tracks with a
        CodecID of V_MS/VFW/FOURCC and the format tag for audio tracks
        with a CodecID of A_MS/ACM.

2003-05-03  Moritz Bunkus  <moritz@bunkus.org>

        * Released v0.3.1.

        * Tracks read from a Matroska file will keep their UID if it
        hasn't been used yet.

        * Support for reading text subtitle streams from OGM files.

        * Added support for EbmlVoid everywhere to mkvinfo.

2003-05-02  Moritz Bunkus  <moritz@bunkus.org>

        * Support for KaxTrackLanguage and ISO639 languages.

2003-04-30  Moritz Bunkus  <moritz@bunkus.org>

        * First public release.<|MERGE_RESOLUTION|>--- conflicted
+++ resolved
@@ -1,16 +1,14 @@
 2015-10-18  Moritz Bunkus  <moritz@bunkus.org>
 
-<<<<<<< HEAD
         * MKVToolNix GUI: bug fix: fixed a crash when loading corrupted
         job settings.
 
         * MKVToolNix GUI: header editor bug fix: the tree items weren't
         re-translated when the GUI language was changed.
-=======
+
         * mkvmerge: bug fix: updating the track headers wasn't working in
         some rare cases (corresponding error message "Re-rendering track
         headers: data_size != 0 not implemented yet").
->>>>>>> 81a89f0e
 
 2015-10-17  Moritz Bunkus  <moritz@bunkus.org>
 
