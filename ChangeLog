--- conflicted
+++ resolved
@@ -1,17 +1,15 @@
-<<<<<<< HEAD
 2014-12-05  Moritz Bunkus  <moritz@bunkus.org>
 
         * mkvextract: bug fix for chapter & tag extraction: If locale is
         set to a non-UTF locale (including C or POSIX) then no XML data
         was output at all even if the XML data contained ASCII characters
         only. Fixes #1086.
-=======
+
 2014-11-19  Moritz Bunkus  <moritz@bunkus.org>
 
         * mkvinfo: bug fix: summary mode: reported frame types in block
         groups are now derived from the number of references found and not
         by the references' values.
->>>>>>> 31c59559
 
 2014-11-16  Moritz Bunkus  <moritz@bunkus.org>
 
