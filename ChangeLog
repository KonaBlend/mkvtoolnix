--- conflicted
+++ resolved
@@ -1,6 +1,8 @@
 2013-12-29  Moritz Bunkus  <moritz@bunkus.org>
 
-<<<<<<< HEAD
+        * mkvmerge: enhancement: unified codec names output by mkvmerge's
+        identification mode for all file format readers.
+
         * mkvinfo: bug fix: when setting the language with --ui-language
         a few strings were still translated using the system's default
         language.
@@ -19,10 +21,6 @@
         * mmg: bug fix: the »select playlist file to add« dialog can now
         be resized, minimized and maximized. It also remembers its
         position and size during runs. Fixes #951.
-=======
-        * mkvmerge: enhancement: unified codec names output by mkvmerge's
-        identification mode for all file format readers.
->>>>>>> 63f8b335
 
 2013-12-27  Moritz Bunkus  <moritz@bunkus.org>
 
