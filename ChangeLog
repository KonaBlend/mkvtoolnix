<<<<<<< HEAD
2015-04-15  Moritz Bunkus  <moritz@bunkus.org>

        * MKVToolNix GUI: new feature: implemented changing the interface
        language.
=======
2015-04-16  Moritz Bunkus  <moritz@bunkus.org>

        * mkvmerge: bug fix: fixed aborting file identification with an
        error message about »aac_error_proection_specific_config« that
        happened for some files. Fixes #1166.
>>>>>>> 983459fe

2015-04-13  Moritz Bunkus  <moritz@bunkus.org>

        * MKVToolNix GUI: enhancement: implemented often used subtitle
        character sets.

        * MKVToolNix GUI: enhancement: implemented setting a user
        configurable subtitle character set by default.

        * MKVToolNix GUI: enhancement: implemented the automatic removal
        of jobs configurable by the user.

        * mkvmerge: bug fix: fixed specifying track properties like
        language or name for AC3 cores embedded in TrueHD tracks when
        they're read from raw thd+ac3 files. Fixes #1158.

        * mkvmerge: enhancement for MPEG program stream handling: mkvmerge
        will only look for additional files automatically if the source
        file begins with »VTS_…« and just if it ends in a
        number. E.g. when reading »video_1.mpg« another file called
        »video_2.mpg« will no longer be read automatically. Implements
        #1164.

2015-04-12  Moritz Bunkus  <moritz@bunkus.org>

        * MKVToolNix GUI: enhancement: display country names in addition
        to country codes.

        * MKVToolNix GUI: enhancement: implemented often used languages
        and country codes.

        * MKVToolNix GUI: chapter editor enhancement: implemented defaults
        for the language and country settings for newly created chapter
        names.

        * MKVToolNix GUI: merge tool enhancement: added controls for
        mkvmerge's »reduce audio to its core« and »force NALU size length«
        features.

        * MKVToolNix GUI: new feature: implemented the »Preferences«
        dialog (not all of the functionality the options refer to has been
        implemented yet, though).

2015-04-11  Moritz Bunkus  <moritz@bunkus.org>

        * mkvmerge: bug fix: MPEG-1/2 parser: fixed a long-standing issue
        that prevented mkvmerge from recognizing certain MPEG-1/2 video
        tracks and files if the frame's sequence numbers didn't follow a
        certain expected pattern. Fixes #1162 and probably others like
        #1145 or #1099.

        * MKVToolNix GUI: merge tool enhancement: Implemented adding and
        append files and adding files as additional parts via drag & drop
        from external applications.

        * MKVToolNix GUI: merge tool bug fix: fixed the column headers on
        the »attachments« tab.

2015-04-10  Moritz Bunkus  <moritz@bunkus.org>

        * MKVToolNix GUI: chapter editor enhancement: implemented
        opening files via drag & drop from external applications.

        * MKVToolNix GUI: enhancement: The portable Windows version will
        store its settings in a file in the same folder instead of the
        registry.

        * MKVToolNix GUI: enhancement: Qt's »Windows Vista« style is now
        used on Windows instead of the old, Windows 98-like »Windows«
        style.

        * MKVToolNix GUI: merge tool enhancement: The merge tool has been
        re-written to be tabbed like the header and chapter editors
        allowing for multiple merge job settings to be open at the same
        time.

2015-04-08  Moritz Bunkus  <moritz@bunkus.org>

        * MKVToolNix GUI: chapter editor enhancement: implemented
        re-ordering chapters and editions with drag & drop.

2015-04-06  Moritz Bunkus  <moritz@bunkus.org>

        * MKVToolNix GUI: new feature: implemented the chapter editor.

2015-04-04  Moritz Bunkus  <moritz@bunkus.org>

        * MKVToolNix GUI: merge tool enhancement: implemented adding
        attachments via drag & drop from external applications.

        * MKVToolNix GUI: new feature: implemented the header editor.

2015-04-03  Moritz Bunkus  <moritz@bunkus.org>

        * mkvmerge: enhancement: Implemented proper type output during
        identification for DTS-ES (extended surround) tracks. Implements
        #1157.

2015-03-31  Moritz Bunkus  <moritz@bunkus.org>

        * MKVToolNix GUI: new feature: implemented the online update
        check.

2015-03-29  Moritz Bunkus  <moritz@bunkus.org>

        * mkvmerge: bug fix: The calculation of the width and height of
        h.265/HEVC video tracks did not take the conformance window
        (cropping) into account. Fixes #1152.

        * mkvmerge: bug fix: Fixed the value of the DocTypeVersion header
        field if any of the Matroska elements CodecDelay, DiscardPadding
        or SeekPreRoll is used. This is the case for Opus tracks.

        * mkvmerge: bug fix: Fixed the handling of E-AC3 tracks in M2TS
        files if the AC3 core and the extension are stored in separate
        packets.

        * mkvmerge: new feature: Implemented support for the DTS-HD
        container format.

2015-03-28  Moritz Bunkus  <moritz@bunkus.org>

        * mkvmerge: new feature: Implemented support for core-less DTS
        streams consisting solely of XLL extension sub-streams.

        * mkvmerge: new feature: track selection can be done by language
        codes as well. Affects the options --audio-tracks,
        --button-tracks, --subtitle-tracks and --video-tracks. Works only
        for containers that actually provide a language tag. Implements
        #1108.

        * source code: bug fix: Accidental uses of the »long double« type
        have been converted to normal »double«s. This fixes compilation on
        platforms which don't support the »long double« type in
        combination with Boost::Math. Fixes #1150.

2015-03-27  Moritz Bunkus  <moritz@bunkus.org>

        * Released v7.8.0.

        * build system: Boost's »Math« library is now required.

        * mkvmerge: bug fix: HEVC tracks which did not have an aspect
        ratio present in their sequence parameter set were copied
        incorrectly; the resulting sequence parameter set was
        invalid. Fixes #1081.

        * mkvextract: bug fix: When extracting HEVC tracks mkvextract will
        use the same start code lengths that x265 uses (four bytes
        0x00000001 for the first and video/picture/sequence parameter set
        NALs and three bytes 0x000001 for all others).

2015-03-26  Moritz Bunkus  <moritz@bunkus.org>

        * mkvmerge: enhancement: File type identification will output a
        more detailed description of the DTS type for DTS audio tracks
        (DTS-HD Master Audio, DTS-HD High Resolution, DTS Express or just
        plain DTS). Implements #1109.

        * mkvmerge: new feature: Implemented support for DTS Express.

2015-03-25  Moritz Bunkus  <moritz@bunkus.org>

        * mkvmerge: bug fix: The number of channels in DTS tracks with
        more than six channels is now recognized correctly by parsing the
        DTS HD extensions, too. Fixes #1139.

2015-03-24  Moritz Bunkus  <moritz@bunkus.org>

        * all: new feature: added a Swedish translation of the programs by
        Kristoffer Grundström (see AUTHORS).

2015-03-24  Mats Peterson  <matsp888@yahoo.com>

        * mkvmerge: bug fix: Fixed handling of the BITIMAPINFOHEADER extra
        data size handling during merging and extraction for codecs like
        HuffYUV.

2015-03-23  Moritz Bunkus  <moritz@bunkus.org>

        * mkvmerge: bug fix: When appending unframed HEVC/h.265 tracks and
        setting the default duration the second and all following source
        parts will use the same default duration as set for the first
        part. Fixes #1147.


2015-03-17  Moritz Bunkus  <moritz@bunkus.org>

        * mkvmerge: bug fix: enabled the use of tags in WebM
        files. Tagging elements not supported by the WebM specs are
        removed. Fixes #1143.

2015-03-13  Moritz Bunkus  <moritz@bunkus.org>

        * mkvmerge: bug fix: fixed detection of audio tracks in QuickTime
        files whose FourCC code is unknown to mkvmerge.

2015-03-11  Moritz Bunkus  <moritz@bunkus.org>

        * mkvmerge: bug fix: fixed detection of video tracks in QuickTime
        files whose FourCC code is unknown to mkvmerge.

2015-03-10  Moritz Bunkus  <moritz@bunkus.org>

        * mkvextract: bug fix: Fixed VobSub file naming when mkvextract is
        built against Boost::Filesystem older than 1.50.0. Fixes #1140.

2015-03-09  Moritz Bunkus  <moritz@bunkus.org>

        * mkvmerge: bug fix: fixed detection of Cinepak video tracks in
        QuickTime files.

        * mkvmerge: bug fix: fixed detection of PCM audio tracks in
        QuickTime files using the »raw « FourCC.

        * mkvmerge: bug fix: fixed detection of tracks in Flash Video
        files for which the headers do not signal a track.

        * mkvmerge: bug fix: fixed a segfault in the Flash Video file
        format reader.

2015-03-03  Moritz Bunkus  <moritz@bunkus.org>

        * mmg: The change making the window wider by default has been
        reverted.

        * mkvmerge: bug fix: Fixed file type detection for MP3 files with
        big ID3 tags at the start of the file (e.g. if they contain cover
        images).

        * mkvinfo (Qt interface): enhancement: implemented support for
        opening files via drag & drop.

2015-03-01  Moritz Bunkus  <moritz@bunkus.org>

        * mkvmerge: enhancement: added an option (--engage
        no_delay_for_garbage_in_avi) for disabling deriving a delay from
        garbage in audio tracks in AVI files. Requested in #1137.

        * mkvmerge: bug fix: The formula used for calculating the audio
        delay for garbage data at the start of tracks in AVI files has
        been fixed. Fixes #1137.

2015-02-28  Moritz Bunkus  <moritz@bunkus.org>

        * Released v7.7.0.

2015-02-28  Lionel Fourquaux  <lionel.fourquaux@normalesup.org>

        * source code: Fixed the compilation on cygwin.

2015-02-27  Moritz Bunkus  <moritz@bunkus.org>

        * documentation: The Dutch, Ukrainian and Chinese (Simplified)
        manual pages have contained only untranslated English strings
        since release 7.0.0. This was due to the files holding the
        translatable strings having being corrupted by a misbehaving tool
        in the build process. This has been rectified. Fixes #1134,

2015-02-25  Mats Peterson  <matsp888@yahoo.com>

        * mkvmerge: bug fix: Fixed reading all of the private codec data
        in AVIs from the 'strf' chunk for codecs that don't set biSize to
        include that data. Fixes #1129.

        * mkvextract: bug fix: Fixed writing AVIs with ckSize fields that
        were too large. Fixes #1128.

2015-02-25  Moritz Bunkus  <moritz@bunkus.org>

        * mmg: new feature: added a button »toggle all« that enables or
        disables all tracks. It at least one track is currently disabled
        then all tracks are enabled when pressing that button. Otherwise
        (if all tracks are currently enabled) then they will all be
        disabled. Implements #1130.

        * mmg: new feature: added a new checkbox »reduce to audio core« on
        the »format-specific options« tab that passes the new
        --reduce-to-core option to mkvmerge if enabled. Part of the
        implementation of #1107.

        * mkvmerge: bug fix: fixed determining the key frame status in
        certain AVIs (those whose dwFlags index field has more bits set
        than just 0x10).

        * build system: new feature: added configure options for building
        statically-linked binaries (--enable-static). Patches by Florent
        Thiéry. Implements #1119.

        * mkvextract: new feature: implemented a mode for extracting cue
        information.

2015-02-24  Moritz Bunkus  <moritz@bunkus.org>

        * mkvinfo (Qt interface): bug fix: added WebM extensions to the
        known types in the »Open file« dialog.

2015-02-23  Mats Peterson  <matsp888@yahoo.com>

        * mkvextract: bug fix: Fixed writing AVIs with the wrong bit depth
        for video codecs that don't use 24 bits/pixel. Fixes #1123.

2015-02-23  Moritz Bunkus  <moritz@bunkus.org>

        * mkvmerge: bug fix: Fixed recognition of E-AC3 audio tracks
        in MPEG transport streams if they use the type ID 0xa1 (and the
        same for DTS tracks stored with type ID 0xa2). Fixes #1126.

        * mkvextract: bug fix: Fixed VobSubs being written to the wrong
        directory if the output file name given by the user didn't have an
        extension but one of the directories contained a dot. Fixes #1124.

        * mkvpropedit, mmg's header editor: bug fix: if updating the file
        required creating an EBML void for a 130 bytes long gap then the
        void element created was one byte too short resulting in an
        invalid file structure. Fixes #1121.

        * mkvmerge: bug fix: If the MP4 track headers for MP3 tracks
        contain invalid values (number of channels is 0 or the sampling
        rate is 0) then mkvmerge will re-derive these parameters from the
        MP3 bitstream instead of ignoring that track.

2015-02-18  Moritz Bunkus  <moritz@bunkus.org>

        * mkvmerge: bug fix: Matroska reader: track-specific tags weren't
        copied for tracks for which the pass-through packetizer was used
        (e.g. those with the codec ID A_MS/ACM) instead of a specialized
        one.

2015-02-14  Moritz Bunkus  <moritz@bunkus.org>

        * mkvmerge: enhancement: The code for determining the time codes
        of AAC, AC3, DTS, MP3 and TrueHD packets has been completely
        rewritten. This improves how timecodes are kept if the source
        container provides them in many cases.

        * mkvmerge: removal: AAC: The hack for using the old codec IDs
        (e.g. A_AAC/MPEG4/LC/SBR) for AAC tracks has been removed. Those
        codec IDs have been deprecated for nearly ten years. Reading files
        that use those IDs will stay supported.

        * mkvmerge: removal: TrueHD: The hack for merging a sync frame and
        all following normal frames into a single Matroska packet has been
        removed as there are no players that can play such merged frames
        anyway.

2015-02-12  Moritz Bunkus  <moritz@bunkus.org>

        * mkvmerge: new feature: Added an option »--reduce-to-core« that
        tells mkvmerge not to copy HD extensions for DTS tracks. Part of
        the implementation of #1107.

        * mkvmerge: new feature: mkvmerge will now recognize TrueHD tracks
        inside MPEG transport streams that contain an AC3 core as
        consisting of two tracks. Instead of always dropping the AC3 part
        the user can simply select which tracks to keep. Part of the
        implementation of #1107.

2015-02-10  Moritz Bunkus  <moritz@bunkus.org>

        * mkvmerge: new feature: mkvmerge will now recognize TrueHD+AC3
        files as consisting of two tracks. Instead of always dropping the
        AC3 part the user can simply select which tracks to
        keep. Part of the implementation of #1107.

2015-02-08  Moritz Bunkus  <moritz@bunkus.org>

        * Released v7.6.0.

2015-02-03  Moritz Bunkus  <moritz@bunkus.org>

        * all programs: bug fix: Since release 7.0.0 the wrong exit code
        was used when warnings were finished (0 instead of 1). Fixes
        #1101.

2015-02-02  Moritz Bunkus  <moritz@bunkus.org>

        * mkvmerge: bug fix: Appending chapters with the same chapter UID
        was dropping all sub-chapters from the one of the two merged
        chapters. Now the sub-chapters are merged recursively as well.

        * mkvmerge: bug fix: The wrong Codec ID was written when reading
        PCM tracks from Matroska files in Big Endian byte order. Fixes
        #1113.

2015-01-23  Moritz Bunkus  <moritz@bunkus.org>

        * all: new feature: added a Serbian (Latin) translation of the
        programs by Danko (see AUTHORS).

2015-01-17  Moritz Bunkus  <moritz@bunkus.org>

        * mkvmerge: bug fix: If splitting was active and AC3 tracks read
        from Matroska files were shorter than a split point then the
        following output file would contain an AC3 packet with the
        timecode of 00:00:00 somewhere in the middle. Fixes #1104.

2015-01-14  Moritz Bunkus  <moritz@bunkus.org>

        * mmg: bug fix: If a chapter track from a Matroska file is
        selected then the »language« drop-down box is disabled. Fixes
        #1105.

2015-01-05  Moritz Bunkus  <moritz@bunkus.org>

        * mkvmerge: bug fix: On Windows the end-of-file-reached status
        wasn't tracked correctly for certain file operations. This
        could manifest in e.g. mkvmerge not finding tracks in MPEG
        transport streams when probing MPLS playlist files. Fixes #1100.

        * mmg: bug fix: When scanning for play lists the window presenting
        the results listed some properties in an unescaped way (e.g. »\s«
        instead of spaces).

        * mmg: bug fix: When adding MPLS files mmg was only offering to
        scan for more playlists if there were at least two additional MPLS
        files present. This has been fixed to one MPLS file (in addition
        to the one just added).

2015-01-04  Moritz Bunkus  <moritz@bunkus.org>

        * Released v7.5.0.

        * mkvmerge: bug fix: If the target drive is full then a nicer
        error message is output instead of simply crashing due to an
        uncaught exception.

        * mkvmerge: bug fix: Fixed reading MPEG transport streams in which
        all PATs and/or PMTs have CRC errors. Fixes #1100.

2015-01-03  Moritz Bunkus  <moritz@bunkus.org>

        * all: bug fix: Re-wrote the whole checksum calculation code. This
        lead to a fix for the Adler32 checksum algorithm that was
        triggered under certain circumstances. Adler32 is used in
        mkvinfo's output (e.g. in summary mode or if checksums are
        activated), in the h.265/HEVC bitstream and TrueAudio
        (TTA) file headers.

2015-01-01  Moritz Bunkus  <moritz@bunkus.org>

        * mkvmerge: bug fix: fixed handling of HE-AACv2 with object type
        »parametric stereo«.

        * mkvmerge: new feature: implemented support for MP4 DASH
        files. Implements #1038.

2014-12-31  Moritz Bunkus  <moritz@bunkus.org>

        * mkvmerge: new feature: implemented reading MPEG-H p2/HEVC video
        tracks from MP4 files. Implements #996.

2014-12-30  Moritz Bunkus  <moritz@bunkus.org>

        * mkvinfo: bug fix: track statistics: the duration (and therefore
        the estimated bitrate) was wrong for files in which the frame with
        the maximum timecode wasn't the last frame in the file. Fixes
        #1092.

        * mkvmerge: new feature: implemented support for AAC in LOAS/LATM
        multiplex if read from MPEG transport streams or raw LOAS/LATM AAC
        files. Implements #877 and fixes the underlying issue in #832.

2014-12-21  Moritz Bunkus  <moritz@bunkus.org>

        * build system: libEBML and libMatroska have been changed to
        provide pkg-config configuration files. Therefore MKVToolNix'
        build system has been switched to look for both libraries via
        pkg-config.

2014-12-20  Moritz Bunkus  <moritz@bunkus.org>

        * all: bug fix: several fixes have gone into libEBML and
        libMatroska that prevent illegal memory access (both reading from
        and writing to unallocated addresses). The bugs #1089 and #1096
        have thus been fixed.

2014-12-19  Moritz Bunkus  <moritz@bunkus.org>

        * build system: libMatroska v1.4.2 is now required as part of a
        fix for #1096.

2014-12-18  Moritz Bunkus  <moritz@bunkus.org>

        * build system: libEBML v1.3.1 is now required as a part of a fix
        for #1089.

        * mkvinfo: bug fix: mkvinfo will abort with a proper error message
        if the first element found is not an EBML head element. See #1089.

        * all: enhancement: improved exception messages that can occur
        when reading damaged Matroska files to make it clearer for the
        user what's happening. See #1089.

2014-12-16  Moritz Bunkus  <moritz@bunkus.org>

        * mkvmerge: new feature: Added support for reading h.265/HEVC
        video tracks from MPEG transport streams. Implements #995.

        * mkvinfo: bug fix: Timecodes output with ms resolution are now
        rounded to ms instead of simply cut off. Fixes #1093.

2014-12-12  Moritz Bunkus  <moritz@bunkus.org>

        * Released v7.4.0.

2014-12-10  Moritz Bunkus  <moritz@bunkus.org>

        * mkvmerge: bug fix: mkvmerge was sometimes dropping lines from
        teletext subtitles read from MPEG transport streams. See #773.

2014-12-05  Moritz Bunkus  <moritz@bunkus.org>

        * mkvmerge: bug fix: The PCM packetizer was producing wrong track
        statistics by disregarding the last packet's duration when reading
        PCM data from packaged sources (Matroska, MP4 files). Fixes #1075.

        * build system: enhancement: configure will look for a system
        version of the pugixml library and use that instead of the bundled
        version if it is found. Fixes #1090.

        * mkvextract: bug fix for chapter & tag extraction: If locale is
        set to a non-UTF locale (including C or POSIX) then no XML data
        was output at all even if the XML data contained ASCII characters
        only. Fixes #1086. This also fixes mkvextract writing two BOMs
        when extracting tags with the »--redirect-output« option on
        Windows.

2014-11-19  Moritz Bunkus  <moritz@bunkus.org>

        * mkvinfo: bug fix: summary mode: reported frame types in block
        groups are now derived from the number of references found and not
        by the references' values.

2014-11-16  Moritz Bunkus  <moritz@bunkus.org>

        * mkvmerge: bug fix: Fixed muxing open GOPs after I frames in
        MPEG-1/2 video (patch by Stefan Pöschel). Fixes #1084.

2014-11-15  Moritz Bunkus  <moritz@bunkus.org>

        * mmg: bug fix: VP9 video tracks are accepted in WebM mode.

2014-11-05  Moritz Bunkus  <moritz@bunkus.org>

        * mkvmerge: bug fix: Cherry-picked several commits from DivX'
        mkvmerge fork for improved HEVC handling. Fixes #1076.

        * all: new feature: added a Catalan translation of
        the programs by Antoni Bella Pérez (see AUTHORS).

2014-11-04  Moritz Bunkus  <moritz@bunkus.org>

        * mkvmerge: bug fix: Fixed the handling of Big Endian PCM tracks
        read from MP4 files. Fixes #1078.

2014-10-22  Moritz Bunkus  <moritz@bunkus.org>

        * Released v7.3.0.

2014-10-11  Moritz Bunkus  <moritz@bunkus.org>

        * mkvmerge: new feature: implemented support for reading teletext
        subtitles from MPEG transport streams. They're converted to
        SRT-style subtitles (CodecID S_TEXT/UTF8). Implements #773.

2014-10-07  Moritz Bunkus  <moritz@bunkus.org>

        * mkvmerge: bug fix: probing MPEG transport streams with certain
        types of broken MPEG-2 inside caused mkvmerge to exit with an
        error message. Such tracks are now ignored instead.

2014-09-29  Moritz Bunkus  <moritz@bunkus.org>

        * mkvmerge, mmg's chapter editor: fixed the default value for the
        »language« element if it isn't present in a chapter XML file.

2014-09-28  Moritz Bunkus  <moritz@bunkus.org>

        * MKVToolNix GUI: implemented drag & drop in the files pane.

2014-09-26  Moritz Bunkus  <moritz@bunkus.org>

        * mkvinfo (Qt version on Windows): bug fix: the console window is
        closed if the GUI is launched.

2014-09-25  Moritz Bunkus  <moritz@bunkus.org>

        * mkvmerge: bug fix: Reading tracks from MPEG transport streams
        resulted in the track being cut off at points with a five minute
        gap in between frames. It is due to timecode wrap detection
        introduced in v6.9.0. As it affects subtitles the most the wrap
        detection has been relaxed for them.

2014-09-20  Moritz Bunkus  <moritz@bunkus.org>

        * MKVToolNix GUI: implemented drag & drop in the track pane.

2014-09-17  Moritz Bunkus  <moritz@bunkus.org>

        * mkvmerge: new feature: added support for PCM in MPEG program
        streams (.vob – DVDs) and transport streams (.ts, .m2ts –
        Blu-rays). Implements #763.

2014-09-16  Moritz Bunkus  <moritz@bunkus.org>

        * MKVToolNix GUI: fixed missing command line switch for audio
        sync/stretch.

2014-09-15  Moritz Bunkus  <moritz@bunkus.org>

        * MKVToolNix GUI: implemented drag & drop in the job queue.

2014-09-14  Moritz Bunkus  <moritz@bunkus.org>

        * MKVToolNix GUI: implemented storing the job queue when the
        application exits and retrieving it when it starts again.

        * Installer: bug fix: the shortcut for the GUI preview on the
        desktop is removed upon uninstallation. If the user opts not to
        have shortcuts on the desktop then no shortcut is created for the
        GUI preview either.

        * MKVToolNix GUI: fixed clearing the file/track/attachment lists
        when starting a new config or when loading an existing one.

        * MKVToolNix GUI: implemented setting the output file name
        automatically in four different modes (don't set at all; place in
        previous output directory; place in fixed output directory; place
        in parent directory of first source file) with an option to make
        them unique by appending a running number.

        * MKVToolNix GUI: implemented setting the file title automatically
        from added files that already have a title.

2014-09-13  Moritz Bunkus  <moritz@bunkus.org>

        * Released v7.2.0.

        * MKVToolNix GUI: included a first preview version in the Windows
        installer and portable releases.

2014-09-08  Moritz Bunkus  <moritz@bunkus.org>

        * mkvmerge: bug fix: Fixed calculating AC3 delay from garbage data
        when reading AC3 from AVIs. This stopped working in release 5.4.0
        due to commit 97cc2121.

2014-09-06  Moritz Bunkus  <moritz@bunkus.org>

        * mkvextract: bug fix: SSA/ASS files with sections after
        "[Events]" in their CodecPrivate are now handled correctly. Fixes
        #1057.

2014-09-05  Moritz Bunkus  <moritz@bunkus.org>

        * mkvmerge: bug fix: Fixed handling certain edit list types in MP4
        files that are used for positive track delays. Fixes #1059.

2014-08-09  Moritz Bunkus  <moritz@bunkus.org>

        * source: Fixed compilation with Boost 1.56.0 which changed the
        »indexed« range adaptor in an incompatible way.

        * mkvpropedit, mmg's header editor: bug fix: when editing files
        with missing track UID elements such an element will be generated
        automatically instead of crashing and leaving the file in an
        unplayable state. Part of a fix for #1050.

        * mkvmerge: bug fix: Reading Matroska files with missing track UID
        elements will no longer cause mkvmerge to abort with an error. A
        warning is printed and a new unique track ID generated
        instead. Part of a fix for #1050.

2014-07-27  Moritz Bunkus  <moritz@bunkus.org>

        * Released v7.1.0.

        * all: bug fix: Fixed file seeking code for »seek relative to end
        of file« case. Fixes #1035.

        * mmg: bug fix: Selecting the root of the chapter editor tree will
        disable the language/country inputs properly as changing those
        fields doesn't make sense for the root.

2014-07-26  Moritz Bunkus  <moritz@bunkus.org>

        * all: bug fix: if MKVToolNix on Windows is residing in a
        directory containing non-ASCII characters then translations
        weren't found. This has only been fixed for cases where those
        non-ASCII characters are part of the system's active code page.

2014-07-10  Moritz Bunkus  <moritz@bunkus.org>

        * mkvmerge: bug fix: track statistics tags are not written for
        WebM files anymore as the WebM specification doesn't allow tags.

2014-07-01  Moritz Bunkus  <moritz@bunkus.org>

        * mkvmerge: bug fix: Fixed wrong default duration for PCM audio
        tracks if the source file provides timecodes for that track. Fixes
        #1001 and #1033.

2014-06-18  Moritz Bunkus  <moritz@bunkus.org>

        * mkvmerge: enhancement: SSA/ASS: in addition to semicolons
        comments can now start with exclamation marks, too.

2014-06-11  Moritz Bunkus  <moritz@bunkus.org>

        * mkvextract: bug fix: Fixed a crash when opening damaged/invalid
        Matroska files in all extraction modes. Fixes #1027.

2014-06-09  Moritz Bunkus  <moritz@bunkus.org>

        * Released v7.0.0.

2014-05-26  Moritz Bunkus  <moritz@bunkus.org>

        * mkvmerge: enhancement: In addition to the track statistics tags
        »BPS«, »DURATION«, »NUMBER_OF_BYTES« and »NUMBER_OF_FRAMES«
        mkvmerge will write two more tags identifying which application
        wrote the statistics (»_STATISTICS_WRITING_APP«) and when the file
        in question was written: »_STATISTICS_WRITING_DATE_UTC«.
        »_STATISTICS_WRITING_APP« will always contain the same string
        contained in the segment info header element »WritingApp«.
        »_STATISTICS_WRITING_DATE_UTC« will contain the same timestamp as
        in the segment info header element »Date«, though
        »_STATISTICS_WRITING_DATE_UTC« is actually a string representation
        instead of an integer value.

        Additionally a tag named »_STATISTICS_TAGS« is written containing
        the names of the tags that mkvmerge has set automatically. It
        equals the following currently: »BPS DURATION NUMBER_OF_BYTES
        NUMBER_OF_FRAMES«.

        * build system: Boost's "date/time" library is now required.

2014-05-25  John Peebles  <johnpeeb@gmail.com>

        * mkvmerge: bug fix: If a single subtitle track contains two or
        more entries at the same timecode then the cue duration and cue
        relative position elements written were wrong.

2014-05-24  Moritz Bunkus  <moritz@bunkus.org>

        * mkvinfo: bug fix: fixed wrong progress percentage shown during
        saving the information to text files. Fixes #1016.

        * mkvmerge: new feature: Added a global option for disabling
        writing the tags with statistics for each track:
        --disable-track-specific-tags.

2014-05-20  Moritz Bunkus  <moritz@bunkus.org>

        * mkvmerge: new feature: When identifying a Matroska file in
        verbose identification mode track-specific tags will be output as
        well. The format is »tag_<tag name in lower case>:<tag value>»,
        e.g. for a tag named »BPS« with the value »224000« the output
        would be »tag_bps:224000«. Enhancement for #1021.

        * mkvmerge: new feature: mkvmerge will write track-specific tags
        with statistics (»BPS« for the average number of bits per second,
        »DURATION« for the duration, »NUMBER_OF_BYTES« and
        »NUMBER_OF_FRAMES« for the track's size in bytes and its number of
        frames/packets). Implements #1021.

2014-05-18  Moritz Bunkus  <moritz@bunkus.org>

        * mkvmerge: bug fix: Changed the file type detection order
        again. The text subtitle formats are now probed after those binary
        formats that can be detected quickly and unambiguously. This
        avoids some mis-detection if e.g. Matroska files as ASS text
        subtitles if they do contain such a track.

        * mmg: enhancement: The chapter editor will only use fast-mode
        parsing when loading chapters from Matroska files.

2014-05-14  Moritz Bunkus  <moritz@bunkus.org>

        * all: bug fix: fixed invalid memory access in the cleanup
        procedures which only occurred if the output was redirected with
        the »--redirect-output« command line parameter.

2014-05-04  Moritz Bunkus  <moritz@bunkus.org>

        * mkvmerge: enhancement: The last chapter entry read from MPLS
        files is removed if it is at most five seconds long. Patch by
        Andrew Dvorak (see AUTHORS).

        * mkvmerge: enhancement: added the attachment UID to the verbose
        identification output of Matroska files.

2014-04-21  Moritz Bunkus  <moritz@bunkus.org>

        * mmg: bug fix: Selecting a subtitle track correctly sets the
        »character set« drop-down box if no character set was set for this
        track. Fixes #1008.

        * mmg: enhancement: the subtitle character set cannot be set
        anymore for subtitle tracks read from Matroska files as mkvmerge
        ignores that setting for said container anyway (text subs are
        always encoded in UTF-8 in Matroska).

2014-04-20  Moritz Bunkus  <moritz@bunkus.org>

        * mmg: enhancement: mmg will look for the »mkvmerge« executable in
        the same directory as the »mmg« executable is located it if the
        location hasn't been set by the user on all operating systems
        (before: only on Windows). Improves detection if »mkvmerge« is not
        in the $PATH.

2014-04-18  Moritz Bunkus  <moritz@bunkus.org>

        * Released v6.9.1.

        * mkvmerge: bug fix: fixed huge memory usage when probing files
        (it was reading the whole file into memory for that).

        * Released v6.9.0.

        * all: new feature: added a Brazilian Portuguese translation of
        the programs by Thiago Kühn (see AUTHORS).

        * mkvpropedit, mmg's header editor: bug fix: fixed a failed
        assertion in libEBML when writing the same changes twice to
        certain files (those for which a seek head with a single entry
        pointing to the elements modified by mkvpropedit/mmg's header
        editor; e.g. x264 creates such files). Fixes #1007.

2014-03-22  Moritz Bunkus  <moritz@bunkus.org>

        * mkvmerge: bug fix: reading fonts embedded in SSA/ASS files was
        sometimes truncating the attachments created from them. Fixes
        #1003.

        * mkvmerge: bug fix: fixed display of very large IDs during
        attachment extraction.

        * mkvmerge: enhancement: improved file type detection speed for
        text subtitle formats.

2014-03-10  Moritz Bunkus  <moritz@bunkus.org>

        * mkvextract: bug fix: during the extraction of chapters, tags or
        segment info XML files with the --redirect-output parameter the
        BOM (byte order mark) was written twice.

2014-03-05  Moritz Bunkus  <moritz@bunkus.org>

        * mkvmerge: bug fix: MPEG TS: timestamp outliers are ignored if
        they differ at least five minutes from the last valid
        timestamp. Fixes #998.

        * mkvmerge: enhancements: trailing zero bytes will be removed from
        AVC/h.264 NALUs. Implements #997.

2014-03-04  Moritz Bunkus  <moritz@bunkus.org>

        * mkvmerge: bug fix: fixed timestamp assignment for AVC/h.264
        videos in which recovery point SEIs occur in front of the second
        field of two interlaced fields.

2014-03-02  Moritz Bunkus  <moritz@bunkus.org>

        * Released v6.8.0.

2014-02-28  Moritz Bunkus  <moritz@bunkus.org>

        * mkvmerge, mkvextract: new feature: added support for h.265/HEVC
        by merging the patches from DivX/Rovi Corp. So far HEVC is only
        supported as elementary streams and read from other Matroska
        files.

2014-02-22  Moritz Bunkus  <moritz@bunkus.org>

        * mkvmerge: enhancement: The deprecated ISO 639-1 code "iw" is now
        recognized for Hebrew.

2014-02-15  Moritz Bunkus  <moritz@bunkus.org>

        * mkvmerge: bug fix: The AC3 packetizer will re-derive the
        sampling frequency and the number of channels from the
        bitstream. This way obviously invalid information from the source
        container like a sampling frequency of 0 Hz will be fixed.

2014-02-05  Moritz Bunkus  <moritz@bunkus.org>

        * mkvmerge: enhancements: AVI reader: audio chunks with obvious
        wrong size information (bigger than 10 MB) will be skipped.

2014-02-03  Moritz Bunkus  <moritz@bunkus.org>

        * mkvmerge: bug fix: When reading M2TS files belonging to an MPLS
        playlist mkvmerge will now only copy packets whose timestamps lie
        between the »in time« and »out time« restrictions from the
        playlist's entry corresponding to that M2TS file. Fixes #985.

2014-01-22  Moritz Bunkus  <moritz@bunkus.org>

        * all: Windows 64bit: fixed return value checks for opening
        files. Fixes #972.

2014-01-21  Moritz Bunkus  <moritz@bunkus.org>

        * all: Windows: when redirecting the program's output with cmd.exe
        (e.g. »mkvinfo file.mkv > info.txt«) the programs will no longer
        write two line feed characters (\r) per carriage return character
        (\n). Fixes #970.

        * all: Windows: the default charset for the files created with
        »--redirect-output« has been changed from the system's local
        charset to UTF-8. Just like before it can be changed with
        »--output-charset«. See #970.

        * all: bug fix: Windows: messages written to the console (cmd.exe)
        are not re-encoded to the local charset and back to UTF-16 before
        they're handed over to ConsoleWriteW(). This fixes outputting
        Unicode characters to the console that are not part of the local
        charset. Fixes #971.

2014-01-18  Moritz Bunkus  <moritz@bunkus.org>

        * extract: bug fix: using names of non-existing files in
        »attachments«, »chapters«, »cuesheet« or »tags« mode caused
        mkvextract to crash instead of emitting a proper error
        message. Fixes #964.

2014-01-17  Moritz Bunkus  <moritz@bunkus.org>

        * mmg: bug fix: fixed the check for WebM-compatible track types
        for Opus.

2014-01-12  Moritz Bunkus  <moritz@bunkus.org>

        * mkvmerge: bug fix: fixed muxing Sorenson v3 (SVQ3) video from
        QuickTime files.

2014-01-11  Moritz Bunkus  <moritz@bunkus.org>

        * mkvmerge, mkvextract, mkvpropedit: enhancement: attachments in
        Matroska files with a missing FileUID element are not ignored
        anymore even though they violate the specs. mkvmerge generates a
        new FileUID instead.

2014-01-10  Moritz Bunkus  <moritz@bunkus.org>

        * mkvmerge: re-built with the 64bit build for Windows with a newer
        compiler version in order to fix #957. It was due to a bug in gcc:
        http://gcc.gnu.org/bugzilla/show_bug.cgi?id=56742

        * mmg: bug fix: mkvmerge's file identification is written to a
        temporary file with --redirect-output and from there into mmg
        instead of directly from mkvmerge. This prevents from character
        re-coding done by wxWidgets 3.0.0 on Windows. Fixes #959.

2014-01-09  Moritz Bunkus  <moritz@bunkus.org>

        * installer: enhancement: the architecture (32bit vs 64bit) is
        mentioned in the interface.

        * installer: bug fix: the installation directory for 64bit builds
        will default to the proper directory (»C:\Program Files« instead
        of »C:\Program Files (x86)«). Fixes #956.

2014-01-08  Moritz Bunkus  <moritz@bunkus.org>

        * Released v6.7.0.

        * build system: Ruby 1.9.x is now required.

2014-01-05  Moritz Bunkus  <moritz@bunkus.org>

        * all: enhancement: The architecture (32bit/64bit) is mentioned in
        the version information of all programs.

2014-01-02  Moritz Bunkus  <moritz@bunkus.org>

        * build system: bug fix for 64bit builds on Windows
        (x86_64-w64-mingw32): use the correct processor architecture via
        separate Windows manifest files. Fixes mmg and mkvinfo not
        starting due to »error 0x0000007b«.

        * mkvmerge: bug fix: Fixed a potential endless loop due to an
        integer overflow in the code removing AVC/h.264 filler NALUs.

2014-01-01  Moritz Bunkus  <moritz@bunkus.org>

        * mkvmerge: bug fix: Fixed reading uncompressed PCM audio tracks
        from QuickTime/MP4 files in certain situations. Fixes #950.

        * mmg: enhancement: Made the »scanned files« list box sortable by
        all columns. Fixes #954.

2013-12-31  Moritz Bunkus  <moritz@bunkus.org>

        * mmg: enhancement: The »additional parts« dialog will now show
        the files that make up an MPLS playlist. This is for informational
        purposes only and doesn't allow changing the playlist itself.

        * mkvmerge: bug fix: Reading from an MPLS playlist file is now
        done as if the second and following files referenced in that
        playlist had been appended to the first file from that
        playlist. Before they were treated as if they were additional
        parts. Fixes #934.

        * mmg: enhancement: a couple of fixes to tooltips: 1. Content
        correction for »splitting by chapters«; 2. no ugly re-formatting
        with wxWidgets 3.0.0 on Windows.

2013-12-30  Moritz Bunkus  <moritz@bunkus.org>

        * mkvmerge: bug fix: Improved the AAC, AC3 and MP3 header decoding
        error handling so that the corresponding parsing routines won't
        get stuck in endless loops when encountering certain garbage data
        patterns.

2013-12-29  Moritz Bunkus  <moritz@bunkus.org>

        * mkvmerge: enhancement: unified codec names output by mkvmerge's
        identification mode for all file format readers.

        * mkvinfo: bug fix: when setting the language with --ui-language
        a few strings were still translated using the system's default
        language.

        * mkvextract: bug fix: if the track headers were located at the
        end of the file (e.g. after modification with mkvpropedit or mmg's
        header editor) then mkvextract was writing files with a length 0
        bytes.

        * mmg: bug fix: the »playlist items« list box in the »select
        playlist file to add« dialog was showing the items in reversed
        order. Fixes #952.

2013-12-28  Moritz Bunkus  <moritz@bunkus.org>

        * mmg: bug fix: the »select playlist file to add« dialog can now
        be resized, minimized and maximized. It also remembers its
        position and size during runs. Fixes #951.

2013-12-27  Moritz Bunkus  <moritz@bunkus.org>

        * mmg: enhancement: The user can select the default subtitle
        character set to use for newly added subtitle tracks in the
        preferences dialog as requested in bug #948.

2013-12-24  Moritz Bunkus  <moritz@bunkus.org>

        * mmg: bug fix: fixed the tooltip for the subtitle character set
        drop-down box to match mkvmerge's actual behavior. Fixes #948.

2013-12-18  Moritz Bunkus  <moritz@bunkus.org>

        * mkvmerge: new feature: implemented reading DTS audio tracks from
        MP4 files (with ESDS object type ID == 0xA9 (decimal 169) or
        FourCC == 'DTS ' or 'dtsc').

2013-12-18  Ralph Giles  <giles@mozilla.com>

        * mkvmerge: enhancement: allowed muxing Opus to WebM files.

        * mkvmerge: bug fix: Fixed the mapping of the Opus element »seek
        pre-roll« and »pre-skip« to the Matroska elements »track seek
        pre-roll« and »codec delay«. Remuxing Matroska files with Opus
        created with earlier versions of MKVToolNix is enough to fix such
        a file.

2013-12-15  Moritz Bunkus  <moritz@bunkus.org>

        * mkvmerge: bug fix: fixing the bitstream timing information of
        h.264/AVC writes clean values for 25000/1001 frames per second
        video (e.g. de-telecined PAL @ 29.97).

2013-12-07  Moritz Bunkus  <moritz@bunkus.org>

        * mmg: bug fix: fixed a crash in during drag & drop operations in
        mmg's chapter editor.

2013-12-01  Moritz Bunkus  <moritz@bunkus.org>

        * Released v6.6.0.

        * mmg: new feature: implemented drag & drop in the chapter
        editor. Implements #929.

2013-11-24  Moritz Bunkus  <moritz@bunkus.org>

        * mmg: bug fix: fixed an assertion in wxLogMessage() due to wrong
        format string/argument data types caused by changes in wxWidgets
        3.0.0. See Debian bug #730273.

        * mkvmerge: bug fix: improved resilience against MP4 files with
        obviously wrong entries in the 'sample size table' (STSZ) atom.

        * mkvmerge: bug fix: improved VC1 frame type detection so that it
        works even for streams without entry points.

2013-11-14  Moritz Bunkus  <moritz@bunkus.org>

        * mkvinfo: bug fix: at most the lower 32bits of the track numbers
        and track UIDs elements were output, even if the element in the
        file used more bits. Fixes #935.

2013-11-02  Moritz Bunkus  <moritz@bunkus.org>

        * mkvmerge: bug fix: fixed accessing invalid memory in the memory
        handling core routines. May be triggered by the code to remove
        filler NALUs introduced in v6.5.0. Fixes #931.

2013-10-26  Moritz Bunkus  <moritz@bunkus.org>

        * mmg: bug fix: fixed the tracks list box on the input tab being
        invisible/0 pixels high with wxWidgets 2.9.x/3.x.

        * all: integrated the Portuguese translation. Although the
        translation files themselves had been added back in 6.3.0 that
        translation wasn't available for selection due to forgetfulness on
        my part.

        * mkvmerge: bug fix: The file detection code in the MPEG
        elementary stream reader had a logic error. Fixes #928. In
        practice this logic error didn't have any consequence.

2013-10-19  Moritz Bunkus  <moritz@bunkus.org>

        * Released v6.5.0.

        * mkvmerge: enhancement: filler NALUs will now be removed from
        framed h.264/AVC tracks (such as the ones read from Matroska/MP4
        files) just like they have already been when handling unframed
        tracks.

        * mkvextract: new feature: implemented support for extracting VP9
        tracks into IVF files.

        * mkvmerge: new feature: implemented support for VP9 read from IVF
        and Matroska/WebM files. Implements #899.

        * mkvextract: enhancement: using the same track/attachment ID
        multiple times in "tracks", "attachments" or "timecodes_v2" mode
        will result in an error message instead of one empty
        file. Implements #914.

        * mmg: bug fix: With wxWidgets 2.9.x/3.0.x debug message will no
        longer appear as modal dialogs but only go to the log window.

2013-10-18  Moritz Bunkus  <moritz@bunkus.org>

        * mkvmerge: bug fix: fixed a crash when reading empty global tag
        files. Fixes #921.

2013-10-17  Moritz Bunkus  <moritz@bunkus.org>

        * build system: bug fix: fix autodetection of Boost's library path
        if it is installed in the multiarch directories
        (e.g. /usr/lib/i386-linux-gnu or /usr/lib/x86_64-linux-gnu).

2013-10-04  Moritz Bunkus  <moritz@bunkus.org>

        * mmg: bug fix: saved window widths were growing by 1 pixel each
        time mmg was exited.

2013-10-03  Moritz Bunkus  <moritz@bunkus.org>

        * documentation: Added a German translation of the man pages by
        Chris Leick (see AUTHORS).

2013-10-02  Moritz Bunkus  <moritz@bunkus.org>

        * mkvmerge: bug fix: Reading OGM files with chapter entries not
        encoded in the system's local character set has been fixed. During
        identification the number of chapter entries is still output by
        removing any non-ASCII characters from the chapter entries. When
        muxing an additional warning is output if parsing those chapter
        entries fails, e.g. due to the format being wrong or due to the
        charset guessed wrongly. Fixes #919.

2013-09-17  Moritz Bunkus  <moritz@bunkus.org>

        * mkvmerge: bug fix: The "duration" element was calculated wrong
        if the first element in the file wasn't the one with the smallest
        timestamp. To be precise, it was too short by the difference
        between the first timestamp and the smallest one (e.g with video
        sequences timestamped 80ms, 0ms, 40ms, 120ms... the duration was
        80ms too short).

2013-09-16  Moritz Bunkus  <moritz@bunkus.org>

        * Released v6.4.1.

        * mkvmerge: bug fix: fixed packet ordering regression introduced
        in 6.4.0 if --default-duration is used for a track.

2013-09-15  Moritz Bunkus  <moritz@bunkus.org>

        * Released v6.4.0.

        * mkvextract: new feature: Implemented extraction of Opus tracks
        into OggOpus files.

2013-09-14  Monty Montgomery  <xiphmont@gmail.com>

        * mkvinfo: bug fix: The track information summary enabled with
        -t/--track-info counted bytes in SimpleBlocks twice.

2013-07-19  Moritz Bunkus  <moritz@bunkus.org>

        * mkvmerge: bug fix: CueRelativePosition was wrong for
        BlockGroups: it pointed to the Block inside the group instead of
        the BlockGroup itself. CueRelativePosition elements for
        SimpleBlock elements are not affected. Fixes #903.

2013-07-05  Moritz Bunkus  <moritz@bunkus.org>

        * mkvmerge: new feature: Implemented final Opus muxing.

2013-07-04  Moritz Bunkus  <moritz@bunkus.org>

        * mmg: bug fix: The "jobs" folder will be created in the same
        mmg.exe is located in for the portable version. The installed
        version will still keep the folder where has already been
        (%APP_DATA%\mkvtoolnix\jobs).

        * mmg: bug fix: Closing mmg's window while it was minimized caused
        mmg to appear hidden and unmovable when started the next time.

2013-07-03  Moritz Bunkus  <moritz@bunkus.org>

        * mmg: bug fix: Fixed overly long startup time with wxWidgets
        2.9.x (especially on Windows) by using alternative methods for
        initializing certain controls. Makes startup time on par with
        wxWidgets 2.8. See #893.

2013-07-02  Moritz Bunkus  <moritz@bunkus.org>

        * mkvinfo: new feature: Added support for the new Matroska
        elements DiscardPadding, CodecDelay and SeekPreRoll.

        * build system: libMatroska 1.4.1 is now required for building.

2013-06-27  Moritz Bunkus  <moritz@bunkus.org>

        * Released v6.3.0.

        * mkvmerge: bug fix: When appending unframed AVC/h.264 tracks and
        setting the default duration the second and all following source
        parts will use the same default duration as set for the first
        part. Fixes #889.

        * all: enhancement (Windows only): mmg will store its settings in
        a file "mkvtoolnix.ini" in the same folder mmg.exe is located in
        if MKVToolNix hasn't been installed via its installer. If it has
        been installed then the settings are stored in the Windows
        registry. This way MKVToolNix is truly portable.

        * mmg: new feature: mmg's windows and dialogs will remember and
        restore their positions and sizes. Implements #878.

2013-06-26  Moritz Bunkus  <moritz@bunkus.org>

        * mkvmerge: bug fix: AVC/h.264 output module: fixed writing the
        wrong values if --fix-bitstream-timing-information is used. Fixes
        #888.

2013-06-24  Moritz Bunkus  <moritz@bunkus.org>

        * mkvmerge: bug fix: FLV reader: Implemented deriving the video
        dimensions for FLV1 type tracks from the frame content if they're
        not given within a script tag. Fixes #880.

        * mkvmerge: bug fix: Fixed handling MPEG transport streams with
        broken PES packet streams. Fixes #879 and #887.

        * mkvextract: bug fix: mkvextract writes the correct value for the
        "block alignment" value in the header of WAV files (mostly affects
        mono PCM audio tracks). Fixes #883.

2013-05-26  Moritz Bunkus  <moritz@bunkus.org>

        * all: new feature: added a Portuguese translation of the programs
        by Ricardo Perdigão (see AUTHORS).

2013-04-28  Moritz Bunkus  <moritz@bunkus.org>

        * Released v6.2.0.

2013-04-27  Moritz Bunkus  <moritz@bunkus.org>

        * mkvmerge: bug fix: The option "--engage
        remove_bitstream_ar_info" will now work on AVC/h.264 tracks read
        from Matroska/MP4 files as well. Fixes #868.

2013-04-16  Moritz Bunkus  <moritz@bunkus.org>

        * mmg: bug fix: mmg will now handle all file names given on the
        command line instead of only the first one. This allows things
        like opening several selected files with mmg in Windows, and mmg
        will add all of them. Fixes #867.

        * mkvmerge: bug fix: The amount of memory required to store the
        cues during muxing has been reduced drastically. This is more
        noticeable the more video and subtitle tracks are muxed. Fixes
        #871.

2013-04-15  Moritz Bunkus  <moritz@bunkus.org>

        * mkvmerge: bug fix: If splitting had been active then the
        elements "cue duration" and "cue relative position" were only
        written to the first output file.

2013-04-14  Moritz Bunkus  <moritz@bunkus.org>

        * mkvmerge: bug fix: The "CTS offset" field of FLV files with
        AVC/h.264 video tracks is now read as a signed-integer field in
        accordance with the FLV specifications.

2013-04-13  Moritz Bunkus  <moritz@bunkus.org>

        * mkvmerge: bug fix: DTS parsing: no more warnings about
        incompatible encoder revision numbers will be printed. Fixes
        #866.

        * mkvextract: enhancement: track extraction mode: If mkvextract
        encounters a broken file structure it will output the last
        timecode successfully read before resyncing. After the resync the
        first cluster timecode will be reported as well.

        * installer: The installation directory will no longer be added to
        the PATH environment variable.

        * mkvmerge: bug fix: The parsing of the AAC AudioSpecificConfig
        structure (the bytes contained in Matroska's CodecPrivate and in
        MP4's "ESDS" atom) was fixed to support parsing the
        GASpecificConfig and the ProgramConfigElement if the channel
        configuration is 0. Fixes #872.

2013-04-09  Moritz Bunkus  <moritz@bunkus.org>

        * mmg: bug fix: Loading chapters from Matroska files will open the
        file in read-only mode allowing to read from write-protected
        files.

2013-04-04  Moritz Bunkus  <moritz@bunkus.org>

        * mkvmerge: bug fix: All entries in chapters imported from MPLS
        playlists were named "Chapter 0". The numbering has been
        fixed. Fixes #870.

2013-04-01  Moritz Bunkus  <moritz@bunkus.org>

        * mkvmerge: new feature: Selecting the lowest process priority
        with "--priority lowest" will cause mkvmerge to also select an
        idle/background I/O priority. Implements #863.

2013-03-31  Moritz Bunkus  <moritz@bunkus.org>

        * mkvmerge: bug fix: Fixed reading AVI files with audio chunks of
        size 0. Fixes #843.

2013-03-29  Moritz Bunkus  <moritz@bunkus.org>

        * mmg: new feature: Add control for new option
        "--fix-bitstream-timing-information".

2013-03-20  Giuseppe De Robertis <giuseppe.derobertis@ba.infn.it>

        * mkvmerge: new feature: Add option for fixing the timing
        information in video track bitstreams
        (--fix-bitstream-timing-information).

2013-03-18  Moritz Bunkus  <moritz@bunkus.org>

        * mkvmerge: enhancement: Matroska reader: If mkvmerge encounters a
        broken file structure it will output the last timecode
        successfully read before resyncing. After the resync the first
        cluster timecode will be reported as well.

2013-03-09  Moritz Bunkus  <moritz@bunkus.org>

        * mkvmerge: bug fix: MPEG program stream reader: tracks with
        invalid video properties (e.g. width or height = 0) are ignored
        properly.

        * mkvmerge: bug fix: The progress percentage was sometimes using
        the wrong input file as the reference if multiple files are read
        with the "additional parts" mechanism (on the command line: the
        syntax "( VTS_01_1.VOB VTS_1_2.VOB VTS_1_3.VOB )".

        * mkvmerge: bug fix: Fixed one situation that could lead to
        mkvmerge aborting with the error message "Re-rendering track
        headers: data_size != 0 not implemented yet".

2013-03-03  Moritz Bunkus  <moritz@bunkus.org>

        * mkvmerge: removal: Support for BZ2 (bzlib) and LZO (lzo1x)
        compression has been removed.

        * mmg: bug fix: Using drag & drop to add playlists will no longer
        lock the dragging application (e.g. Windows Explorer) in D&D mode
        for the duration of the scan for other playlists.

        * mmg: bug fix: The validation for the argument to "split by
        chapters" was wrongfully rejecting certain valid inputs (chapter
        number lists in which the second or any later chapter number was
        higher than 9).

        * all: enhancement on Windows: all programs now determine the
        interface language to use from the user's selected interface
        language (C function "GetUserDefaultUILanguage()"), not from the
        locale setting. Implements #852.

2013-03-02  Moritz Bunkus  <moritz@bunkus.org>

        * Released v6.1.0.

2013-02-24  Moritz Bunkus  <moritz@bunkus.org>

        * mkvmerge: bug fix: Fixed mkvmerge sometimes mistakenly detecting
        MPEG-1 video in MPEG program streams as AVC/h.264. Fixes #845.

        * mmg: new feature: When a playlist file (e.g. MPLS Blu-ray
        playlist) is added mmg can optionally scan all the other files in
        the directory that have the same extension and present the user
        with the results (including them playback time, total size, number
        of chapters, number and types of tracks). The user can then select
        the actual playlist file to add. The user can configure the
        minimum playlist duration in order to filter out too short ones.

2013-02-22  Moritz Bunkus  <moritz@bunkus.org>

        * mmg: new feature: Added an option for disabling making the
        suggested output file name unique by adding a running number
        (e.g. ' (1)'). Implements #848.

        * mmg: new feature: The output file name can be auto-set to be
        located in the first input file's parent directory. Implements
        #849.

2013-02-17  Moritz Bunkus  <moritz@bunkus.org>

        * mkvinfo, mkvpropedit, mmg's header editor: bug fix: Fixed the
        description for the DisplayUnit element to include value 3
        ("aspect ratio").

2013-02-16  Moritz Bunkus  <moritz@bunkus.org>

        * documentation: Added a Dutch translation of mmg's guide by
        René Maassen (see AUTHORS).

        * mkvmerge: bug fix: Fixed handling chapters when splitting by
        parts (both parts/timecodes and parts/frames). Fixes #831.

        * mkvmerge: bug fix: Fixed reading certain MP4 atoms with invalid
        length fields.

2013-02-06  Moritz Bunkus  <moritz@bunkus.org>

        * mkvmerge: bug fix in common AAC code: Fixed wrong calculation of
        AAC packet size for malformed packets resulting in "safemalloc()"
        failing to allocate memory. Part of a fix for #832.

2013-02-03  Moritz Bunkus  <moritz@bunkus.org>

        * mkvmerge: new feature: Implemented support for reading MPLS
        BluRay playlist files. All M2TS files referenced from an MPLS file
        are processed. Chapter entries from that MPLS file are used as
        well. Implements #765.

2013-01-26  Moritz Bunkus  <moritz@bunkus.org>

        * mmg: bug fix: Selecting one of the pre-defined values from the
        "split by X" argument drop down box (e.g. "700M") was not leaving
        the selected entry in the drop down box but set it to empty
        instead.

2013-01-21  Moritz Bunkus  <moritz@bunkus.org>

        * mkvmerge: bug fix: Fixed reading VP6 video from FlashVideo
        files. Fixes #836.

2013-01-20  Moritz Bunkus  <moritz@bunkus.org>

        * mmg: bug fix: Fixed validating the argument for splitting parts
        by frame/field numbers. Fixes #835.

        * Released v6.0.0.

2013-01-14  Moritz Bunkus  <moritz@bunkus.org>

        * mkvmerge: new feature: Implemented splitting by parts based on
        frame/field numbers ("--split parts-frames:" in
        mkvmerge). Implements #819.

2013-01-13  Moritz Bunkus  <moritz@bunkus.org>

        * mkvmerge: bug fix: Re-writing the track headers after they'd
        grown a lot (to more than the EBML void size located after them
        allowed for) led to an integer underflow. Then mkvmerge tried to
        write a void element the size of that integer (e.g. nearly 4 GB on
        32bit platforms). Fixes #822 and #828.

2013-01-12  Moritz Bunkus  <moritz@bunkus.org>

        * mkvmerge: bug fix in the MP4 reader: Fixed language code
        conversion from what is used in MP4 to the ISO 639-2 codes used in
        Matroska (e.g. convert from "deu" to "ger").

        * Source distribution: source code archives (tarballs) will be
        compressed with xz instead of bzip2 from now on. The file name's
        extension will therefore change from ".tar.bz2" to ".tar.xz". The
        download URL changes accordingly.

2013-01-11  Moritz Bunkus  <moritz@bunkus.org>

        * mkvmerge: new feature: Implemented reading VobSubs from MP4
        files if they're stored in the Nero Digital way (track sub-type
        'mp4s', ESDS object type identifier 0xe0). Implements #821 and the
        second half of #815.

2013-01-08  Moritz Bunkus  <moritz@bunkus.org>

        * mmg: new feature: Command line options can be saved as default
        for new jobs by clicking a check box in the "add command line
        options" dialog.

2013-01-02  Moritz Bunkus  <moritz@bunkus.org>

        * mmg: bug fix: Fixed a crash in the chapter editor if the root
        was selected and the user used the "Set values" button.

2013-01-01  Moritz Bunkus  <moritz@bunkus.org>

        * mkvmerge, mmg: removal: The 'header removal compression' method
        is not turned on by default anymore. This affects the following
        track types: AC3, AVC/h.264, Dirac, DTS, MP3. The setting in mmg
        that turned it off by default has been removed.

2012-12-31  Moritz Bunkus  <moritz@bunkus.org>

        * mkvmerge: new feature: Added experimental support for the Opus
        audio codec. Parts of an implementation of #779.

2012-12-28  Moritz Bunkus  <moritz@bunkus.org>

        * mkvmerge: bug fix: "text"-type tracks in MP4 files are only
        treated as chapters if their track ID is listed on a "chap" atom
        inside a "tref" track reference atom. Fixes #815.

2012-12-27  Moritz Bunkus  <moritz@bunkus.org>

        * mkvmerge, mmg: new feature: Implemented splitting by chapter
        numbers. Implements #504 and #814.

2012-12-25  Moritz Bunkus  <moritz@bunkus.org>

        * mkvmerge: enhancement: Removed several warnings from the MPEG-2
        video parser code about open GOPs, missing references. Those were
        too confusing for most users, even after being given additional
        information via email and FAQs.

        * mkvextract: new feature: Implemented extraction of ALAC into
        Core Audio Format files (CAF). Implements #786.

2012-12-23  Moritz Bunkus  <moritz@bunkus.org>

        * mkvmerge, mmg: new feature: Implemented splitting by frame/field
        numbers. Implements #771.

        * mmg: bug fix: Fixed consistency checks when appending files and
        at least one track is disabled.

        * mkvmerge: new feature: Implemented a reader for the
        Flash Video format (.flv). Implements #735.

2012-12-22  Moritz Bunkus  <moritz@bunkus.org>

        * Build system: Boost's "variant" library is now required.

2012-12-17  Moritz Bunkus  <moritz@bunkus.org>

        * mkvmerge: bug fix: ISO 639-2 language handling: The deprecated
        language codes "scr", "scc" and "mol" are replaced by their
        respective successors "hrv", "srp" and "rum". Fixes #803.

        * mkvmerge: bug fix: Matroska reader: Fixed finding the "segment
        info" element if it is located behind the clusters.

2012-12-16  Moritz Bunkus  <moritz@bunkus.org>

        * mkvmerge: bug fix: MP3 parser code: Fixed skipping ID3 tags so
        that the header directly behind the ID3 tag is recognized
        properly. Fixes #747.

        * mkvmerge: bug fix: MP4 reader: Fixed handling of edit lists if
        the edit list is used to adjust the track's timecodes by a fixed
        amount (either positive or negative). Fixes #780.

2012-12-10  Moritz Bunkus  <moritz@bunkus.org>

        * mkvpropedit: bug fix: Giving a non-existent file name in tags
        mode will result in a proper error message. Fixes #806.

2012-12-09  Moritz Bunkus  <moritz@bunkus.org>

        * Released v5.9.0.

        * mkvmerge: bug fix: Fixed reading seek position values bigger
        than 2 GB. Fixes #805.

2012-12-08  Moritz Bunkus  <moritz@bunkus.org>

        * mkvmerge: bug fix: Fixed appending non-empty tracks to empty
        tracks. Fixes #793.

        * mkvmerge: bug fix: mkvmerge will now keep timecodes of PCM
        tracks from source files if they're available. Fixes #804.

2012-12-05  Moritz Bunkus  <moritz@bunkus.org>

        * all: bug fix: EBML void elements will be skipped when reading
        structures from XML (e.g. chapters). Fixes #802.

2012-12-02  Moritz Bunkus  <moritz@bunkus.org>

        * all: bug fix: EBML void elements will be skipped when saving
        structures to XML (e.g. chapters). Fixes #801.

        * mkvmerge: bug fix: Fixed reading linked seek heads in Matroska
        files.

2012-11-13  Moritz Bunkus  <moritz@bunkus.org>

        * mmg: bug fix: Fixed reading file names containing a '%' from a
        .mmg settings file (both normally saved files and the job queue
        files). Fixes #795.

2012-10-08  Moritz Bunkus  <moritz@bunkus.org>

        * mkvmerge: enhancement: Dirac video code: Added four more
        pre-defined video types from Dirac spec v2.2.2 and two from Dirac
        Pro.

2012-09-27  Moritz Bunkus  <moritz@bunkus.org>

        * mkvmerge, mmg: enhancement: Added options for turning off
        writing "CueDuration" elements ("--engage no_cue_duration") and
        "CueRelativePosition" elements ("--engage
        no_cue_relative_positions").

        * mkvmerge: new feature: The element "CueRelativePosition" is
        written for all cue entries.

        * mkvmerge: new feature: The element "CueDuration" will be written
        for all cue entries referring to subtitle tracks.

        * mkvmerge: new feature: mkvmerge will write cues for subtitle
        tracks by default now.

        * mkvinfo: new feature: added support for the new elements
        CueDuration and CueRelativePosition.

        * mkvpropedit, mmg, mkvmerge: removal: removed support for the
        deprecated element TrackTimecodeScale.

2012-09-02  Moritz Bunkus  <moritz@bunkus.org>

        * Released v5.8.0.

        * Build system: dropped support for gcc 4.6.0.

        * mkvpropedit: new feature: Added support for adding, deleting and
        replacing attachments.

2012-09-01  Moritz Bunkus  <moritz@bunkus.org>

        * mmg: new feature: chapter editor: Added support for the edition
        flags "hidden", "default" and "ordered" as well as the chapter
        values "segment UID" and "segment edition UID". Implements ticket
        #736.

2012-08-30  Moritz Bunkus  <moritz@bunkus.org>

        * documentation: Added a Basque translation of mmg's guide by
        Xabier Aramendi (see AUTHORS).

        * all: bug fix: Fixed a buffer overflow in the Base64 decoder
        routine.

2012-08-19  Moritz Bunkus  <moritz@bunkus.org>

        * source: Various fixes for building with g++ 4.7.x and clang 3.1.

2012-08-08  Moritz Bunkus  <moritz@bunkus.org>

        * Build system: Boost's "bind" library is not required
        anymore. The C++11 features from "functional" are used instead.

2012-08-07  Moritz Bunkus  <moritz@bunkus.org>

        * mkvmerge: bug fix: MPEG transport streams whose timecodes wrap
        around/overflow are handled correctly. Fixes #777.

2012-08-06  Moritz Bunkus  <moritz@bunkus.org>

        * mkvmerge: bug fix: MP2/MP3 audio tracks in MPEG program streams
        that contained garbage at the start of the very first packet
        caused mkvmerge to use uninitialized/random values for certain
        parameters (sample rate, number of channels, and therefore also
        during timecode calculation).

2012-08-05  Moritz Bunkus  <moritz@bunkus.org>

        * mkvmerge: new feature: Added support for reading ALAC (Apple
        Lossless Audio Codec) from CAF (CoreAudio), MP4 and Matroska
        files. Implements #753.

2012-08-02  Moritz Bunkus  <moritz@bunkus.org>

        * mkvmerge: new feature: mkvmerge will remove stuffing bytes from
        MPEG-1/-2 video streams that are used to keep the bit rate above
        certain levels (the 0 bytes between slices and the following start
        code). Implements #734.

2012-08-01  Moritz Bunkus  <moritz@bunkus.org>

        * mkvmerge: bug fix: Fixed audio/video synchronisation when
        reading MPEG program streams with MPEG-1/2 video with respect to B
        frames. Fixes #579.

        * mkvmerge: enhancement: SRT files can have spaces in their
        timecode line's arrow (e.g. "-- >").

2012-07-31  Moritz Bunkus  <moritz@bunkus.org>

        * mkvmerge: bug fix: VC1: mkvmerge will now only mark frames as I
        frames if a sequence header precedes them directly. Fixes #755.

2012-07-30  Moritz Bunkus  <moritz@bunkus.org>

        * all: new feature: Added a Basque translation by Xabier Aramendi
        (see AUTHORS).

2012-07-20  Moritz Bunkus  <moritz@bunkus.org>

        * all: bug fix: The programs do not try to create directories with
        empty names anymore. This happened if the output file name for
        e.g. mkvmerge or mkvextract was only a file name without a
        directory component. With Boost v1.50.0 the call to
        "boost::filesystem::create_directory()" would result in an error
        if the name was empty (it didn't in earlier versions of Boost).

2012-07-11  Moritz Bunkus  <moritz@bunkus.org>

        * mmg: bug fix: Fixed mmg not reading the very last line of
        mkvmerge's output. The result was that messages like "the cues are
        being written" did not show up in mmg and that the progress bar
        was not filled completely. Fixes #774.

2012-07-08  Moritz Bunkus  <moritz@bunkus.org>

        * Released v5.7.0.

        * mmg: bug fix: mmg will no longer print false warnings about a
        chapter UID not being unique. Fixes #760.

        * mkvmerge, mkvpropedit, mmg: bug fix: All tools can now deal with
        64bit UID values (chapter UIDs, edition UIDs etc).

        * mkvmerge: new feature: If "splitting by parts" is active and the
        last split part has a finite end point then mkvmerge will finish
        muxing after the last part has been completed. Implements #768.

2012-06-29  Moritz Bunkus  <moritz@bunkus.org>

        * mkvmerge: bug fix: The DTS and TrueHD packetizers were not
        flushed correctly. In some rare circumstances this could lead to
        mkvmerge aborting with an error message about the packet queue not
        being empty at the end of the muxing process. Fixes #772.

2012-06-17  Moritz Bunkus  <moritz@bunkus.org>

        * mmg, mkvinfo's GUI, all .exes: enhancement: Added new icons by
        Ben Humpert based on the ones by Eduard Geier (see AUTHORS).

2012-06-05  Moritz Bunkus  <moritz@bunkus.org>

        * mkvmerge: bug fix: Fixed handling of tracks in QuickTime/MP4
        files with a constant sample size. This fixes the other reason for
        the "constant sample size and variable duration not supported"
        error. Fixes issue 764.

        * mkvmerge: bug fix: Tracks in QuickTime/MP4 files with empty
        chunk offset tables (STCO and CO64 atoms) are ignored. This fixes
        one of the reasons for the "constant sample size and variable
        duration not supported" error.

2012-06-03  Moritz Bunkus  <moritz@bunkus.org>

        * mmg: bug fix: Fixed mmg's excessive CPU usage during muxing.

2012-06-01  Moritz Bunkus  <moritz@bunkus.org>

        * mkvmerge: bug fix: Reading DTS from AVI files often resulted in
        the error message that DTS headers could not be found in the first
        frames. This has been fixed. Fixes issue 759.

2012-05-31  Moritz Bunkus  <moritz@bunkus.org>

        * Documentation: Updated the cross-compilation guide and fixed the
        "setup_cross_compilation_env.sh" script.

2012-05-27  Moritz Bunkus  <moritz@bunkus.org>

        * Released v5.6.0.

        * documentation: Added Spanish translation of mmg's guide by
        Israel Lucas Torrijos (see AUTHORS).

2012-05-20  Moritz Bunkus  <moritz@bunkus.org>

        * mkvmerge: bug fix: SRT subtitle entries with colons as the
        decimal separator are accepted. Fix for issue 754.

2012-05-13  Moritz Bunkus  <moritz@bunkus.org>

        * mkvmerge: bug fix: XML tag files with <Simple> tags that only
        contained a name and nested <Simple> were wrongfully rejected as
        invalid. Fixes issue 752.

        * mkvmerge: enhancement: mkvmerge was optimized to keep cluster
        time codes strictly increasing in most situations.

2012-04-24  Moritz Bunkus  <moritz@bunkus.org>

        * all: Added a translation to Polish by Daniel (see AUTHORS).

2012-04-16  Moritz Bunkus  <moritz@bunkus.org>

        * mkvextract: bug fix: Extraction of AVC/h.264 was completely
        broken after 2012-04-09 resulting in files with a length of 0
        bytes.

2012-04-09  Moritz Bunkus  <moritz@bunkus.org>

        * mmg: new feature: When adding a Matroska file that has either
        the "previous segment UID" or the "next segment UID" set then mmg
        will copy those two and the source file's segment UID into the
        corresponding controls on the "global" tab if they haven't been
        set before. Implements ticket 733.

        * mkvmerge: new feature: The verbose identification mode for
        Matroska files will now includes the "segment UID", the "next
        segment UID" and "previous segment UID" elements.

        * mkvmerge: enhancement: In "--split parts:" mode mkvmerge will
        use the output file name as it is instead of adding a running
        number to it if all the ranges to be kept are to be written into a
        single output file. Implements ticket 743.

        * mkvextract: bug fix: mkvextract will no longer abort extracting
        h.264 tracks if it encounters a NAL smaller than its size
        field. Instead it will warn about it and drop the NAL.

2012-04-08  Moritz Bunkus  <moritz@bunkus.org>

        * mkvmerge: bug fix: Writing more than two parts into the same
        file with "--split parts:" resulted in the time codes of the third
        and all following parts to be wrong. Fixes ticket 740.

        * mkvmerge: bug fix: The "--split parts:" functionality was
        not taking dropped ranges into account when calculating the
        segment duration for files that more than one range was written
        to. Fixes ticket 738.

        * mkvmerge: bug fix: The "--split parts:" functionality was
        producing a small gap between the first part's last packet's
        time code and the second part's first packet's time code if two
        parts are written to the same file. Fixes ticket 742.

2012-04-07  Moritz Bunkus  <moritz@bunkus.org>

        * mkvmerge: bug fix: The "--split parts:" functionality was
        writing a superfluous and empty first part if the first range
        starts at 00:00:00. Fixes ticket 737.

2012-04-07  Moritz Bunkus  <moritz@bunkus.org>

        * mmg, build system: Fixed building with wxWidgets 2.9.3.

2012-04-06  Moritz Bunkus  <moritz@bunkus.org>

        * Released v5.5.0.

        * Build system: Boost's "lexical_cast" and "type traits" libraries
        are now required.

        * mmg: new feature: Added GUI controls for mkvmerge's "file
        concatenation" feature as "additional file parts". The user can
        chose which individual files are treated as if they were a single
        huge source file.

        * mkvmerge: bug fix: The handling of the "do not read other files"
        options (e.g. "=file.vob" and "( file.vob )") was broken for MPEG
        program stream files.

2012-04-01  Moritz Bunkus  <moritz@bunkus.org>

        * mkvmerge: bug fix: Fixed a wrong assertion about minimum MPEG
        1/2 video start code lengths. Fixes ticket 728.

2012-03-31  Moritz Bunkus  <moritz@bunkus.org>

        * mkvmerge, mmg: new feature: Added support for keeping only
        certain time code ranges from the source files with a new format to
        "--split": "--split parts:...". Implements ticket #518.

2012-03-30  Moritz Bunkus  <moritz@bunkus.org>

        * mmg: new feature: Added an option in the preferences dialog
        called "clear jobs from the job queue after they've been run". Can
        be set to "only if run was successful", "even if there were
        warnings" and "even if there were errors". Defaults to off.

2012-03-29  Moritz Bunkus  <moritz@bunkus.org>

        * mkvmerge, mkvextract, mmg: Re-write of the whole XML handling
        code. It now uses the "pugixml" C++ library instead of the "expat"
        library. Therefore "expat" is not required for building MKVToolNix
        anymore. And neither is Boost's "property tree" library. "pugixml"
        itself is included and not an external requirement either.

        * Build system: removed all files and documentation related to
        building MKVToolNix with Microsoft's Visual Studio because even
        the most recent version of Visual C++ does not support the C++11
        features required for MKVToolNix.

        * mkvmerge, mkvextract: removal: Removed support for the
        CorePicture file format. It was mostly unused and relied on old
        code that will be removed soon.

        * documentation: enhancement: mkvmerge's man page has been updated
        with a list of valid XML tags for the chapters, tags and segment
        info XML file formats.

        * all: Updated the DTD files with the newly supported elements.

        * mkvmerge: enhancement: Chapter XML files: mkvmerge can handle
        the "ChapterSegmentEditionUID" element.

        * mkvmerge: enhancement: Segment info XML files: mkvmerge can
        handle the "SegmentFilename", "PreviousSegmentFilename" and
        "NextSegmentFilename" elements.

2012-03-19  Moritz Bunkus  <moritz@bunkus.org>

        * mmg: enhancement: Added "mts" as yet another file extension for
        MPEG transport streams.

2012-03-18  Moritz Bunkus  <moritz@bunkus.org>

        * mmg: bug fix: Fixed a crash due to a missing argument for a
        format string when clicking on the "Browse" button for the
        track-specific tags.

2012-03-15  Moritz Bunkus  <moritz@bunkus.org>

        * mmg, mkvinfo's GUI, all .exes: enhancement: Added new icons
        by Eduard Geier. (see AUTHORS).

2012-03-14  Moritz Bunkus  <moritz@bunkus.org>

        * mkvextract: bug fix: mkvextract sometimes wrote undefined values
        to a single reserved header field when extracting into AVI
        files. Patch by buguser128k. Fix for ticket 727.

        * mkvmerge: bug fix: AVC/h.264 mkvmerge was wrongfully writing a
        default duration of 60 frames/fields even if the source was
        signalling 60000/1001 frames/fields. The frame time codes have been
        correct already.

2012-03-12  Moritz Bunkus  <moritz@bunkus.org>

        * mkvmerge: bug fix: Fixed time code calculation for (E)AC3 tracks
        if the source container (e.g. MPEG transport streams) only
        provided time codes for some of the (E)AC3 packets itself.

2012-03-10  Moritz Bunkus  <moritz@bunkus.org>

        * Released v5.4.0.

2012-03-08  Moritz Bunkus  <moritz@bunkus.org>

        * mkvmerge: bug fix: Fixed wrong calculation of the maximum number
        of ns per cluster in certain fringe cases if time code scale was
        set to "auto" mode ("--time code-scale -1"). Fix for bug 707.

2012-03-07  Moritz Bunkus  <moritz@bunkus.org>

        * build system: The C++ compiler must now support the C++11
        keyword 'nullptr'. configure checks for it. For GCC this means at
        least v4.6.0.

        * mkvinfo: new feature: mkvinfo will output the track ID that
        mkvmerge and mkvextract would use for a track. This information is
        shown alongside the "track number" element in verbose mode and in
        the track summary in summary mode.

        * mkvmerge, mmg: enhancement: The "--default-duration" in mkvmerge
        and the "FPS" drop down box in mmg now accept "p" or "i" as a unit
        -- as in e.g. "25p" or "50i". Several commonly used values have
        been added to mmg's "FPS" drop down box and others removed.

        * mkvmerge: bug fix: When using an external time code file with
        AVC/h.264 video the default duration will be set to the most-often
        used duration in the time code file.

        * mmg: enhancement: Added the values "50", "60" and "48000/1001"
        to the list of commonly used values for the "FPS" input field.

        * mkvmerge: bug fix: AVC/h.264 packetizer: The value given with
        "--default-duration" (after internal conversion from the unit
        given by the user to duration in nanoseconds) is now again
        interpreted as the duration of a frame and not of a field.

        * mkvmerge: bug fix: SRT subtitles: time codes can contain the
        minus sign before any digit, not just before the first one.

2012-03-05  Moritz Bunkus  <moritz@bunkus.org>

        * mkvmerge: bug fix: Sometimes non-AC3 files were mistakenly for
        AC3 after the re-write of the AC3 handling code on
        2012-02-26. This has been rectified. Fix for bug 723.

2012-03-04  Moritz Bunkus  <moritz@bunkus.org>

        * mkvmerge: enhancement: mkvmerge will keep the "enabled" track
        header flag when muxing. mkvmerge will also output its value in
        verbose identification mode as "enabled_track".

        * mkvmerge: enhancement: MicroDVD text subtitles are recognized as
        an unsupported format instead of an unknown format.

        * mmg: The warning that no default duration/FPS has been given for
        AVC/h.264 tracks has been removed.

        * mkvmerge: bug fix: Complete re-write of the time code handling
        code for AVC/h.264 tracks. Now handles several cases correctly:
        interlaced video, video with multiple or changing SPS with
        different timing information. The timing information is extracted
        from the bitstream. Therefore the user doesn't have to specify the
        default duration/FPS himself anymore. Fix for bugs 434 and 688.

2012-02-26  Moritz Bunkus  <moritz@bunkus.org>

        * build system: Boost's "rational" library is now required.

        * mkvmerge: bug fix: Complete re-write of the (E)AC3 parsing and
        handling code. Dependent EAC3 frames are now handled
        correctly. Fix for bug 704.

2012-02-22  Moritz Bunkus  <moritz@bunkus.org>

        * mkvmerge: bug fix: The width and height of h.264 video tracks
        with a pixel format other than 4:2:0 are now calculated
        correctly. Fix for bug 649. Patch by Nicholai Main (see AUTHORS).

        * mkvmerge: bug fix: Fixed file type recognition and frame drops
        for VC1 elementary streams that do not start with a sequence
        header but with frame or field packets instead.

        * mkvmerge: bug fix: Fixed mis-detection as unsupported DV files
        (happened for e.g. PGS subtitle files).

2012-02-12  Moritz Bunkus  <moritz@bunkus.org>

        * doc: enhancement: Updates for option file usage and supported
        subtitle formats.

2012-02-09  Moritz Bunkus  <moritz@bunkus.org>

        * Released v5.3.0.

2012-02-06  Moritz Bunkus  <moritz@bunkus.org>

        * mkvmerge: new feature: mkvmerge will parse and apply the audio
        encoder delay in MP4 files that contain said information in the
        format that iTunes writes it. Fix for bug 715.

2012-02-02  Moritz Bunkus  <moritz@bunkus.org>

        * mkvmerge: new feature: Implemented support for treating several
        input files as if they they had been concatenated binarily into a
        single big input file. Snytax is "mkvmerge -o out.mkv ( in1.ts
        in2.ts in3.ts )". This feature has already been present since
        version 5.1.0 but never been mentioned in the ChangeLog. Support
        for this feature in mmg is still missing.

2012-01-31  Moritz Bunkus  <moritz@bunkus.org>

        * mkvmerge: bug fix: Blocks with "BlockAdditions" will no longer
        be muxed as "SimpleBlock" elements discarding the additions but
        instead as "BlockGroup" elements. This applies to e.g. WAVPACK4
        tracks with correction files as the correction data is stored in
        "BlockAdditions". Fix for bug 713.

        * mkvmerge: bug fix: Fixed some more issues with (E)AC3 being
        misdtected as AVC elementary streams.

2012-01-27  Moritz Bunkus  <moritz@bunkus.org>

        * mmg: bug fix: The header editor was sometimes creating two
        instances of an element if an element was added to the second or
        one of the later tracks. Fix for bug 711.

        * mkvpropedit, mmg: bug fix: Trying to modify a file located in a
        path mounted with GVFS SFTP will no longer crash the
        programs. Instead an error message is output if an error
        occurs. Fix for bug 710.

2012-01-25  Moritz Bunkus  <moritz@bunkus.org>

        * mkvmerge: bug fix: Fixed integer underflows in the read caching
        code resulting in invalid memory access. Happened in broken or
        incomplete files only. Fix for bug 709.

2012-01-23  Moritz Bunkus  <moritz@bunkus.org>

        * mkvmerge: bug fix: Appending AVI, Matroska or MPEG program
        stream files with DTS audio tracks will not result in a warning
        that the appended DTS tracks might not be compatible. Fix for bug
        705.

2012-01-13  Moritz Bunkus  <moritz@bunkus.org>

        * mkvextract: bug fix for the "time codes_v2" mode: mkvextract will
        write one more time code than there are frames in the file. The
        last time code written will be the the sum of the last frame's
        time code and duration with the "last frame" being the one with the
        highest time code. Fix for bug 691.

2012-01-12  Moritz Bunkus  <moritz@bunkus.org>

        * mkvmerge: bug fix: Fixed writing into paths on which a drive is
        mounted on Windows. Fix for bug 701.

        * mkvmerge: enhancement: Identification output for Matroska files:
        Added the track number header field as "number" to the verbose
        identification mode.

2012-01-09  Moritz Bunkus  <moritz@bunkus.org>

        * mkvmerge: enhancement: Identification output for Matroska files:
        Added a field "content_encoding_algorithms" that contains a
        comma-separated list of encoding algorithm IDs used for that
        track. For example, "content_encoding_algorithms:3" would indicate
        that header removal compression is used.

2012-01-07  Moritz Bunkus  <moritz@bunkus.org>

        * mkvmerge: enhancement: Identification output for Matroska files:
        Added several fields to mkvmerge's verbose identification mode for
        tracks: UID, CodecID, length and content (as a hex dump) of the
        codec private data.

        * mkvmerge: bug fix: Fixed a segmentation fault in the DTS
        detection code. Fix for bug 698.

2012-01-05  Moritz Bunkus  <moritz@bunkus.org>

        * mkvextract: bug fix: The track IDs used in the "time codes_v2"
        extraction mode are consistent again with the IDs that mkvmerge's
        identification reports and that mkvextract's "tracks" extraction
        mode uses. Fix for bugs 689 and 694.

2012-01-04  Moritz Bunkus  <moritz@bunkus.org>

        * mkvmerge: enhancement: Added video pixel dimensions to the
        output of "--identify-verbose" for Matroska files.

2012-01-02  Moritz Bunkus  <moritz@bunkus.org>

        * Released v5.2.1.

2011-12-29  Moritz Bunkus  <moritz@bunkus.org>

        * mkvmerge: bug fix: Fixed certain DTS files being mis-detected as
        AC3. Fix for bug 693.

2011-12-28  Moritz Bunkus  <moritz@bunkus.org>

        * build system: Added an option "--without-gettext" that allows
        for building without support for translations even if gettext
        itself is installed.

        * build system: Added an option "--without-curl" that allows for
        building without CURL support even if CURL itself is installed.

        * all: bug fix: Fixed compilation if gettext/libintl is not
        available.

        * mkvmerge: bug fix: The MPEG program stream reader was reporting
        wrong progress percentage if multiple files were used since
        v5.1.0.

2011-12-27  Moritz Bunkus  <moritz@bunkus.org>

        * mkvmerge: enhancement: Removed the posix_fadvise() code. The
        application is using its own caching code which caused bad
        performance if the OS caching provided via posix_fadvise() is used
        as well.

2011-12-25  Moritz Bunkus  <moritz@bunkus.org>

        * mkvmerge: bug fix: If an MP4 file contains chapters encoded in a
        different charset than UTF-8 and --chapter-charset is not used
        then the error message shown is a lot clearer why mkvmerge aborts
        muxing. Before the error message was a generic
        "mm_text_io_c::read_next_char(): invalid UTF-8 character. The
        first byte:..."

        * mkvmerge: bug fix: MPEG program streams in which a track
        suddenly ends and others continue or in which a track has huge
        gaps will no longer cause mkvmerge to try to read the whole file
        at once. This could lead to excessive swapping and finally
        mkvmerge crashing if no more memory was available.

2011-12-24  Moritz Bunkus  <moritz@bunkus.org>

        * mkvextract: bug fix: The track IDs used for extraction are
        consistent again with the IDs that mkvmerge's identification
        reports. Fix for bug 689.

2011-12-21  Moritz Bunkus  <moritz@bunkus.org>

        * mkvmerge: bug fix: Fix compilation if FLAC is not available. Fix
        for issue #13.

2011-12-18  Moritz Bunkus  <moritz@bunkus.org>

        * Released v5.2.0.

        * mkvmerge, mmg: bug fix: Automatic MIME type recognition for
        TrueType fonts will result in "application/x-truetype-font" again
        instead of "application/x-font-ttf". Fix for bug 682.

2011-12-14  Andriy Bilous'ko  <arestarh@ukr.net>

        * documentation: enhancement: Added a Ukrainian translation for
        mkvextract's man page.

2011-12-13  Moritz Bunkus  <moritz@bunkus.org>

        * mkvinfo: bug fix: Various elements used to have a space between
        their names and their value's hex dump. In v5.1.0 that space was
        accentally removed. It has been added again. Fix for bug 583.

2011-12-12  Moritz Bunkus  <moritz@bunkus.org>

        * mkvmerge: bug fix: Turn off input file buffering for badly
        interleaved MP4 files.

2011-12-11  Moritz Bunkus  <moritz@bunkus.org>

        * mkvmerge: bug fix: Changed how mkvmerge assigns IDs to tracks in
        source files for Matroska and MP4 files. That way files whose
        headers contain the same ID for multiple tracks will work
        correctly. Fix for bug 681.

2011-12-07  Moritz Bunkus  <moritz@bunkus.org>

        * mkvmerge: enhancement: The VP8 output module will always
        re-derive frame types (key frame vs. non-key frame).

        * mkvmerge: bug fix: VP8 read from AVI could not be put into WebM
        compatible files.

        * mkvmerge: bug fix: Fixed a rare audio type mis-detection of
        MP2/MP3 audio tracks in MPEG program streams causing mkvmerge to
        abort with an error message.

2011-12-04  Nils Maier  <maierman@web.de>

        * mkvmerge, mkvextract: enhancement: Implemented input file
        buffering in mkvmerge and improved/implemented output file
        buffering in other tools.

2011-12-03  Moritz Bunkus  <moritz@bunkus.org>

        * mmg, mkvinfo's GUI: enhancement: Added new icons based on the
        work of Alexandr Grigorcea (see AUTHORS).

        * mmg: bug fix: Fixed a memory leak in mmg's header editor that
        caused the "open file" function to stop working after opening a
        few files. Fix for bug 679.

2011-11-28  Moritz Bunkus  <moritz@bunkus.org>

        * Released v5.1.0.

        * mkvmerge: bug fix: Fixed more time code handling issues for video
        tracks in MPEG transport streams whose PES packets sometimes don't
        have a time code.

        * mkvmerge: bug fix: mkvmerge will no longer create folders on
        drives it shouldn't create them on on Windows.

2011-11-26  Moritz Bunkus  <moritz@bunkus.org>

        * mkvmerge: bug fix: Fixed bogus huge time codes sometimes
        occurring for AVC/h.264 video tracks read from MPEG transport
        streams.

2011-11-24  Moritz Bunkus  <moritz@bunkus.org>

        * all: enhancement: Made all EXEs declare their required access
        level privileges for Windows' User Access Control.

        * mmg: enhancement: Made mmg DPI-aware on Windows (tested up to
        144 DPI).

2011-11-09  Moritz Bunkus  <moritz@bunkus.org>

        * mmg: bug fix: mmg will append ".xml" to the file name entered
        when saving from the chapter editor if no extension was given.

2011-11-06  Moritz Bunkus  <moritz@bunkus.org>

        * mkvinfo: bug fix: Improved skipping broken data on all operating
        systems.

        * mkvmerge, mkvextract: bug fix: Skipping broken data in Matroska
        file often caused the program to abort on Windows. This has been
        fixed so that processing continues after the broken part. Fix for
        bug 668.

2011-11-04  Moritz Bunkus  <moritz@bunkus.org>

        * examples: Added XSLT 2.0 stylesheets in the
        "examples/stylesheets" directory for turning Matroska chapters
        into cue sheet and split points for "shntool" (useful for
        situations in which you have e.g. a live recording from a concert
        including chapters and want to create one audio file per song).

        * mkvmerge: bug fix: Fixed reading VC1 video tracks from Matroska
        files that don't use VC1 start markers (0x00 0x00 0x01 ...).

2011-10-30  Moritz Bunkus  <moritz@bunkus.org>

        * mmg: enhancement: Added "ogv" to the list of known file
        extensions for "Ogg/OGM audio/video files". Implements bug 667.

        * mmg: bug fix: A utility function for breaking a line into
        multiple ones was accessing invalid memory in rare situations
        causing mmg to crash. Could happen e.g. when adding a job to the
        job queue.

2011-10-24  Moritz Bunkus  <moritz@bunkus.org>

        * mkvmerge: bug fix: mkvmerge will use DTS instead of PTS for VC1
        video tracks read from MPEG transport streams.

2011-10-23  Moritz Bunkus  <moritz@bunkus.org>

        * build system: Boost's "Range" library is now required.

        * build system: Boost v1.46.0 or newer is now required. As a
        consequence included copies of some of Boost's libraries have been
        removed (foreach, property tree).

        * build system: The C++ compiler must now support several features
        of the C++11 standard: initializer lists, range-based 'for' loops,
        right angle brackets, the 'auto' keyword and lambda
        functions. configure checks for each of these. For GCC this means
        at least v4.6.0.

2011-10-22  Moritz Bunkus  <moritz@bunkus.org>

        * mkvmerge: bug fix: Fixed reading MPEG transport streams on big
        endian systems.

        * mkvmerge: enhancement: Added support for reading AAC tracks from
        MPEG transport streams.

2011-10-17  Moritz Bunkus  <moritz@bunkus.org>

        * mkvmerge: bug fix: Relaxed the compatibility checks when
        concatenating VP8 video tracks.

2011-10-16  Moritz Bunkus  <moritz@bunkus.org>

        * mkvmerge: bug fix: Fixed PCM audio in WAV sometimes being
        detected as DTS.

        * mkvmerge: enhancement: The verbose identification mode will add
        the properties "default_duration", "audio_sampling_frequency" and
        "audio_channels" if appropriate and if the corresponding header
        elements are present.

2011-10-13  Moritz Bunkus  <moritz@bunkus.org>

        * Packaging: In v5.0.1 mmg's guide was accidentally moved into the
        "mkvtoolnix" Debian/Ubuntu package. It has been moved back into
        "mkvtoolnix-gui" again.

2011-10-11  Moritz Bunkus  <moritz@bunkus.org>

        * mkvmerge: enhancement: "Castilan" has been merged with "Spanish"
        into "Spanish; Castillan" in the ISO 639 language list as both
        share the same ISO 639-2 code "spa".

2011-10-09  Moritz Bunkus  <moritz@bunkus.org>

        * Released v5.0.1.

2011-10-08  Moritz Bunkus  <moritz@bunkus.org>

        * build system: Updated the Debian/Ubuntu files to debhelper
        v7/quilt 3.0 format.

        * mkvmerge: enhancement: Implemented support for yet another way
        of storing EAC3 and DTS in MPEG transport streams.

2011-10-05  Moritz Bunkus  <moritz@bunkus.org>

        * mkvinfo: bug fix: Track information was not reset when opening
        more than one file in the GUI.

2011-10-03  Moritz Bunkus  <moritz@bunkus.org>

        * mkvmerge: bug fix: The PGS subtitle output module was not
        outputting any packet in certain cases due to uninitialized
        variables.

2011-09-27  Moritz Bunkus  <moritz@bunkus.org>

        * mkvmerge: bug fix: Fixed mkvmerge not finding any track in TS
        streams whose first PMT packet could not be parsed (e.g. invalid
        CRC).

        * mkvmerge: bug fix: Fixed detection of TS streams that only
        contain one PAT or PMT packet within the first few KB but no
        others within the first 10 MB.

2011-09-24  Moritz Bunkus  <moritz@bunkus.org>

        * Released v5.0.0.

        * build system: libEBML 1.2.2 and libMatroska 1.3.0 are required
        for building. If external versions are not found or if they're too
        old then the included versions will be used as a fallback.

2011-09-21  Moritz Bunkus  <moritz@bunkus.org>

        * mkvmerge: bug fix: The "writing application" element will not be
        localized but always be written in English.

2011-09-20  Moritz Bunkus  <moritz@bunkus.org>

        * mkvmerge: new feature: MPEG TS: mkvmerge will extract the track
        languages from a corresponding clpi (clip info) file. That file is
        searched for in the same directory and in ../CLIPINF and must
        have the same base name but with the ".clpi" extension.

        * mkvmerge: enhancement: Added new stereo mode options to match
        the current specs. The new options are "anaglyph_green_magenta"
        (12), "both_eyes_laced_left_first" (13) and
        "both_eyes_laced_right_first" (14).

        * mkvmerge: The --stereo-mode named option "anaglyph" was renamed
        to "anaglyph_cyan_red" to match the specs. The numerical value
        (10) remains unchanged.

2011-09-18  Moritz Bunkus  <moritz@bunkus.org>

        * mkvextract: bug fix: Fixed attachment number displayed during
        extraction. Fix for bug 663.

        * mkvmerge: enhancement: MPEG TS: Added support for HDMV PGS
        subtitles.

        * mkvmerge: enhancement: MPEG TS: Added support for DTS HD Master
        Audio tracks.

2011-09-17  Moritz Bunkus  <moritz@bunkus.org>

        * mkvmerge: enhancement: MPEG TS: Streams that are mentioned in
        the PMT but do not actually contain data are neither reported
        during identification nor muxed.

2011-09-14  Moritz Bunkus  <moritz@bunkus.org>

        * mkvmerge: new feature: MPEG TS: Added support for reading the
        language code.

2011-09-13  Moritz Bunkus  <moritz@bunkus.org>

        * mmg: enhancement: Added MPEG transport streams to the "add file"
        dialog file selector.

        * mkvmerge: new feature: MPEG TS: Added support for normal DTS
        tracks.

        * mkvmerge: Tons of fixes and additions to the MPEG transport
        stream demuxer.

2011-09-10  Moritz Bunkus  <moritz@bunkus.org>

        * build system: configure will accept external versions of libEBML
        and libMatroska again. Minimum required versions are libEBML 1.2.1
        and libMatroska 1.1.0.

2011-09-07  DenB  <denb10@free.fr>

        * All: Updated the French translation with a complete set by DenB
        (see AUTHORS).

2011-09-05  Cosme Domínguez  <cosme.ddiaz@gmail.com>

        * mmg: mmg respects the XDG Base Directory Specification regarding
        its configuration files (environment variable
        $XDG_CONFIG_HOME/mkvtoolnix if set, otherwise
        ~/.config/mkvtoolnix).

2011-08-24  Moritz Bunkus  <moritz@bunkus.org>

        * all: Added an Lithuanian translation by Mindaugas Baranauskas
        (see AUTHORS).

2011-08-14  Massimo Callegari  <massimocallegari@yahoo.it>

        * mkvmerge: new feature: Implemented a MPEG transport stream
        demuxer.

2011-08-02  Moritz Bunkus  <moritz@bunkus.org>

        * mkvmerge: enhancement: When looking for MPEG files with the same
        base name as a source file mkvmerge will be stricter what it
        accepts. The file name must consist of at least one char followed
        by "-" or "_" followed by a number. That will match VTS_01_1.VOB
        but not e.g. "some_series_s03e10.mpg".

2011-07-31  Moritz Bunkus  <moritz@bunkus.org>

        * mkvmerge: bug fix: Opening MPEG files with numbers in their name
        from folders with e.g. Cyrillic names failed on Windows.

        * mkvmerge: bug fix: Several elements are not written when
        creating WebM compliant files. In the segment headers: SegmentUID,
        SegmentFamily, ChapterTranslate, PreviousSegmentUID,
        NextSegmentUID. In the track headers: MinCache, MaxCache and
        MaxBlockAdditionID.

2011-07-19  Moritz Bunkus  <moritz@bunkus.org>

        * mkvmerge: enhancement: Sped up file identification by caching
        read operations.

        * mkvmerge: bug fix: Fixed identifying QuickTime/MP4 files that
        start with a 'skip' atom.

2011-07-13  Moritz Bunkus  <moritz@bunkus.org>

        * mkvmerge: bug fix: Fixed a crash when reading AVI files with DTS
        audio tracks that do not contain valid headers in the first couple
        of packets. Fix for bug 646.

2011-07-11  Moritz Bunkus  <moritz@bunkus.org>

        * Released v4.9.1.

        * mkvmerge: bug fix: Fixed endless loop when reading AVI files on
        Windows if MKVToolNix was compiled with a gcc mingw cross compiler
        v4.4.x. Fix for bug 642.

        * mkvmerge: bug fix: Fixed long file identification time caused by
        DV detection. Fix for bug 641.

2011-07-10  Moritz Bunkus  <moritz@bunkus.org>

        * Released v4.9.0.

2011-07-09  Moritz Bunkus  <moritz@bunkus.org>

        * mkvmerge: bug fix: DV files are recognized as an unsupported
        container type. Fix for bug 630.

        * mkvmerge: bug fix: Fixed handling block groups in Matroska
        files with a duration of 0.

2011-07-08  Moritz Bunkus  <moritz@bunkus.org>

        * mmg: Various compatibility fixes for use with wxWidgets 2.9.x.

2011-06-23  Moritz Bunkus  <moritz@bunkus.org>

        * mmg: bug fix: Fixed building with Sun Studio's C compiler.

2011-06-03  Moritz Bunkus  <moritz@bunkus.org>

        * mkvmerge: bug fix: ISO 639-2 terminology language codes are
        converted to the corresponding bibliography code upon file
        identification (e.g. 'deu' is converted to 'ger').

2011-06-02  Moritz Bunkus  <moritz@bunkus.org>

        * mkvinfo: bug fix: The time code scale is retrieved first before
        applying it to the segment duration.

        * all: Added an Italian translation by Roberto Boriotti and
        Matteo Angelino (see AUTHORS).

2011-05-28  Moritz Bunkus  <moritz@bunkus.org>

        * mmg: bug fix: Fixed populating the 'compression' drop down box
        according to what mkvmerge was compiled with.

2011-05-26  Moritz Bunkus  <moritz@bunkus.org>

        * mkvmerge: bug fix: When a DTS track is read from a source file
        that provides time codes (e.g. Matroska files) then those time codes
        will be preserved.

2011-05-25  Moritz Bunkus  <moritz@bunkus.org>

        * mkvmerge: Fixed remuxing certain VC1 video tracks from Matroska
        files. Fix for bug 636.

2011-05-23  Moritz Bunkus  <moritz@bunkus.org>

        * Released v4.8.0.

        * mmg: bug fix (Windows): mmg will no longer convert the "mkvmerge
        executable" from just "mkvmerge" into a full path name when
        writing its preferences to the registry upon existing.

        * mkvmerge: enhancement: Added support for VobSub IDX files with
        negative "delay" fields.

2011-05-11  Moritz Bunkus  <moritz@bunkus.org>

        * mkvmerge: bug fix: The 'doc type read version' EBML header field
        is only set to 2 even if a stereo mode other than 'none' is used
        for at least one video track. Fix for bug 625.

2011-05-06  Moritz Bunkus  <moritz@bunkus.org>

        * mkvpropedit: new feature: Added support for adding, replacing
        and removing chapters.

2011-05-03  Moritz Bunkus  <moritz@bunkus.org>

        * All: Avoided a segmentation fault in gcc by not including a
        pre-compiled header if FLAC or CURL support is disabled.

        * mkvmerge: bug fix: Reading DTS files stored in 14-to-16 mode
        were read partially.

2011-04-28  Moritz Bunkus  <moritz@bunkus.org>

        * mkvmerge: enhancement: mkvmerge will rederive frame types for
        VC1 video tracks stored in Matroska files instead of relying on
        the container information. This fixes files created by
        e.g. MakeMKV that mark all frames as key frames even if they
        aren't.

2011-04-26  Moritz Bunkus  <moritz@bunkus.org>

        * mkvmerge: bug fix: Fixed detection of AAC files with ADIF
        headers. Fix for bug 626.

2011-04-25  Moritz Bunkus  <moritz@bunkus.org>

        * mkvmerge: bug fix: The 'doc type version' and 'doc type read
        version' EBML header fields are only set to 3 if a stereo mode
        other than 'none' is used for at least one video track. Fix for
        bug 625.

        * mkvmerge: enhancement: File identification for tracks read from
        Matroska files with a codec ID of "A_MS/ACM" will show the track's
        format tag field if it is unknown to mkvmerge. Implements bug
        624.

2011-04-22  Moritz Bunkus  <moritz@bunkus.org>

        * mkvmerge: new feature: Track, tag and attachment selection via
        --audio-tracks, --video-tracks etc. can have their meaning
        reversed by prefixing the list of IDs with "!". If it is then
        mkvmerge will copy all tracks/tags/attachments but the ones with
        the IDs given to the option (e.g. "--attachments !3,6").

        * mkvmerge: bug fix: Fixed handling AVIs with AAC audio format tag
        0x706d and bogus private data size. Fix for bug 623.

2011-04-20  Moritz Bunkus  <moritz@bunkus.org>

        * Released v4.7.0.

        * build system: For the time being the build system will always
        build and link statically against the internal versions of libEBML
        and libMatroska.

        * mkvmerge: bug fix: Fixed appending time code calculation for
        appended subtitle tracks if the subtitle tracks are read from
        complex containers (e.g. Matroska, MP4, AVI etc). Fix for bug 620.

2011-04-15  Moritz Bunkus  <moritz@bunkus.org>

        * mkvextract: bug fix: Fixed extraction of MPEG-1/2 video tracks
        whose sequence headers change mid-stream but whose key frames are
        not all prefixed with a sequence header. Fix for bug 556.

        * mkvmerge: bug fix: Fixed reading AAC tracks from AVI files with
        7 bytes long codec data. Fix for bug 613.

        * mkvmerge: enhancement: Added support for WAV and AVI files that
        use a WAVEFORMATEXTENSIBLE structure (wFormatTag == 0xfffe). Fix
        for bug 614.

2011-04-14  Moritz Bunkus  <moritz@bunkus.org>

        * mmg: bug fix: The output file name extension will be updated on
        each track selection changed as well. The extension is based on
        the actually selected tracks, not on the presence of tracks of
        certain types. Fix for bug 615.

2011-04-13  Moritz Bunkus  <moritz@bunkus.org>

        * mkvmerge: bug fix: mkvmerge was dropping the last full DTS
        packet from a DTS files if that file was not encoded in "14-in-16"
        mode and if the file size was not divisible by 16.

2011-03-23  Moritz Bunkus  <moritz@bunkus.org>

        * mkvmerge: bug fix: Fixed huge slowdown when splitting by size is
        active with certain kinds of input files. Fix for bug 611.

        * mkvinfo: bug fix: Fixed redirecting the output into a file with
        "--redirect-output"/"-r" and verbosity levels of 2 and higher.

        * mkvpropedit, mmg header/chapter editor: bug fix: Fixed parsing
        Matroska files if mkvtoolnix is compiled with newer versions of
        libebml/libmatroska (SVN revisions after the releases of libebml
        1.2.0/libmatroska 1.1.0).

2011-03-14  Moritz Bunkus  <moritz@bunkus.org>

        * mkvmerge: bug fix: WAV files with unsupported format tags are
        rejected instead of being treated like containing PCM. Fix for bug
        610.

2011-03-13  Moritz Bunkus  <moritz@bunkus.org>

        * mkvmerge: enhancement: The EBML header values "doc type version"
        and "doc type read version" are both set to 3 if at least one of
        the video tracks uses the stereo mode parameter.

2011-03-09  Moritz Bunkus  <moritz@bunkus.org>

        * Released v4.6.0.

2011-03-08  Moritz Bunkus  <moritz@bunkus.org>

        * build system: Fixed building the Qt version of mkvinfo's
        GUI (again). Fix for bug 576.

2011-02-17  Moritz Bunkus  <moritz@bunkus.org>

        * mmg: bug fix: If the header editor finds 'language' elements
        with ISO-639-1 codes (e.g. "fra" instead of "fre" for "French")
        then it will map the code to the corresponding ISO-639-2 code. Fix
        for bug 598.

        * mmg: bug fix: Fixed one of the issues causing mmg to report that
        it is configured to use an unsupported version of mkvmerge when
        the reported version was actually empty.

        * mkvmerge: enhancement: HD-DVD subtitles are recognized as being
        an unsupported file format. This makes the error message presented
        to the user a bit clearer. Fix for bug 600.

2011-02-15  Moritz Bunkus  <moritz@bunkus.org>

        * build: Boost 1.36.0 or newer is required (up from 1.34.0). Also
        fixed building with v3 of Boost's filesystem library, e.g. with
        Boost 1.46.0 Beta 1 or newer.

        * mkvpropedit: new feature: Added support for adding, replacing
        and removing tags.

2011-02-07  Moritz Bunkus  <moritz@bunkus.org>

        * all: Added a translation for the programs into Turkish by
        ßouЯock (see AUTHORS).

2011-02-06  Moritz Bunkus  <moritz@bunkus.org>

        * build system: Fixed compilation if configure choses the internal
        versions of libebml and libmatroska while older versions are still
        installed in a location named with "-I..." or "-L..." in
        CFLAGS/CXXFLAGS/LDFLAGS or with configure's
        "--with-extra-includes" and "--with-extra-libs" options.

2011-01-31  Moritz Bunkus  <moritz@bunkus.org>

        * Released v4.5.0.

        * build: Building mkvtoolnix now requires libebml v1.2.0 and
        libmatroska v1.1.0 or later.

        * build: enhancement: mkvtoolnix now includes libebml and
        libmatroska. The configure script will use them if either no
        installed versions of them is found or if the installed version is
        too old.

2011-01-25  Moritz Bunkus  <moritz@bunkus.org>

        * mkvmerge: bug fix: Fixed an infinite loop when reading program
        stream maps in MPEG program streams. Part of a fix for bug 589.

2011-01-21  Moritz Bunkus  <moritz@bunkus.org>

        * mkvinfo: new feature: Added an option "--track-info" (short:
        "-t") that displays one-line statistics about each track at the
        end of the output. The statistics include the track's total size,
        duration, approximate bitrate and number of packets/frames.

        * mkvinfo: bug fix: The hexdump mode was accessing invalid memory
        if the data to dump was shorter than 16 bytes. It was also
        outputting the values as characters instead of hexadecimal
        numbers. Patch by ykar@list.ru. Fix for bug 591.

2011-01-20  Moritz Bunkus  <moritz@bunkus.org>

        * mmg: enhancement: The output file name extension is
        automatically set to ".mk3d" if the stereo mode parameter for any
        video track is changed to anything else than "mono" or the default
        value.

        * mmg: enhancement: Added ".mk3d" to the list of known file name
        extensions for Matroska files.

        * mkvmerge, mmg: enhancement: Updated the "stereo mode" parameter
        to match the current Matroska specifications.

2010-12-26  Moritz Bunkus  <moritz@bunkus.org>

        * mkvmerge: enhancement: If mkvmerge encounters invalid UTF-8
        strings in certain files or command line arguments then those
        strings will simply be cut short. Before mkvmerge was exiting with
        an error ("Invalid UTF-8 sequence encountered").

        * all: new feature: Added online update checks. The command line
        tools know a new parameter "--check-for-updates". mmg has a new
        menu entry ("Help" -> "Check for updates") and checks
        automatically when it starts, but at most once in 24 hours. Can be
        turned off in the preferences. This function requires libcurl and
        is not built if libcurl is not available.

2010-12-22  Moritz Bunkus  <moritz@bunkus.org>

        * mkvmerge: bug fix: Avoid a crash due to invalid memory access if
        a source file name contains numbers (happens only if mkvtoolnix is
        built with MS Visual Studio). Fix for bug 585.

2010-12-21  Moritz Bunkus  <moritz@bunkus.org>

        * mkvmerge: new feature: Added support for reading VP8 video from
        Ogg files. Implements bug 584.

        * mkvextract: enhancement: mkvextract will exit with an error if
        the user specifies track IDs that do not exist in the source
        file. This works in the "tracks" and "time codes_v2" extraction
        modes. Fix for bug 583.

        * docs: mkvextract's man page has been updated to match the
        program's expected command line syntax for the "time codes_v2"
        mode. Fix for bug 583.

2010-12-20  Moritz Bunkus  <moritz@bunkus.org>

        * build system: Fixed building the Qt version of mkvinfo's
        GUI. Fix for bug 576.

        * mkvmerge, mmg: bug fix: Option files could not contain options
        that started with '#' as they were interpreted as comment lines.

2010-11-15  Moritz Bunkus  <moritz@bunkus.org>

        * mkvmerge: new feature: The "default duration" header field is
        set for DTS audio tracks.

2010-11-09  Moritz Bunkus  <moritz@bunkus.org>

        * build system: mmg's guide and its images are installed into the
        location given by configure's "docdir" variable. Patch by Cristian
        Morales Vega (see AUTHORS).

2010-11-07  Moritz Bunkus  <moritz@bunkus.org>

        * all: Made the French translation selectable in all programs.

2010-11-01  Moritz Bunkus  <moritz@bunkus.org>

        * mmg: bug fix: On Mac OS X the application type is set to a
        foreground application preventing issues like the GUI never
        getting focus.

2010-10-31  Moritz Bunkus  <moritz@bunkus.org>

        * Released v4.4.0.

        * build system: bug fix: Installation no longer fails if xsltproc
        is available but the DocBook stylesheets aren't. Fix for bug 575.

        * mkvmerge: new feature: If the name of an input file starts with
        '=' then mkvmerge will not try to open other files with the same
        name (e.g. 'VTS_01_1.VOB', 'VTS_01_2.VOB', 'VTS_01_3.VOB') from
        the same directory. A single '=' as an argument disables this as
        well for the next input file. Implements bug 570.

        * mmg: new feature: Added an option to disable extra compression
        when adding tracks by default.

        * mkvmerge: bug fix: Made file type detection stricter for MP3,
        AC3 and AAC files. This prevents mis-detection of other file types
        as one of these for certain files. Fix for bug 574.

2010-10-19  Moritz Bunkus  <moritz@bunkus.org>

        * mkvmerge: bug fix: Fixed the usage of iterators with the STL
        "deque" template class. This caused mkvmerge to abort on systems
        which did not use the GNU implementation of the standard template
        library, e.g. OpenSolaris with the SunStudio compiler. Fix for bug
        567.

2010-09-28  Moritz Bunkus  <moritz@bunkus.org>

        * mkvmerge: enhancement: The warning about subtitle entries that
        are skipped because their start time is greater than their end
        time now includes the subtitle number.

2010-09-23  Moritz Bunkus  <moritz@bunkus.org>

        * Build system: bug fix: 'drake install' did not work if the login
        shell was not POSIX compatible (e.g. fish). Fix for bug 559.

2010-09-19  Moritz Bunkus  <moritz@bunkus.org>

        * mkvmerge: enhancement: When appending two Matroska files which
        both contain chapters the chapter entries of all editions will be
        merged even if the edition's UIDs were different to begin
        with. This is done based on the order of the edition. If both
        files contain three editions each then the chapters from the first
        edition in the second file will be put into the first edition from
        the first file; the chapters from the second edition into the
        second edition and so on.

        * all: Added a translation of the programs into French by
        Trinine (see AUTHORS).

        * mkvmerge: bug fix: The MPEG ES reader was accessing
        uninitialized data. This could lead to crashes or source files not
        being read correctly.

        * mkvmerge: bug fix: Using "--no-video" on AVI files caused the
        video track to be mistaken for an audio track and included
        anyway. Fix for bug 558.

2010-09-04  Moritz Bunkus  <moritz@bunkus.org>

        * Released v4.3.0.

        * mkvmerge: bug fix: Appending tracks which would normally be
        compressed (e.g. with header removal compression) and turning off
        compression for those tracks with "--compression TID:none" (or the
        corresponsing option in mmg) was resulting in the second and all
        following appended tracks to be compressed all the same.

2010-09-01  Moritz Bunkus  <moritz@bunkus.org>

        * mkvextract: bug fix: Errors such as 'file does not exist' did
        not cause mkvextract to quit. Instead it continued and exited with
        the result code 0.

2010-08-28  Moritz Bunkus  <moritz@bunkus.org>

        * mkvmerge: bug fix: Certain frames in certain h.264/AVC raw
        tracks were handled wrong, e.g. files created by x264 versions
        starting with revision 1665. The situation occured if an IDR slice
        comes immedtiately after a non-IDR slice and the IDR slice has its
        frame_num and pic_order_count_lsb fields set to 0.

2010-08-26  Moritz Bunkus  <moritz@bunkus.org>

        * mkvmerge: enhancement: Attachments will be rendered at the
        beginning of the file again. Fix for bug 516.

2010-08-24  Moritz Bunkus  <moritz@bunkus.org>

        * mkvpropedit, mmg's header editor: Fixed a crash corrupting files
        in certain situations. If the updated header fields required
        filling exactly one byte with an EbmlVoid element and if the next
        Matroska element's "size" was already written with its maximum
        length (8 bytes) then the crash would occur. Such files are
        written by e.g. lavf. Fix for bug 536.

2010-08-17  Moritz Bunkus  <moritz@bunkus.org>

        * All: bug fix: Fixed a couple of format strings in translations
        which could cause the programs to crash.

2010-08-14  Moritz Bunkus  <moritz@bunkus.org>

        * mkvinfo: new feature: mkvinfo will show the h.264 profile and
        level for AVC/h.264 tracks along with the CodecPrivate element.

2010-08-10  Moritz Bunkus  <moritz@bunkus.org>

        * mkvmerge: bug fix: Video tracks with a width or height of 0 are
        not read from AVI files anymore. Fix for bug 538.

2010-08-05  Moritz Bunkus  <moritz@bunkus.org>

        * mkvmerge: bug fix: Fixed an error with losing packets (error
        message "packet queue not empty") when reading IVF (VP8) files
        using --default-duration on it.

        * mkvmerge: bug fix: Fixed access to uninitialized memory in the
        MPEG-2 ES parser.

2010-08-03  Moritz Bunkus  <moritz@bunkus.org>

        * mmg: bug fix: The 'total remaining time' shown by the job
        manager was totally wrong. Fix for bug 529.

2010-08-01  Moritz Bunkus  <moritz@bunkus.org>

        * build system: The build system has been changed from "make" to
        "rake", the Ruby based build tool. MKVToolNix includes its own
        copy of it so all you need is to have Ruby itself installed. The
        build proecss has been tested with Ruby 1.8.6, 1.8.7 and
        1.9.1. Building is pretty much the same as before: "./configure",
        "./drake", "sudo ./drake install". Most of the build targets have
        similar if not identical names, e.g. "./drake install". You can
        override variables just like with make, e.g. "./drake
        prefix=/somewhere install".

2010-07-30  Moritz Bunkus  <moritz@bunkus.org>

        * mmg header editor: bug fix: If a file was loaded that did not
        contain 'track language' elements and those elements were
        unchanged then they would be set to 'und' upon saving. Now they're
        left as-is, and when adding them to the file the drop-down box
        defaults to 'eng' being selected as per Matroska default value
        specifications. Fix for bug 525.

2010-07-29  Moritz Bunkus  <moritz@bunkus.org>

        * mkvextract, mkvinfo, mkvpropedit: new feature: Added the option
        "-q" and its long version "--quiet". With "--quiet" active only
        warnings and errors are output. Fix for bug 527.

        * mkvmerge: bug fix: The option "--quiet" was not working
        properly.

        * mkgmerge: bug fix: mkvmerge was treating SSA/ASS subtitle files
        as audio files for the purpose of track selection (--no-subtitles
        / --no-audio). Fix for bug 526.

2010-07-28  Moritz Bunkus  <moritz@bunkus.org>

        * Released v4.2.0.

        * mkvmerge: bug fix: mkvmerge was accessing invalid memory In
        certain cases, e.g. when appending Matroska files that use
        compression while turning compression off.

2010-07-27  Moritz Bunkus  <moritz@bunkus.org>

        * mkvmerge: bug fix: Splitting output files by size was basing its
        decision when to create a new file on an uninitialized
        variable. This caused effects like a lot of small files being
        created with sizes much smaller than the intended split size.

2010-07-19  Moritz Bunkus  <moritz@bunkus.org>

        * mkvmerge: bug fix: The speed with which mkvmerge skips garbage
        in DTS tracks has been greatly improved.

2010-07-18  Moritz Bunkus  <moritz@bunkus.org>

        * mkvmerge: enhancement: Reading Matroska files: DisplayWidth &
        DisplayHeight values that are obviously not meant to represent
        pixels but only to be used for aspect ratio calculation (e.g.
        16x9) are converted into proper ranges based on the track's
        PixelWidth & PixelHeight values and the quotient of DisplayWidth /
        DisplayHeight.

2010-07-12  Moritz Bunkus  <moritz@bunkus.org>

        * mkvmerge: enhancement: Attachments will be rendered at the end
        of the file instead of at the beginning. The attachments will be
        placed after the cues but before the chapters. Fix for bug 516.

        * mkvmerge: enhancement: Header removal compression has been
        enabled by default for MPEG-4 part 10 (AVC/h.264) video tracks
        with a NALU size field length of four bytes.

        * mkvmerge: bug fix: Header removal compression has been
        deactivated for MPEG-4 part 2 (aka DivX/Xvid) video tracks due to
        incompatibility with packed bitstreams.

2010-07-10  Moritz Bunkus  <moritz@bunkus.org>

        * mmg: enhancement: The taskbar progress is reset as soon as
        mkvmerge finishes/as soon as all jobs are done (Windows 7).

2010-07-06  Moritz Bunkus  <moritz@bunkus.org>

        * mkvmerge: bug fix: Fixed reading AVC/h.264 tracks from AVI files
        if they're stored without NALUs inside the AVI. Was broken by a
        fix for handling AVC/h.264 in NALUs inside AVI.

        * mkvmerge: bug fix: All readers that only handled file formats
        which do not contain more than one track did not respect the
        "--no-audio / --no-video / --no-subtitles" options. This applied
        to the following readers: AAC, AC3, AVC/h.264, CorePicture, Dirac,
        DTS, FLAC, IVF, MP3, MPEG ES, PGS/SUP, SRT, SSA, TrueHD, TTA, VC1,
        WAV and WavPack.

2010-07-05  Moritz Bunkus  <moritz@bunkus.org>

        * mkvmerge: enhancement: Improved reading text files that use
        mixed end-of-line styles (DOS & Unix mixed).

2010-07-04  Moritz Bunkus  <moritz@bunkus.org>

        * mkvmerge: bug fix: Fixed invalid memory access in the PCM
        packetizer. Fix for bug 510.

        * mmg: bug fix: When mmg starts it will check the entries in the
        file and chapter menu's list of recently used files and remove
        those entries that no longer exist. Fix for bug 509.

        * mkvmerge: bug fix: Fixed a crash when reading Matroska files
        that were damaged in a certain way.

2010-07-03  Moritz Bunkus  <moritz@bunkus.org>

        * Released v4.1.1.

        * mkvmerge: bug fix: Fixed invalid memory access in the header
        removal compressor. Fix for bug 508.

        * mmg: bug fix: mmg will no longer add .mmg files opened by the
        job runner to the file menu's list of recently opened files. Fix
        for bug 509.

2010-07-01  Moritz Bunkus  <moritz@bunkus.org>

        * Released v4.1.0.

2010-06-28  Moritz Bunkus  <moritz@bunkus.org>

        * mkvmerge: bug fix: Fixed reading AVC/h.264 tracks from AVI files
        if they're stored in NALUs inside the AVI.

2010-06-26  Moritz Bunkus  <moritz@bunkus.org>

        * Build system: enhancement: Improved the error reporting if
        certain Boost libraries are not found.

2010-06-25  Moritz Bunkus  <moritz@bunkus.org>

        * mkvmerge: enhancement: mkvmerge will report if it finds data
        errors in a Matroska file (e.g. due to storage failure or bad
        downloads). The position is reported as well as a periodic update
        as long as mkvmerge re-syncs to the next Matroska element.

        * mmg: enhancement: The "compression" drop down box is enabled for
        all track types. That way "no compression" can be forced for those
        tracks mkvmerge uses "header removal" compression for.

2010-06-23  Moritz Bunkus  <moritz@bunkus.org>

        * mmg: bug fix: Matroska files read from/written to by the header
        and chapter editors will no longer be kept opened and locked. Fix
        for bug 498.

        * mmg: bug fix: If mmg was called with "--edit-headers
        filename.mkv" then it crashed when the header editor was closed.

2010-06-21  Moritz Bunkus  <moritz@bunkus.org>

        * mkvmerge: enhancement: mkvmerge will start a new cluster before
        a key frame of the first video track. Fix for bug 500.

        * mkvmerge: enhancement: The default cluster length has been
        increased to five seconds (up from two seconds).

2010-06-20  Moritz Bunkus  <moritz@bunkus.org>

        * mkvmerge: bug fix: mkvmerge will no longer report nonsensical
        progress reports (e.g. -17239182%) when reading Matroska files
        with all the flags "--no-audio --no-video --no-subtitles"
        enabled. Fix for bug 505.

        * mmg: bug fix: Fixed a crash in the job runner when the total
        time was very big due to a division by zero.

        * mkvmerge: enhancement: Implemented write caching resulting in
        faster muxes especially on Windows writing to network shares.

2010-06-18  Moritz Bunkus  <moritz@bunkus.org>

        * mkvmerge: new feature: Added support for reading PGS subtitles
        from PGS/SUP files.

        * mkvmerge: bug fix: Specifying an FPS with "--default-duration"
        for AVC/h264 tracks in AVI files did not work. Fix for bug 492.

2010-06-15  Moritz Bunkus  <moritz@bunkus.org>

        * mkvmerge: bug fix: Fixed an invalid memory access possibly
        causing a crash in the AC3 detection code.

2010-06-14  Moritz Bunkus  <moritz@bunkus.org>

        * mmg: bug fix: Changing mmg's interface language did not change
        the entries in the "command line options" dialog if that dialog
        had been opened prior to the language change.

2010-06-12  Moritz Bunkus  <moritz@bunkus.org>

        * mkvmerge: enhancement: mkvmerge uses header removal compression
        by default for AC3, DTS, MP3, Dirac and MPEG-4 part 2 tracks.

        * all: Added desktop files for mmg/mkvinfo, a MIME type file for
        .mmg files and icons to the installation procedure on Linux. Most
        files were contributed by Cristian Morales Vega (see AUTHORS).

        * all: Added a translation of the programs into Spanish by Isra
        Lucas (see AUTHORS).

2010-06-11  Moritz Bunkus  <moritz@bunkus.org>

        * mkvmerge: bug fix: Fixed access to uninitialized memory when
        reading DTS tracks from AVI and Matroska files.

2010-06-10  Moritz Bunkus  <moritz@bunkus.org>

        * mkvmerge: bug fix: The Matroska reader will use the MPEG audio
        packetizer for MP2 tracks instead of the passthrough packetizer.

        * mkvmerge: bug fix: The Matroska reader did not handle compressed
        tracks correctly if the passthrough packetizer was used.

2010-06-08  Moritz Bunkus  <moritz@bunkus.org>

        * docs: Added a Dutch translation for the man pages by René
        Maassen (see AUTHORS).

2010-06-07  Moritz Bunkus  <moritz@bunkus.org>

        * mkvmerge: bug fix: The handling of Matroska files in which the
        'default track flag' is not present has been fixed.

2010-06-05  Moritz Bunkus  <moritz@bunkus.org>

        * Released v4.0.0.

        * build: Building mkvtoolnix now requires libebml v1.0.0 and
        libmatroska v1.0.0 or later.

2010-06-04  Moritz Bunkus  <moritz@bunkus.org>

        * all command line tools: bug fix: Fixed the output of eastern
        languages like Japanese or Chinese under cmd.exe on Windows.

2010-06-03  Moritz Bunkus  <moritz@bunkus.org>

        * mmg: new feature: Added the estimated remaining time to the mux
        and job dialogs.

2010-05-31  Moritz Bunkus  <moritz@bunkus.org>

        * all: Added a translation of the programs into Dutch by René
        Maassen (see AUTHORS).

2010-05-28  Moritz Bunkus  <moritz@bunkus.org>

        * mkvextract: feature removal: Removed support for extracting FLAC
        tracks into Ogg FLAC files. Instead they're always written into
        raw FLAC files. The option "--no-ogg" has been removed as well.

        * mkvmerge: feature removal: Removed support for the FLAC library
        older than v1.1.1.

        * mkvmerge: bug fix: Fixed support for reading FLAC tracks from
        Ogg files following the FLAC-in-Ogg-mapping established with FLAC
        v1.1.1. Fix for bug 488.

2010-05-27  Moritz Bunkus  <moritz@bunkus.org>

        * mmg: enhancement: The "mkvmerge executable" input in the
        preferences dialog is not read-only anymore. Final part of a fix
        for bug 490.

        * mmg: bug fix: mmg will output a warning if it is used with a
        mkvmerge executable whose version differs from mmg's version. Part
        of a fix for bug 490.

        * mmg: bug fix: If adding a file fails mkvmerge's error message
        will be shown in a scrollable dialog instead of a normal message
        box. Part of a fix for bug 490.

        * mmg: Added 'IVF' files to the list of known input file types.

        * mkvmerge: Added support for reading IVF files with VP8 video
        tracks.

        * mkvextract: Added support for extracting VP8 video tracks into
        IVF files.

2010-05-24  Moritz Bunkus  <moritz@bunkus.org>

        * mkvmerge, mkvinfo, mkvextract: bug fix: Fixed handling of
        clusters missing a cluster time code element.

        * mkvinfo GUI: bug fix: Frames for simple blocks were shown at the
        wrong place in the element tree.

2010-05-23  Moritz Bunkus  <moritz@bunkus.org>

        * mkvmerge, mkvextract: Fixed handling of clusters with an unknown
        size.

2010-05-22  Moritz Bunkus  <moritz@bunkus.org>

        * mkvinfo: bug fix: Fixed handling clusters with an unknown size.

        * mkvinfo: new feature: Added an option ("-z" / "--size") for
        displaying each element's size property. Elements with an
        unknown/infinite size are shown as "size is unknown".

2010-05-21  Moritz Bunkus  <moritz@bunkus.org>

        * mmg: new feature: Added a checkbox for enabling "WebM"
        mode. This will also enable the same limitations that mkvmerge
        enables: Only VP8 and Vorbis tracks, no chapters, no tags. The
        output file name extension will be changed to ".webm" upon
        enabling the mode.

2010-05-19  Moritz Bunkus  <moritz@bunkus.org>

        * mkvmerge: change: mkvmerge will not write track header elements
        whose actual value equals their default value anymore.

2010-05-18  Moritz Bunkus  <moritz@bunkus.org>

        * mkvmerge: new feature: Neither chapters nor tags will be written
        to WebM compliant files. Warnings are issued if chapters or
        tags are found and not disabled.

        * mkvmerge: bug fix: Matroska files without clusters are accepted
        as valid input files again.

        * mmg: enhancement: Added "WebM" with the extension "webm" to
        the list of known file types.

        * mkvmerge: new feature: Added support for muxing VP8 video
        tracks.

        * mkvmerge: enhancement: mkvmerge will no longer put all clusters
        into a meta seek element resulting in smaller file size. The
        parameter "--no-clusters-in-meta-seek" has been renamed to
        "--clusters-in-meta-seek" and its meaning reverted.

        * mkvmerge: enhancement: WebM compatibility mode will be
        turned on automatically if the output file name's extension is
        '.webm', '.webma' or '.webmv'.

        * mkvinfo GUI: enhancement: Added "webm" to the list of known file
        name extensions for WebM files both for the "Open file" dialog
        and the drag & drop support.

2010-05-17  Moritz Bunkus  <moritz@bunkus.org>

        * mkvmerge: new feature: Added options "--webm"/"--web-media" that
        enable the WebM compatibility mode. In this mode only Vorbis
        audio tracks and VP8 video tracks are allowed. Neither chapters
        nor tags are allowed. The DocType element is set to "webm".

        * mkvinfo GUI: bug fix: Opening more than one file without
        restarting mkvinfo GUI could result in wrong time codes due to
        variables not being reinitialized.

2010-05-16  Moritz Bunkus  <moritz@bunkus.org>

        * mkvinfo: bug fix: Binary elements shorter than 10 bytes were not
        output correctly.

2010-05-15  Moritz Bunkus  <moritz@bunkus.org>

        * Build system: bug fix: The man page installation process only
        installed the English originals instead of the Japanese and
        Chinese translations.

2010-05-14  Moritz Bunkus  <moritz@bunkus.org>

        * Released v3.4.0.

        * build: Building mkvtoolnix now requires libebml v0.8.0 and
        libmatroska v0.9.0 or later.

        * all: Added a translation into Ukrainian by Serj (see AUTHORS).

2010-05-06  Moritz Bunkus  <moritz@bunkus.org>

        * Windows installer: Added the choice to run the installer in the
        same languages that the GUIs support. Patch by Serj (see AUTHORS)
        with modifications by myself.

2010-04-27  Moritz Bunkus  <moritz@bunkus.org>

        * mkvmerge: bug fix: Fixed the handling of non-spec compliant
        AVC/h.264 elementary streams in Matroska files with the CodecID
        V_ISO/MPEG4/AVC. Fix for bug 486.

2010-04-23  Moritz Bunkus  <moritz@bunkus.org>

        * all: Added a translation into Russian by Serj (see AUTHORS).

2010-04-19  Moritz Bunkus  <moritz@bunkus.org>

        * mkvmerge: bug fix: mkvmerge will not output a message that it
        has extracted the display dimensions from AVC/h.264 bitstream if
        the source container (e.g. Matroska) overrides that setting. Fix
        for bug 485.

2010-04-12  Moritz Bunkus  <moritz@bunkus.org>

        * mmg's header editor, mkvpropedit: Fixed crashes with files
        created by Haali's GS Muxer containing "content encoding" header
        elements.

2010-04-11  Moritz Bunkus  <moritz@bunkus.org>

        * mkvextract: bug fix: Extracting SSA/ASS files which miss the
        "Text" column specifier in the "Format:" line are handled
        correctly. Fix for bug 483.

2010-04-07  Moritz Bunkus  <moritz@bunkus.org>

        * mkvmerge: bug fix: Fixed a segfault when reading Matroska files
        containing level 1 elements other than clusters with a size of 0.

2010-04-03  Moritz Bunkus  <moritz@bunkus.org>

        * Build system: The LINGUAS environment variable determines which
        man page and guide translations will be installed.

2010-03-24  Moritz Bunkus  <moritz@bunkus.org>

        * mkvmerge: bug fix: Fixed a tiny memory leak. Fix for bug 481.

        * Released v3.3.0.

        * Build system: Sped up builds by using pre-compiled
        headers. Patches by Steve Lhomme (see AUTHORS) and myself.

2010-03-23  Moritz Bunkus  <moritz@bunkus.org>

        * mkvmerge: bug fix: Fixed the default duration for interlaced
        MPEG-1/2 video tracks. Also added the 'interlaced' flag for such
        tracks. Patches by Xavier Duret (see AUTHORS). Fix for bug 479.

2010-03-22  Moritz Bunkus  <moritz@bunkus.org>

        * mkvmerge: bug fix: Specifying a FourCC with spaces at the end
        will not result in an error anymore. Fix for bug 480.

2010-03-19  Moritz Bunkus  <moritz@bunkus.org>

        * mkvmerge: bug fix: Time Codes for MPEG-1/2 tracks are calculated
        properly, especially for B frames. Patch by Xavier Duret (see
        AUTHORS). Fix for bug 475.

2010-03-18  Moritz Bunkus  <moritz@bunkus.org>

        * mkvmerge: enhancement: Added a message in verbosity level 2 to
        the splitting code. It reports before which time code and after
        what file size a new file is started.

        * All: A lot of changes preparing mkvtoolnix for use with the
        upcoming libebml2/libmatroska2 versions were applied. Patches by
        Steve Lhomme (see AUTHORS).

2010-03-15  Moritz Bunkus  <moritz@bunkus.org>

        * mkvmerge: bug fix: Fixed a crash when reading Matroska files
        that contain Vorbis audio with in MS compatibility mode (CodecID
        A_MS/ACM). Fix for bug 477.

        * All: enhancement: Added support for old Mac-style line endings
        (only '\r' without '\n') in text files.

2010-03-11  Moritz Bunkus  <moritz@bunkus.org>

        * mmg: enhancement: Added the values "4483M" and "8142M" to the
        "split after this size" drop down box.

2010-03-06  Moritz Bunkus  <moritz@bunkus.org>

        * mmg: bug fix: Fixed compilation if gettext is not available.

2010-03-03  Moritz Bunkus  <moritz@bunkus.org>

        * Build system: Added project files and fixes for compilation with
        Microsoft Visual Studio 8. Patches by David Player (see AUTHORS).

        * Installer: bug fix: A couple of start menu links to pieces of
        the documentation were broken. Added missing start menu links to
        translations of the documentation.

        * mkvmerge: bug fix: The SRT reader skips empty lines at the
        beginning of the file.

2010-03-02  Moritz Bunkus  <moritz@bunkus.org>

        * Build system: bug fix: Fixed the configure script and compilation
        on OpenSolaris.

2010-02-26  Moritz Bunkus  <moritz@bunkus.org>

        * Installer: bug fix: The "jobs" directory in the application data
        folder is removed during uninstallation if the user requests
        it. Fix for bug 474.

        * mkvextract: bug fix: Fixed granulepos calculation when
        extracting Vorbis tracks into Ogg files. Fix for bug 473.

2010-02-24  Moritz Bunkus  <moritz@bunkus.org>

        * All: bug fix: The programs will no longer abort with an error
        message if a selected interface translation is not available. The
        "C" locale is used instead. Fix for bug 472.

2010-02-23  Moritz Bunkus  <moritz@bunkus.org>

        * mkvmerge, mkvextract: enhancement: Improved the error resilience
        when dealing with damaged Matroska files. When a damaged part is
        encountered reading will continue at the next cluster.

2010-02-20  Moritz Bunkus  <moritz@bunkus.org>

        * mkvmerge: bug fix: Fixed the handling of UTF-16 encoded chapter
        names in MP4/MOV files.

2010-02-18  Moritz Bunkus  <moritz@bunkus.org>

        * mkvmerge: enhancement: Some Matroska files contain h.264/AVC
        tracks lacking their CodecPrivate element (e.g. files created by
        gstreamer's muxer). For such tracks the CodecPrivate element (the
        AVCC) is re-created from the bitstream. Fix for bug 470.

        * mkvmerge: bug fix: MP4 files that do contain edit lists but
        whose edit lists do not span the entire file are processed
        properly. Such files are created by current x264 builds. Fix for
        bug 469.

2010-02-13  Moritz Bunkus  <moritz@bunkus.org>

        * Build system: Fixed configure for systems on which 'echo' does
        not support the '-n' parameter (e.g. Mac OS).

2010-02-12  Moritz Bunkus  <moritz@bunkus.org>

        * Released v3.2.0.

        * Build requirements changed: The GUIs for mkvtoolnix now require
        wxWidgets 2.8.0 or newer.

2010-02-11  Moritz Bunkus  <moritz@bunkus.org>

        * mmg, mkvpropedit: Fixed another bug causing a crash writing
        chapters/other elements to existing Matroska files.

2010-02-10  Moritz Bunkus  <moritz@bunkus.org>

        * Build system: bug fix: Improved detection of Boost::Filesystem
        for newer Boost versions.

2010-02-09  Moritz Bunkus  <moritz@bunkus.org>

        * docs: Added a Chinese Simplified translation for the man pages
        by Dean Lee (see AUTHORS).

2010-02-06  Moritz Bunkus  <moritz@bunkus.org>

        * mkvmerge: bug fix: Outputting error messages about invalid XML
        files will not cause mkvmerge to crash on Windows anymore.

        * mmg: enhancement: Added an input field for the segment info XML
        file (mkvmerge's "--segmentinfo" option) on the "global" tab.

2010-02-03  Moritz Bunkus  <moritz@bunkus.org>

        * mmg: bug fix: The jobs will be saved in the 'mkvtoolnix/jobs'
        sub-directory of the 'application data' folder instead of the
        'jobs' folder in the current directory. On Windows this is the
        special 'application data' folder inside the user's profile
        directory, e.g. 'C:\Users\mbunkus\AppData\mkvtoolnix'. On
        non-Windows systems this is the folder '.mkvtoolnix' in the user's
        home directory.
        mmg's configuration file has also been moved from ~/.mkvmergeGUI
        to ~/.mkvtoolnix/config on non-Windows systems.
        Fix for bug 466.

2010-01-28  Moritz Bunkus  <moritz@bunkus.org>

        * mkvextract: bug fix: Files are only opened for reading, not for
        writing, so that mkvextract will work on files the user only has
        read-only permissions for.

        * mkvextract: bug fix: Modes 'attachments', 'chapters', 'tags' and
        'cuesheet': mkvextract will output an error message if the file
        cannot be opened (e.g. because it does not exist or due to lack of
        access).

2010-01-24  Moritz Bunkus  <moritz@bunkus.org>

        * mmg: enhancement: Changing the interface language does not
        require a restart anymore.

        * mkvmerge: bug fix: Reading VOB files bigger than 4 GB was broken
        in v3.1.0 on 32bit platforms.

2010-01-22  Moritz Bunkus  <moritz@bunkus.org>

        * mmg: bug fix: Tooltips were not word-wrapped on Windows.

        * mkvinfo: enhancement: Added the "EBML maximum size length"
        element to the list of known elements. Fix for bug 464.

2010-01-20  Moritz Bunkus  <moritz@bunkus.org>

        * mmg: new feature: Added a control for mkvmerge's "--cropping"
        parameter.

        * mmg: enhancement: Added the file extensions ".dtshd", ".dts-hd",
        ".truehd" and ".true-hd" to mmg's"'add/append file" dialogs.

        * mkvextract: bug fix: "mkvextract --version" was only writing an
        empty string. Fix for bug 463.

2010-01-18  Moritz Bunkus  <moritz@bunkus.org>

        * Released v3.1.0.

2010-01-11  Moritz Bunkus  <moritz@bunkus.org>

        * mkvmerge: bug fix: If the first input file was a Quicktime/MP4
        file and all tracks from that file were deselected for muxing then
        mkvmerge would crash. Fix for bug 458.

2010-01-09  Moritz Bunkus  <moritz@bunkus.org>

        * mmg: bug fix: The option 'AAC is SBR/HE-AAC' was not honored
        for appended AAC tracks. This could lead to mkvmerge aborting with
        an error that the track parameters did not match if it itself
        could not detect HE-AAC in the second file.

2010-01-06  Moritz Bunkus  <moritz@bunkus.org>

        * documentation: Added a Chinese Simplified translation for mmg's
        guide by Dean Lee (see AUTHORS).

2010-01-05  Moritz Bunkus  <moritz@bunkus.org>

        * documentation: Added a Japanese translation for the man pages by
        Katsuhiko Nishimra (see AUTHORS).

2010-01-03  Moritz Bunkus  <moritz@bunkus.org>

        * mmg: bug fix: The output file name is checked for invalid
        characters before the muxing process is started. Fix for bug 455.

        * mkvpropedit, mmg: bug fix: Files with an infinite segment size
        are handled correctly now. Fix for bug 438.

        * mkvmerge: bug fix: Matroska files which have its 'tracks'
        element located behind the clusters are read correctly now.

        * mmg: enhancement: After muxing the "abort" button is changed to
        "open folder" which opens the explorer on the output file's
        folder. This only happens on Windows.

2010-01-02  Moritz Bunkus  <moritz@bunkus.org>

        * mmg: enhancement: When constructing the output file name mmg
        will only suggest names that don't exist already by appending a
        number to the file name (e.g. resulting in "/path/file (1).mkv").

2009-12-30  Moritz Bunkus  <moritz@bunkus.org>

        * mkvmerge: new feature: Added support for reading chapters from
        MP4 files that are stored in tracks with subtype 'text'. Such
        files are used e.g. on iPods/iPhones and can be created by
        HandBrake. Fix for bug 454.

2009-12-29  Moritz Bunkus  <moritz@bunkus.org>

        * mmg: bug fix: The "tags" input box on the "general track
        options" tab was not updated when a track was selected. Fix for
        bug 453.

2009-12-28  Moritz Bunkus  <moritz@bunkus.org>

        * mkvmerge, mmg: new feature: If a MPEG-2 program stream file is
        added to mkvmerge whose base name ends in a number then mkvmerge
        will automatically read and process all other files in the same
        directory with the same base name, same extension and different
        numbers. Those files are treated as if they were a single big
        file. This applies e.g.  to VOB files from DVD images that are
        named VTS_01_1.VOB, VTS_01_2.VOB, VTS_01_3.VOB etc. mmg will
        output an error message if the user tries to add or append one of
        the other files that mkvmerge will process automatically (e.g. if
        the user has added VTS_01_1.VOB already and tries to append
        VTS_01_2.VOB).

        This also fixes bug 437.

        * Build requirements changed: mkvtoolnix requires Boost v1.34.0 or
        later. It requires the Boost::Filesystem library (with all Boost
        versions) and the Boost::System libraries (starting with Boost
        v1.35.0).

2009-12-26  Moritz Bunkus  <moritz@bunkus.org>

        * mkvmerge: enhancement: SRT files with negative time codes will
        are not rejected anymore. Negative time codes will be adjusted to
        start at 00:00:00.000.

2009-12-25  Moritz Bunkus  <moritz@bunkus.org>

        * mkvextract: new feature: Added support for extracting Blu-Ray
        subtitles (CodecID "S_HDMV/PGS").

2009-12-19  Moritz Bunkus  <moritz@bunkus.org>

        * mkvmerge/mmg: enhancement: Added an option '--segment-uid' for
        specifying the segment UIDs to use instead of having to use a XML
        file and '--segmentinfo'.

        * Installer: The installer will no longer offer to run mmg after
        it has been installed. On Windows setups where a normal user
        account doesn't have administrator privileges this caused mmg to
        be run as the user "Administrator" instead of the normal user
        account causing confusion and some things not to work, e.g. drag &
        drop.

2009-12-17  Moritz Bunkus  <moritz@bunkus.org>

        * mkvmerge: bug fix: Zero-length frames in Theora bitstreams as
        created by libtheora v1.1 and later were dropped. Fix for bug
        450.

2009-12-15  Moritz Bunkus  <moritz@bunkus.org>

        * mmg: bug fix: On Windows 2000/XP the 'add/append file' dialog
        was not showing files with certain extensions (e.g. ".srt" or
        ".mp4") if the option "all supported media files" was
        selected. Fix for bug 448.

2009-12-12  Moritz Bunkus  <moritz@bunkus.org>

        * Released v3.0.0.

        * mmg: enhancement: Added support for showing the muxing progress
        for both normal muxes and the job manager in Windows 7's taskbar.

2009-12-06  Moritz Bunkus  <moritz@bunkus.org>

        * all: bug fix: The charset for output in cmd.exe for non-English
        interface languages has been fixed on Windows Vista and Windows 7.

        * all: enhancement for Windows platforms: If one of the mkvtoolnix
        components is run without having been installed before then
        translations will be read from the directory the .exe is run
        from.

2009-12-05  Moritz Bunkus  <moritz@bunkus.org>

        * configure: Added an option ('--without-build-timestamp') that
        omits the build timestamp from all version information so that two
        builds of mkvtoolnix can be byte-identical.

2009-12-04  Moritz Bunkus  <moritz@bunkus.org>

        * mkvpropedit, mmg: bug fix: Editing headers of files created by
        HandBrake would cause crashes and/or corrupted files after
        saving. Fix for bug 445.

2009-11-25  Moritz Bunkus  <moritz@bunkus.org>

        * Released v2.9.9.

2009-11-11  Moritz Bunkus  <moritz@bunkus.org>

        * mmg: bug fix: The warning that no FPS has been entered for
        AVC/h.264 elementary streams is not shown anymore for appended
        tracks (only once for the first track that they're appended to).

2009-10-25  Moritz Bunkus  <moritz@bunkus.org>

        * mkvmerge: bug fix: The pixel cropping parameters were not kept
        when muxing from Matroska files.

        * mkvmerge: bug fix: The display width/height parameters were not
        kept when muxing from Matroska files if the bitstream of the track
        contained different aspect ratio information. Now the order is
        "command line" first, "source container" second and "bitstream"
        last.

2009-09-04  Moritz Bunkus  <moritz@bunkus.org>

        * mkvmerge: bug fix: Fixed the subtitle track selection for AVI
        files.

2009-08-23  Moritz Bunkus  <moritz@bunkus.org>

        * mkvmerge: enhancement: A single '+' causes the next file to be
        appended just like putting the '+' in front of the file name.

2009-08-21  Moritz Bunkus  <moritz@bunkus.org>

        * mkvmerge: bug fix: The integrated help ('--help') contained
        wrong information about the '--sync' option. Fix for bug 435.

2009-08-18  Moritz Bunkus  <moritz@bunkus.org>

        * mmg: enhancement: The file dialogs for 'add file'/'append file'
        will show files with extensions in all uppercase as well. This
        only applies to file systems that distinguish between case
        (e.g. most of the non-Windows, non-FAT world). Fix for bug 433.

2009-08-16  Moritz Bunkus  <moritz@bunkus.org>

        * mkvmerge: bug fix: Missing ChapterLanguage elements were assumed
        to be set to "und". They're now assumed to be "eng" in accordance
        with the Matroska specifications.

        * Added a new program 'mkvpropedit' that can modify certain
        properties of existing Matroska files. It is mmg's header editor,
        just for the command line.

2009-08-13  Moritz Bunkus  <moritz@bunkus.org>

        * Released v2.9.8.

        * mmg: bug fix: The inputs for time code files and the language are
        deactivated if the user has selected a track that will be appended
        to another track. Fix for bug 432.

2009-08-06  Moritz Bunkus  <moritz@bunkus.org>

        * mmg: bug fix: mmg will handle multiple consecutive spaces in the
        options given with "add command line options" properly and not
        cause mkvmerge to exit with misleading error messages anymore. The
        "add command line options" dialog has been reordered, and the drop
        down box in it is now read-only. Fixes for bug 429.

        * doc, mmg: bug fix: The tooltip and documentation for the 'delay'
        option was misleading. Fix for bug 420.

2009-07-31  Moritz Bunkus  <moritz@bunkus.org>

        * mmg/header editor: enhancement: Implemented a considerable
        speedup in the processing of large files.

2009-07-30  Moritz Bunkus  <moritz@bunkus.org>

        * mmg/header editor: bug fix: The header editor copes better with
        files that do not contain all mandatory header fields. The missing
        ones are added or assumed to be default values.

2009-07-23  Moritz Bunkus  <moritz@bunkus.org>

        * all: bug fix: Selecting the translations with the
        "--ui-language" option did not work on Mac OS X.

2009-07-16  Moritz Bunkus  <moritz@bunkus.org>

        * mkvmerge: bug fix: Fixed an invalid memory access in the VobSub
        reader module. Fix for bug 426.

        * mmg: bug fix: Tracks added from Matroska files did not get their
        'default track' drop down box set correctly if the flag was 'off'
        in the source file and no other track of its kind hat its 'default
        track' flag set.

        * mkvmerge: bug fix: mkvmerge was wrongly turning the 'default
        track' flag back on for the first subtitle track muxed from a
        Matroska file if none of the subtitle tracks muxed had their
        'default track' flag set in their source files and if the user
        didn't use the '--default-track' option for setting that flag
        explicitely.

2009-07-15  Moritz Bunkus  <moritz@bunkus.org>

        * mmg: bug fix: Running mkvmerge on Windows from an installation
        directory with two spaces in the path (e.g. "C:\Program
        Files\Video tools\mkvtolnix") crashed mmg when the user started
        muxing. Fix for bug 419.

2009-07-13  Moritz Bunkus  <moritz@bunkus.org>

        * mmg: bug fix: Files for which all tracks were disabled were left
        out from mkvmerge's command line so that tags, chapters and
        attachments were not copied from such files either.

        * mkvmerge: bug fix: Appending MPEG4 part 2 video tracks from
        Matroska files which contain aspect ratio information will not
        result in an error message "connected_to > 0" anymore. Fix for bug
        427.

2009-07-06  Moritz Bunkus  <moritz@bunkus.org>

        * mkvmerge: bug fix: Fixed the audio sync for tracks read from AVI
        files containing garbage at the beginning. Fix for bug 421.

        * mmg: bug fix: Trying to save chapters that contain editions
        without a single chapter entry does no longer result in a crash
        but a descriptive error message instead. Saving empty chapters to
        a Matroska file will remove all chapters contained in the file
        instead of not doing anything. Fixes for bug 422.

2009-07-05  Moritz Bunkus  <moritz@bunkus.org>

        * mkvinfo: enhancement: Implemented speed-ups of up to 50% for
        middle to larger files.

2009-07-02  Moritz Bunkus  <moritz@bunkus.org>

        * mkvmerge: bug fix: Fixed reading AVC/h.264 video tracks from OGM
        files. Fix for bug 418.

        * mmg: bug fix: The chapter language for chapters copied from
        source files (e.g. Matroska, MP4 or OGM files) is only changed if
        the user has selected any language other than "und". Fix for bug
        420.

        * mmg: bug fix: mmg will no longer show an error message if the
        user has not selected a country in the "chapters" tab of the
        preferences dialog.

2009-07-01  Moritz Bunkus  <moritz@bunkus.org>

        * Released v2.9.7.

2009-06-28  Moritz Bunkus  <moritz@bunkus.org>

        * mkvmerge: bug fix: The handling of NVOPs in native MPEG4 part 2
        video storage has been improved. NVOPs are dropped again both from
        packed and non-packed bitstreams, and time codes are adjusted to
        match the number of dropped frames.

2009-06-25  Moritz Bunkus  <moritz@bunkus.org>

        * mmg: The "preferences" dialog has been split up into several
        tabs. Some other preferences available in other dialogs have been
        merged into the "preferences" dialog.

        * mkvmerge: bug fix: The I frame detection for AVC/h.264 video has
        been fixed. Sometimes a single I frame was recognized as two or
        more consecutive I frames resulting in garbled display and wrong
        timestamps. Fix for bug 415.

2009-06-23  Moritz Bunkus  <moritz@bunkus.org>

        * mmg: new feature: The list of common languages can be configured
        by the user via the 'preferences' dialog.

2009-06-22  Moritz Bunkus  <moritz@bunkus.org>

        * all: bug fix: The programs do not try to close iconv handles -1
        anymore which resulted in segfault during uninitialization on some
        platforms (e.g. FreeBSD, Mac OS X). Fix for bug 412.

2009-06-21  Moritz Bunkus  <moritz@bunkus.org>

        * mkvmerge: bug fix: Complete rewrite of the code for the native
        storage mode for MPEG4 part 2 video tracks. Fix for bug 298.

2009-06-18  Moritz Bunkus  <moritz@bunkus.org>

        * mkvmerge: bug fix: Made the detection rules for raw MP3, AC3 and
        AAC audio files more strict. This avoids a mis-detection of
        certain files, e.g. AVC/h.264 ES files being misdetected as MP3
        files. Fix for bug 414.

2009-06-14  Moritz Bunkus  <moritz@bunkus.org>

        * mkvmerge: bug fix: Appending MP4 or OGM files with chapters will
        merge the chapters from all appended files and not just take the
        chapters from the first file and discard the chapters from the
        following files. Fix for bug 397.

        * mkvmerge, mmg: new feature: The language for chapters read from
        files such as OGM and MP4 files can be chosen with the
        --chapter-language command line option. Fix for bug 399.

        * mkvmerge, mmg: new feature: Chapter and tag information
        contained in source files are now shown in the "track" selection
        box and can be toggled individually. The user can set the charset
        for chapters if the source file's chapters are not encoded in
        UTF-8 (e.g. in some OGM/MP4 files). The old file specific
        checkboxes "no tags" and "no chapters" have been removed. Fix for
        bug 400.

2009-06-13  Moritz Bunkus  <moritz@bunkus.org>

        * mmg: bug fix: The chapter editor was corrupting Matroska files
        if the chapters were saved to a file twice in a row without
        reloading them from the Matroska file.

2009-06-09  Moritz Bunkus  <moritz@bunkus.org>

        * mmg: enhancement: If the user selects the option "Verify" from
        the "Chapters" menu then a message will be shown even if the
        validation succeeded. Fix for bug 410.

        * mmg/mkvmerge: bug fix: Adding MP4 files with chapter entries
        that are not encoded in UTF-8 will not result in mkvmerge aborting
        with a message about invalid UTF-8 sequences anymore. Fix for bug
        408.

2009-06-07  Moritz Bunkus  <moritz@bunkus.org>

        * Released v2.9.5.

2009-06-06  Moritz Bunkus  <moritz@bunkus.org>

        * mkvmerge: bug fix: The handling of TrueHD/MLP audio in MPEG
        program streams was broken resulting in many dropped packets.

        * all: bug fix: There was the possibility that invalid memory
        access occured and e.g. mkvmerge crashed on systems with the
        posix_fadvise() function (mainly Linux) if mkvmerge was opening
        several files from certain file systems (e.g. VFAT). Apart from
        obvious crashes the only other side effect was that the
        posix_fadvise() function would not be used resulting in slightly
        worse I/O performance.

2009-05-31  Moritz Bunkus  <moritz@bunkus.org>

        * mkvmerge: new feature: Improved the control over which tags get
        copied from a source file to the output file. The old option
        "--no-tags" was replaced with the new options "--no-global-tags"
        which causes global tags not to be copied and "--no-track-tags"
        which causes track specific tags to not be copied. The new option
        "--track-tags" can be used to select tracks for which tags will be
        copied. The default is still to copy all existing tags.

        * mkvmerge: new feature: Included chapters, global and track
        specific tracks in the output of mkvmerge's identification mode.

        * mkvmerge: Renamed a couple of command line options to make the
        command line interface more consistent: "--no-audio",
        "--no-video", "--no-subtitles", "--no-buttons", "--audio-tracks",
        "--video-tracks", "--subtitle-tracks", "--button-tracks". The old
        versions of these options "--noaudio", "--novideo", "--nosubs",
        "--nobuttons", "--atracks", "--vtracks", "--stracks" and
        "--btracks" still work.

        * mkvmerge: bug fix: The sequence header of MPEG-1/2 video tracks
        is put into the CodecPrivate again while still leaving sequence
        headers in the bitstream as well. This is more compatible with
        some existing parsers.

2009-05-30  Moritz Bunkus  <moritz@bunkus.org>

        * mmg: bug fix: Removed the check if the user has added
        tracks and files before starting mkvmerge because mkvmerge itself
        is able to create track-less files (e.g. chapters only). Fix for
        bug 402.

        * mkvmerge: bug fix: Improved the handling of consecutive AC3
        packets with the same time code (e.g. if AC3 is read from MP4
        files). Fix for bug 403.

2009-05-27  Moritz Bunkus  <moritz@bunkus.org>

        * mkvmerge: bug fix: Fixed an endless loop in the TrueHD code
        occuring when the TrueHD stream is damaged somewhere.

2009-05-26  Moritz Bunkus  <moritz@bunkus.org>

        * mkvmerge: bug fix: Fixed the detection of MPEG transport streams
        with other packet sizes than 188 bytes (e.g. 192 and 204 bytes).

2009-05-24  Moritz Bunkus  <moritz@bunkus.org>

        * mkvmerge: bug fix: The detection of invalid padding packet
        lengths in the MPEG program stream reader was improved to not
        produce as many false positives. Patch by Todd Schmuland (see
        AUTHORS). Fix for bug 393.

2009-05-23  Moritz Bunkus  <moritz@bunkus.org>

        * mkvmerge: new feature: Added support for the FourCCs ".mp3" and
        "XVID" in QuickTime files.

        * mmg: bug fix: Pressing 'return' in the job dialog will close the
        dialog on Windows, too. Fix for bug 392.

2009-05-22  Moritz Bunkus  <moritz@bunkus.org>

        * mmg: bug fix: Fixed the behaviour of how mmg sets the output
        file name automatically if the option is enabled. If the user adds
        more than one file then the extension of the output file name is
        set each time a file is added and not only when the first one
        is. The full file name and path will only be set when the first
        file is added. Fix for bug 391.

        * Released v2.9.0.

2009-05-17  Moritz Bunkus  <moritz@bunkus.org>

        * all: Added a translation to Traditional Chinese by Dean
        Lee (see AUTHORS).

        * mkvmerge: bug fix: mkvmerge was not handling dropped frames well
        when converting from VfW-mode MPEG-4 part 2 to native mode MPEG-4
        part 2 (with '--engage native_mpeg4'). This resulted in time codes
        being to low which in turn resulted in the loss of audio/video
        synchronization. Fix for bug 236.

2009-05-16  Moritz Bunkus  <moritz@bunkus.org>

        * mkvextract: bug fix: The modes 'chapters', 'cuesheet' and 'tags'
        did not honor the '--redirect-output' option and where always
        writing to the standard output.

        * mkvmerge: new feature: Added a hack ('vobsub_subpic_stop_cmds')
        that causes mkvmerge to add 'stop display' commands to VobSub
        subtitle packets that do not have a duration field. Patch by Todd
        Schmuland (see AUTHORS).

2009-05-15  Moritz Bunkus  <moritz@bunkus.org>

        * mmg: enhancement: Changed how mmg sets the output file name
        automatically if the option is enabled. If the user adds more than
        one file then the output file name is set each time a file is
        added and not only when the first one is unless the user has
        changed the output file name manually. Fix for bug 229.

2009-05-14  Moritz Bunkus  <moritz@bunkus.org>

        * mkvmerge: enhancement: Improved support for QuickTime audio
        tracks with version 2 of the STSD sound descriptor.

        * mmg: bug fix: The "remove all" button was sometimes disabled
        even though there were still files left to be removed.

        * mkvmerge: enhancement: The MPEG program stream reader will now
        detect invalid padding packets and skip only to the next 2048 byte
        packet boundary instead of skipping several good packets. Patch by
        Todd Schmuland (see AUTHORS).

        * mmg: enhancement: The "no chapters" checkbox can now be used for
        QuickTime/MP4 files and OGM files as well.

        * mkvmerge: enhancement: The OGM reader will only print the
        warning that no chapter charset has been set by the user if the
        title or the chapter information contained in the OGM file is
        actually used and not overwritten with '--title ...' or
        '--no-chapters'.

2009-05-13  Moritz Bunkus  <moritz@bunkus.org>

        * mkvextract: bug fix: The VobSub extraction was made more
        compatible with most applications. Fix for bug 245. Patch by Todd
        Schmuland (see AUTHORS).

        * mkvmerge: bug fix: Fixed support for Windows systems that use
        code pages that are not supported by the iconv library (e.g. code
        page 720). mkvmerge was exiting with warnings causing mmg to
        report that file identification had failed. Fix for bug 376.

2009-05-12  Moritz Bunkus  <moritz@bunkus.org>

        * mkvmerge: new feature: Added support for handling MPEG-1/-2
        video in AVI files. Fix for bug 388.

2009-05-11  Moritz Bunkus  <moritz@bunkus.org>

        * all: bug fix: Global variables are deconstructed in a
        pre-defined way no longer causing segfaults when the programs are
        about to exit.

        * mkvmerge: enhancement: Implemented small speedups for some
        common memory operation (affects e.g. the MPEG program stream
        parser).

        * mkvmerge: bug fix: Fixed potential and actual segmentation
        faults occuring when appending VC-1 video tracks, Dirac video
        tracks and DTS audio tracks.

2009-05-10  Moritz Bunkus  <moritz@bunkus.org>

        * mmg: bug fix: The header and chapter editors will no longer
        crash the application if the user wants to open a file that's
        locked by another process and show an error message instead.

        * mkvmerge: enhancement: Invalid VobSub packets whose internal SPU
        length field differs from its actual length are patched so that
        the SPU length field matches the actual length. This fixes
        playback issues with several players and filters. Fix for bug
        383.

        * mkvmerge: new feature: Added support for reading chapters from
        MP4 files. Fix for bug 385.

2009-05-09  Moritz Bunkus  <moritz@bunkus.org>

        * Released v2.8.0.

2009-05-07  Moritz Bunkus  <moritz@bunkus.org>

        * all: Added a translation to Chinese (simplified) by Dean
        Lee (see AUTHORS).

        * mkvmerge: enhancement: Added support for handling AC3 audio in
        MP4 files with the FourCC "sac3" (as created by e.g. Nero Recode
        v3/4). Fix for bug 384.

        * mkvmerge, mmg: enhancement: Made mmg's "FPS" input field
        available for all video tracks. mkvmerge's corresponding option
        "--default-duration" now not only modifies the track header field
        but affects the frame time codes as well.

2009-05-06  Moritz Bunkus  <moritz@bunkus.org>

        * mkvmerge: bug fix: The VobSub reader was dropping the very last
        MPEG packet possibly resulting in the very last subtitle entry
        being garbled or discarded completely. Patch by Todd Schmuland.

2009-05-03  Moritz Bunkus  <moritz@bunkus.org>

        * mmg: enhancement: Added "60000/1001" as a pre-defined option to
        the "FPS" drop-down box.

2009-04-29  Moritz Bunkus  <moritz@bunkus.org>

        * mmg (header editor): bug fix: The header editor controls on the
        right stopped responding after the second file had been loaded or
        the "reload file" feature had been used. Fix for bug 372.

2009-04-27  Moritz Bunkus  <moritz@bunkus.org>
        * mmg: new feature: Added an option for clearing all inputs after
        a successful muxing run.

2009-04-25  Moritz Bunkus  <moritz@bunkus.org>
        * mkvmerge: bug fix: Made the AAC detection code stricter in what
        it accepts. This results in fewer mis-detections. Fix for bugs 373
        and 374.

2009-04-16  Moritz Bunkus  <moritz@bunkus.org>

        * mkvmerge: bug fix: Splitting without the option "--engage
        no_simpleblocks" resulted in broken files: all frames were marked
        as B frames. Fix for bug 371.

        * mkvinfo: bug fix: Time Codes of SimpleBlock elements that were
        output formatted in summary mode were too small by a factor of
        1000000.

2009-04-15  Moritz Bunkus  <moritz@bunkus.org>

        * mkvmerge: bug fix: The duration of subtitle frames was
        overwritten with the difference between the next frame's time code
        and the current frame's time code if a time code file was used for
        that track. Fix for bug 286.

        * mmg: bug fix: Removed the option "always use simple blocks" from
        the preferences dialog as this option was already removed from
        mkvmerge. Fix for bug 370.

2009-04-14  Moritz Bunkus  <moritz@bunkus.org>

        * Released v2.7.0.

        * Build requirements changed: mkvtoolnix requires Boost v1.32.0 or
        later.

2009-04-13  Moritz Bunkus  <moritz@bunkus.org>

        * mkvmerge: mkvmerge will now use SimpleBlock elements instead of
        normal BlockGroup elements by default.

2009-04-11  Moritz Bunkus  <moritz@bunkus.org>

        * mkvmerge, mmg: new feature: Added support for the "forced track"
        flag. Fix for bug 128.

        * mmg: bug fix: The header editor and chapter editor will not
        write zero bytes anymore if there's not enough space to write an
        EbmlVoid element when saving to Matroska files.

2009-04-08  Moritz Bunkus  <moritz@bunkus.org>

        * mkvmerge: By default mkvmerge keeps the aspect ratio information
        in AVC/h.264 video bitstreams now (equivalent to specifying
        "--engage keep_bitstream_ar_info" in earlier versions). A new
        option "--engage remove_bitstream_ar_info" is available that
        restores the previous behaviour.

        * mkvmerge: bug fix: Fixed the aspect ratio extraction for
        AVC/h.264 video by adding three more pre-defined sample aspect
        ratios. Mkvmerge also only assumes "free aspect ratio" if the
        aspect ratio type information indicates it and not if the
        type information is unknown.

2009-04-05  Moritz Bunkus  <moritz@bunkus.org>

        * mmg: new feature: Added drag & drop support for the header
        editor (files can be opened by dropping them on the header
        editor).

        * mkvmerge: new feature: Added support for reading the track
        language from QuickTime/MP4 files. Thanks to Eduard Bloch for the
        code for unpacking the language string.

        * mmg: bug fix: All arguments are shell escaped and quoted instead
        of only those with spaces in them. Only applies to the menu
        options "show command line", "save command line to file" and "copy
        command line to clipboard". Fix for bug 364.

2009-03-30  Moritz Bunkus  <moritz@bunkus.org>

        * mkvmerge, mkvextract: new feature: Added support for MLP audio.

        * mmg: bug fix: When adding a file with colons in the segment
        title all colons were replaced with the letter 'c'.

2009-03-29  Moritz Bunkus  <moritz@bunkus.org>

        * mkvmerge, mkvetract: new feature: Added support for TrueHD audio
        (read from raw streams with or without embedded AC3 frames, MPEG
        program streams).

2009-03-25  Moritz Bunkus  <moritz@bunkus.org>

        * mmg: bug fix: The job manager's status output was garbled if mmg
        was run with another language as English.

        * mmg: bug fix: The progress bar for each individual job in the
        job dialog wasn't updated if mmg was run with another language as
        English.

        * mmg: bug fix: The time codes in the job queue editor were off by
        one month. The "added job on" was additionally off by an amount
        depending on the user's time zone. Fix for bug 362.

2009-03-24  Moritz Bunkus  <moritz@bunkus.org>

        * mkvmerge: bug fix: The MPEG program stream (VOB/EVO) reader was
        sometimes reading the time codes wrong resulting in bad audio/video
        synchronization. Fix for bug 337.

        * Released v2.6.0.

2009-03-22  Moritz Bunkus  <moritz@bunkus.org>

        * mmg: new feature: Added a header editor for Matroska files.

2009-03-21  Moritz Bunkus  <moritz@bunkus.org>

        * mkvextract: bug fix: The "simple" chapter extraction mode (OGM
        style chapter output) outputs strings converted to the system's
        current charset by default now instead of always converting to
        UTF-8. This can be overridden with the "--output-charset" command
        line option. Fix for bug 359.

2009-03-18  Moritz Bunkus  <moritz@bunkus.org>

        * mkvmerge: bug fix: QuickTime audio tracks will be stored with
        the CodecID "A_QUICKTIME". The CodecPrivate element contains the
        full "STSD" element from the QuickTime file (just like
        V_QUICKTIME). This method is used for all audio tracks which don't
        have a well-defined storage spec for Matroska (e.g. AAC, AC3,
        MP2/3 are still stored as A_AC3, A_AAC etc). Hopefully a fix for
        bugs 354 and 357.

        * mkvmerge: bug fix: The CodecPrivate element for QuickTime video
        tracks like Sorenson Video Codecs contained wrong data. Fix for
        bug 355.

        * all: Added a Japanese translation by Hiroki Taniura (see
        AUTHORS).

2009-03-17  Moritz Bunkus  <moritz@bunkus.org>

        * mkvmerge: bug fix: Fixed detection of little endian PCM tracks
        in MOV files. Fix for bug 356.

2009-03-15  Moritz Bunkus  <moritz@bunkus.org>

        * mkvextract: bug fix: The charset for text output was not
        initialized correctly resulting in garbled display of non-ASCII
        characters in non-UTF-8 locales.

        * all: bug fix: A couple of translated strings were converted from
        the wrong locale when they were displayed.

        * mmg, mkvinfo: The GUIs now require an Unicode-enabled version of
        wxWidgets.

2009-03-14  Moritz Bunkus  <moritz@bunkus.org>

        * all: bug fix: The tools use the API call "GetOEMCP()" on Windows
        instead of "GetACP()". This should make messages output in cmd.exe
        come out correctly for Windows versions for which cmd.exe uses a
        different code page than the rest (e.g. on German Windows).

2009-03-08  Moritz Bunkus  <moritz@bunkus.org>

        * mkvinfo: enhancement: If mkvinfo is started in GUI mode on
        Windows then the console that was started with it will be closed.

        * mkvinfo: bug fix: Chapter names and tag elements were recoded to
        the wrong charset resulting in garbled output. Fix for bug 353.

2009-03-07  Moritz Bunkus  <moritz@bunkus.org>

        * Released v2.5.3.

2009-03-01  Moritz Bunkus  <moritz@bunkus.org>

        * mkvmerge, mkvextract, mmg: bug fix: If the environment variables
        LANG, LC_ALL, LC_MESSAGES contained a locale that was supported by
        the system but for which mkvtoolnix did not contain a translation
        (e.g. fr_FR, it_IT, en_AU) then the programs would abort with an
        error message. Fix for bug 338.

        * mkvmerge: bug fix: Appending raw AVC/ES files resulted in
        segmentation faults. Fix for bug 344.

2009-02-28  Moritz Bunkus  <moritz@bunkus.org>

        * mkvmerge: bug fix: When mkvmerge was run with the --attachments
        option to copy only some of the attachments in a Matroska file
        then any attachment with an ID larger than the first skipped
        attachment ID was not copied into the new file. Fix for bug 346.

        * Released v2.5.2.

        * installer: bug fix: If the installer is run in silent mode
        (switch "/S") then it will not ask the user whether or not to
        place a shortcut on the desktop, and that shortcut will not be
        created. Fix for bug 345.

        * mmg: new feature: Added two buttons "enable all" and "disable
        all" to the list of attached files that enable / disable all
        attached files.

        * mmg: bug fix: The action "File" -> "New" did not clear the
        internal list of attached files resulting in unexpected behaviour
        if files with attachments where added afterwards.

        * mmg: bug fix: The button "remove all files" did not clear the
        list of attached files.

2009-02-26  Moritz Bunkus  <moritz@bunkus.org>

        * mkvinfo: new feature: Made mkvinfo's GUI translatable. Added a
        German translation for the GUI.

2009-02-25  Moritz Bunkus  <moritz@bunkus.org>

        * mmg: On Linux wxWidgets 2.8.0 and newer uses the GTK combo boxes
        which suck. A lot. Therefore mmg uses wxBitmapComboBoxes for
        wxWidgets >= 2.8.0 on Linux and normal wxComboBoxes in all other
        cases. wxBitmapComboBoxes are still drawn by wxWidgets itself
        (just like wxComboBoxes before 2.8.0) and offer much better
        functionality. Fix for bug 339.

        * mkvmerge, mmg: bug fix: The MIME type autodetection for
        attachments was broken for paths with non-ASCII characters on
        non-UTF-8 encoded systems (mostly on Windows). Fix for bug 340.

        * source: various fixes for compilation with wxWidgets 2.9.

2009-02-24  Moritz Bunkus  <moritz@bunkus.org>

        * all programs: bug fix: The locale was not detected properly
        often resulting in the program aborting with the message that
        "the locale could not be set properly". Fix for bug 338.

2009-02-22  Moritz Bunkus  <moritz@bunkus.org>

        * Released v2.5.1.

        * mmg: bug fix: Fixed the selection of the translation to use if
        the LC_MESSAGES environment variable has been set on Windows.

2009-02-21  Moritz Bunkus  <moritz@bunkus.org>

        * Released v2.5.0.

        * mmg: bug fix: Fixed a crash during the check if files could be
        overwritten by the next mux. Possible fix for bugs 335 and 336.

2009-02-19  Moritz Bunkus  <moritz@bunkus.org>

        * mkvmerge, mkvinfo, mkvextract, mmg: Made all those programs
        nearly completly translatable. Added a German translation for all
        four programs (only for the programs, not for the static
        documentation: man pages, the guide to mmg etc).

        * mkvmerge, mmg: new feature: Added options ('-m' /
        '--attachments' and its counterparts '-M' / '--no-attachments')
        to mkvmerge for selecting which attachments to copy and which to
        skip and the corresponding controls to mmg.

2009-02-06  Moritz Bunkus  <moritz@bunkus.org>

        * mkvmerge: bug fix: Fixed the detection of AAC files whose first
        AAC header does not start on the first byte of the file.

2009-01-19  Moritz Bunkus  <moritz@bunkus.org>

        * mmg: bug fix: It was possible to crash mmg by clicking onto the
        root element in the chapter editor.

2009-01-18  Moritz Bunkus  <moritz@bunkus.org>

        * mkvextract: bug fix: During time code extraction mkvextract wrote
        large time codes in scientific notation.

2009-01-17  Moritz Bunkus  <moritz@bunkus.org>

        * Released v2.4.2.

2009-01-15  Moritz Bunkus  <moritz@bunkus.org>

        * mkvmerge: bug fix: If subtitle files are appended to separate
        video files (e.g. two AVI and two SRT files) then the subtitle
        time codes of the second and all following subtitle files were
        based on the last time code in the first subtitle file instead of
        the last time code in the first video file. Fix for bug 325.

        * mkvmerge: bug fix: Due to uninitialized variables mkvmerge would
        report OGM files as having arbitrary display dimensions. Fix for
        bug 326.

2009-01-08  Moritz Bunkus  <moritz@bunkus.org>

        * mkvmerge, mmg: enhancement: Implemented MIME type detection for
        attachments with libmagic on Windows.

2009-01-03  Moritz Bunkus  <moritz@bunkus.org>

        * mkvmerge: bug fix: If a Matroska file containing attachments was
        used as an input file and splitting was enabled then the
        attachments were only written to the first output file. Now
        they're written to each output file. Partial fix for bug 324.

2008-12-21  Moritz Bunkus  <moritz@bunkus.org>

        * mkvmerge: enhancement: Decreased the time mkvmerge needs for
        parsing Quicktime/MP4 header fields.

2008-12-17  Moritz Bunkus  <moritz@bunkus.org>

        * mkvmerge: bug fix: The parser for the simple chapter
        format (CHAPTERxx=...) can now handle more than 100 chapters. Fix
        for bug 320.

        * mmg: bug fix: The commands "Save command line" and "Create
        option file" did not save mmg's current state but the state it was
        in when the command "Show command line" was last used or when mmg
        was started.

2008-12-13  Moritz Bunkus  <moritz@bunkus.org>

        * mkvmerge: bug fix: Fixed a crash (segfault) with MPEG-4 part 2
        video if "--engage native_mpeg4" is used. Fix for bug 318.

2008-12-08  Moritz Bunkus  <moritz@bunkus.org>

        * Windows installer: The installer cleans up leftovers from old
        installations during an upgrade. It doesn't write registry entries
        for an exe called "AppMainExe.exe" anymore. It asks whether or not
        the user wants a shortcut on the desktop. It does not install the
        document for base64tool anymore because base64tool itself isn't
        installed anymore either. Fixes for bugs 314, 315, 316 and 317.

        * mmg: bug fix: Fixed a compilation problem with non-Unicode
        enabled wxWidgets. Fix for bug 313.

2008-12-05  Moritz Bunkus  <moritz@bunkus.org>

        * mkvmerge: new feature: Added support for reading the pixel
        aspect ratio from Theora video tracks.

2008-12-04  Moritz Bunkus  <moritz@bunkus.org>

        * Released v2.4.1.

        * Build system: bug fix: Configure does not use "uname -m" for the
        detection of the Boost libraries anymore but configure's "$target"
        environment variable. This fixes the Boost detection for cross
        compilation builds. Fix for bug 311. Patch by Dominik Mierzejewski
        (see AUTHORS).

2008-12-03  Moritz Bunkus  <moritz@bunkus.org>

        * mkvmerge: bug fix: PCM audio tracks bigger than approximately 8
        GB were cut off after approximately 8 GB.

2008-12-02  Moritz Bunkus  <moritz@bunkus.org>

        * mkvmerge: bug fix: mkvmerge recognizes SRT subtitle files with
        time codes that contain spaces between the colons and the digits
        and time codes whose numbers are not exactly two or three digits
        long.

2008-11-28  Moritz Bunkus  <moritz@bunkus.org>

        * mmg: bug fix: mmg processes window events much more often during
        muxing.

        * all: Updated the language code list from the offical ISO 639-2
        standard.

2008-11-04  Moritz Bunkus  <moritz@bunkus.org>

        * mmg: bug fix: Split time codes with more than three decimals were
        not allowed even though the docs say that they are. They are now,
        as mkvmerge supports such time codes.

2008-11-03  Moritz Bunkus  <moritz@bunkus.org>

        * mkvmerge: bug fix: Changed the way mkvmerge calculates the
        time codes when appending files. Should result in better
        audio/video synchronization.

        * mkvmerge: new feature: Added support for reading SRT and SSA/ASS
        subtitles from AVI files (fix for bug 64).

2008-11-01  Moritz Bunkus  <moritz@bunkus.org>

        * mkvmerge: bug fix: mkvmerge's LZO compressor would segfault if
        mkvmerge was compiled against v2 of the LZO library and the v1 LZO
        headers were not present.

2008-10-29  Moritz Bunkus  <moritz@bunkus.org>

        * mkvmerge: bug fix: SRT subtitle files are also handled correctly
        if the time code lines do not have spaces around the arrow between
        the start and end time codes.

2008-10-13  Moritz Bunkus  <moritz@bunkus.org>

        * mkvextract: bug fix: Matroska elements with binary data were
        output as garbage in XML files.

2008-10-11  Moritz Bunkus  <moritz@bunkus.org>

        * Released v2.4.0.

        * mmg: bug fix: The chapter editor's function "save to Matroska
        file" was corrupting the target file in some cases. Fix for bug
        307.

2008-10-06  Moritz Bunkus  <moritz@bunkus.org>

        * mkvmerge: bug fix: mkvmerge was only writing one reference block
        for real B frames. Patch by Daniel Glöckner. Fix for bug 306.

        * all: bug fix: The Windows uninstaller was not removing all start
        menu entries during uninstallation on Windows Vista. The installer
        now creates the start menu entries for all users instead of the
        current user only. Fix for bug 305.

2008-10-05  Moritz Bunkus  <moritz@bunkus.org>

        * mmg: bug fix: The "language" drop down box contained some
        entries twice or more. Fix for bug 304.

2008-10-04  Moritz Bunkus  <moritz@bunkus.org>

        * mkvmerge: bug fix: Incorrect usage of the iconv library caused
        some conversions to omit the last character of each converted
        entry (e.g. for the conversion from Hebrew to UTF-8). Fix for bug
        302.

2008-09-25  Moritz Bunkus  <moritz@bunkus.org>

        * mkvmerge: enhancement: mkvmerge will use the time codes provided
        by the MPEG program stream source file for VC1 video tracks.

2008-09-24  Moritz Bunkus  <moritz@bunkus.org>

        * mkvmerge: bug fix: Reading EVOBs with multiple VC1 video tracks
        was broken (all packets where put into a single video track).

2008-09-22  Moritz Bunkus  <moritz@bunkus.org>

        * mkvextract: new feature: Added support for handling SimpleBlocks
        for time code extraction.

2008-09-21  Moritz Bunkus  <moritz@bunkus.org>

        * mkvmerge: bug fix: Reading raw (E)AC3 files bigger than 2 GB was
        broken.

        * mkvmerge: new feature: Added support for Dirac video tracks.

2008-09-20  Moritz Bunkus  <moritz@bunkus.org>

        * mkvmerge: bug fix: Improved the detection of MPEG-1/-2 and
        AVC/h.264 video tracks in MPEG program streams (VOBs/EVOBs).

        * mkvmerge: bug fix: Fixed reading DTS audio tracks from MPEG
        program streams (VOBs/EVOBs).

2008-09-19  Moritz Bunkus  <moritz@bunkus.org>

        * mmg: enhancement: Added the extensions "evo", "evob" and "vob"
        to mmg's "add file" dialog.

2008-09-18  Moritz Bunkus  <moritz@bunkus.org>

        * mkvmerge: new feature: Added support for muxing VC1 video tracks
        read from MPEG program streams (EVOBs) or raw VC1 elementary
        streams (e.g. as produced by EVODemux).

2008-09-17  Moritz Bunkus  <moritz@bunkus.org>

        * mkvmerge: new feature: Added support for 7.1 channel EAC3
        files. Fix for bug 301.

2008-09-13  Moritz Bunkus  <moritz@bunkus.org>

        * mkvmerge: bug fix: Revision 3831 (the change to the "--delay"
        and "--sync" options) caused mkvmerge to no longer respect the
        delay caused by garbage at the beginning of MP3 and AC3 audio
        tracks in AVI files. The time codes of such tracks are now delayed
        appropriately again. Fix for bug 300.

2008-09-12  Moritz Bunkus  <moritz@bunkus.org>

        * mkvmerge: bug fix: Unknown stream types in Ogg files
        (e.g. skeleton tracks) don't cause mkvmerge to abort
        anymore. They're simply ignored. Fix for bug 299.

        * mkvextract: new feature: Added support for extracting Theora
        video tracks into Ogg files. Fix for bug 298.

        * mkvmerge: bug fix: Fixed the frame type (key or non-key frame)
        detection for Theora tracks.

2008-09-08  Moritz Bunkus  <moritz@bunkus.org>

        * mkvmerge: all: On Unix/Linux rpath linker flags have been
        removed again (they were actually removed before the release of
        v2.3.0).

2008-09-07  Moritz Bunkus  <moritz@bunkus.org>

        * Released v2.3.0.

2008-09-06  Moritz Bunkus  <moritz@bunkus.org>

        * mkvmerge: bug fix: improved the time code calculation for MP3
        tracks read from MP4 files. Another part of the fix for bug 165.

2008-09-03  Moritz Bunkus  <moritz@bunkus.org>

        * mkvmerge: bug fix: mkvmerge honors the time code offsets of all
        streams in a MPEG program stream (e.g. VOB file) fixing
        audio/video desynchronization. Fix for bug 295.

2008-08-30  Moritz Bunkus  <moritz@bunkus.org>

        * mkvmerge: Switched from the PCRE regular expression library to
        Boost's RegEx library.

2008-08-23  Moritz Bunkus  <moritz@bunkus.org>

        * mkvmerge: bug fix: DTS-in-WAV handling (14 to 16 bit expansion)
        was flawed. Fix for bug 288.

        * mkvmerge: new feature: Added support for Vorbis in AVI (format
        tag 0x566f). Fix for bug 271.

        * mkvmerge: new feature: Added support for PCM tracks with
        floating point numbers (CodecID A_PCM/FLOAT/IEEE). Patch by
        Aurelien Jacobs (see AUTHORS).

2008-08-21  Moritz Bunkus  <moritz@bunkus.org>

        * mkvmerge: bug fix: The fix to the time code handling for AVC
        tracks in MP4 files from 2008-04-16 caused certain other MP4 files
        to not be read correctly. The video tracks were found, but no
        frames were read. Fix for bug 294.

        * mkvmerge: new feature: Added support for Ogg Kate
        subtitles. Patch by ogg.k.ogg.k@googlemail.com.

2008-08-20  Moritz Bunkus  <moritz@bunkus.org>

        * mkvmerge, mmg: The option "--delay" was removed. The option
        "--sync" now only modifies the time codes of a given
        track. mkvmerge does not pad audio tracks with silence. "--sync"
        works with all track types now, but using a stretch factor other
        than 1 with audio tracks might not work too well during
        playback. mmg's inputs for "Delay" and "Stretch by" can be used
        with all track types. Fix for bug 287.

2008-08-19  Moritz Bunkus  <moritz@bunkus.org>

        * mkvmerge: enhancement: mmg outputs a more informative error
        message for known but unsupported input file types (e.g. ASF, FLV,
        MPEG TS) instead of the cryptic "file identification failed".

        * mkvmerge: bug fix: The VobSub reader would sometimes read too
        many bytes for a single SPU packet. Part of a fix for bug 245.

2008-05-16  Moritz Bunkus  <moritz@bunkus.org>

        * mkvmerge: bug fix: Using BZIP2 compression resulted in broken
        streams. Patch by Aurelien Jacobs (see AUTHORS).

2008-05-15  Moritz Bunkus  <moritz@bunkus.org>

        * mkvmerge: new feature: Improved support for WAV files bigger
        than 4 GB which only contain a single DATA chunk and a wrong
        length field for this DATA chunk (e.g. eac3to creates such files).

2008-05-14  Moritz Bunkus  <moritz@bunkus.org>

        * mkvmerge: bug fix: Certain Matroska files with dis-continuous
        streams (e.g. subtitles) caused huge memory consumption. Fix for
        bug 281.

2008-04-22  Moritz Bunkus  <moritz@bunkus.org>

        * mkvmerge: bug fix: mkvmerge will output a proper error message
        if it is called with ASF/WMV files instead of detecting other
        kinds of streams (e.g. AVC ES streams). Fix for bug 280.

2008-04-20  Moritz Bunkus  <moritz@bunkus.org>

        * mkvmerge: bug fix: Fixed an assertion in the OGM reader occuring
        for OGM files with embedded chapters. Fix for bug 279.

        * mkvmerge: all: On Unix/Linux rpath linker flags are added for
        library paths given in LDFLAGS and configure's "--with-extra-libs"
        options.

2008-04-16  Moritz Bunkus  <moritz@bunkus.org>

        * mkvmerge: bug fix: Fixed wrong time codes for MP4 files that
        contain video tracks with B frames and edit lists. Fix for bug
        277. Patch by Damiano Galassi (see AUTHORS).

2008-04-14  Moritz Bunkus  <moritz@bunkus.org>

        * mkvmerge: bug fix: mkvmerge will not strip leading spaces in
        SRT subtitles anymore.

        * mkvmerge: bug fix: Tuned the file type detection for MPEG ES
        streams. Fix for bug 265.

2008-04-03  Moritz Bunkus  <moritz@bunkus.org>

        * mkvmerge: bug fix: Fixed writing to UNC paths on Windows. Fix
        for bug 275.

2008-03-09  Moritz Bunkus  <moritz@bunkus.org>

        * mkvmerge: new feature: Added support for skipping ID3 tags in
        AAC and AC3 files. Fix for bug 204.

        * mkvmerge: new feature: Added support for DTS-HD (both "master
        audio" and "high resolution").

2008-03-04  Moritz Bunkus  <moritz@bunkus.org>

        * Released v2.2.0.

2008-02-29  Moritz Bunkus  <moritz@bunkus.org>

        * mkvmerge: new feature: Added support for handling AC3 in WAV in
        ACM mode.

2008-02-28  Moritz Bunkus  <moritz@bunkus.org>

        * mkvmerge: new feature: Added support for reading AC3 from
        QuickTime/MP4 files. Fix for bug 254.

2008-02-27  Moritz Bunkus  <moritz@bunkus.org>

        * mkvmerge: new feature: Added support for handling AC3 in WAV in
        IEC 61937 compatible streams (aka SPDIF mode).

        * mkvmerge: new feature: Added support for WAV files with multiple
        data chunks.

        * mkvmerge: bug fix: Fixed a cause for the error message "no data
        chunk found" by fixing the skipping of 'fmt ' chunks.

2008-02-23  Moritz Bunkus  <moritz@bunkus.org>

        * mkvmerge: new feature: Added support for AAC-in-AVI with CodecID
        0x706d as created by mencoder. Fix for bug 266.

2008-02-20  Moritz Bunkus  <moritz@bunkus.org>

        * mkvmerge: bug fix: Rewrote the OGM reader code. Another part of
        a fix for bug 267.

2007-12-31  Moritz Bunkus  <moritz@bunkus.org>

        * mkvmerge: bug fix: Rewrote the time code application
        code. Additionally force the "previous cluster time codes" that
        libmatroska uses to the current time code. This seems to get rid of
        libmatroska's assertions about the local time code being to
        small/big to fit into an int16. It also seems to get rid of some
        of mkvmerge's errors about the packet queue not being empty, and
        it fixes a couple of crashes with file splitting.

2007-12-22  Moritz Bunkus  <moritz@bunkus.org>

        * mkvmerge: bug fix: OGM files with non-Theora video tracks caused
        mkvmerge to fail since 2.1.0, or the resulting file was
        unplayable. Fix for bug 267.

2007-10-11  Moritz Bunkus  <moritz@bunkus.org>

        * mkvmerge: bug fix: Accept other Theora header versions than
        3.2.0 as long as the major version is 3 and the minor 2. Fix for
        bug 262.

2007-09-02  Moritz Bunkus  <moritz@bunkus.org>

        * mkvmerge: bug fix: MPEG PS reader: Fixed the resyncing mechanism
        during normal reads. Another fix for bug 259.

        * mkvmerge: bug fix: MPEG PS reader: mkvmerge tries to resync to
        the next MPEG start code in case of error during stream
        detection. Fix for bug 259.

2007-08-31  Moritz Bunkus  <moritz@bunkus.org>

        * mkvmerge: SVQ1 video tracks read from QuickTime files are output
        as V_MS/VFW/FOURCC tracks and not as V_QUICKTIME tracks. Fix for
        bug 257.

2007-08-30  Moritz Bunkus  <moritz@bunkus.org>

        * avilib: bug fix: Fixed a segmentation fault if reading the first
        part of an index failed but a second/other index part is
        present. Fix for bug 256.

2007-08-19  Moritz Bunkus  <moritz@bunkus.org>

        * mkvmerge: enhancement: SRT files that contain coordinates in the
        time code line are supported. The coordinates are discarded
        automatically (as S_TEXT/SRT doesn't support them), and a warning
        is shown.

        * Released v2.1.0.

2007-08-16  Moritz Bunkus  <moritz@bunkus.org>

        * mkvmerge: enhancement: Added support for reading MP2 audio
        tracks from OGM files. Patch by Mihail Zenkov (see AUTHORS).

2007-08-15  Moritz Bunkus  <moritz@bunkus.org>

        * mkvextract: enhancement: Added support for extracting Dolby
        Digital Plus (EAC3) tracks.

        * mkvmerge: bug fix: SPS and PPS NALUs are no longer removed from
        AVC/h.264 streams. Hopefully a fix for bug 231.

2007-07-19  Moritz Bunkus  <moritz@bunkus.org>

        * mkvmerge: enhancement: Fixed SSA/ASS detection for files
        produced by Aegis Sub which doesn't include a line with '[script
        info]' in the file.

2007-07-07  Moritz Bunkus  <moritz@bunkus.org>

        * mmg: enhancement: Added another option how mmg choses the
        directory if automatic output filename creation is on. Implements
        all suggestions as listed in bug 248.

2007-07-05  Moritz Bunkus  <moritz@bunkus.org>

        * mmg: enhancement: Moved the complete 'settings' tab to its own
        dialog accessible via the 'Settings' option in the 'File' menu.

2007-06-30  Moritz Bunkus  <moritz@bunkus.org>

        * mmg: new feature: Added a buton 'remove all' which removes all
        input files and tracks leaving all other options as they are. Fix
        for bug 248.

        * mmg: new feature: Added an option for setting the default output
        directory if the automatic setting of the output file name is
        turned on. Fix for bug 248.

        * mkvmerge: enhancement: DTS code: Some tools (e.g. Surcode) can
        create DTS files which are padded with zero bytes after each DTS
        frame. These zero bytes are now skipped without printing a
        warning.

        * mmg: enhancement: mmg can now be called with any file name as an
        argument. If it ends with 'mmg' then the file will be loaded as a
        'mmg settings file'. Otherwise mmg will 'add' it. Fix for bug 243.

2007-06-27  Moritz Bunkus  <moritz@bunkus.org>

        * mkvmerge: bug fix: The OGM reader uses the OGM's timestamps for
        video tracks. Before it would just use the current frame number
        multiplied by the FPS.

        * mkvmerge: enhancement: The OGM reader now uses the AVC/h.264
        video packetizer for AVC/h.264 tracks so that the aspect ratio can
        be extracted from it.

2007-06-25  Moritz Bunkus  <moritz@bunkus.org>

        * mkvmerge: bug fixes: Fixed a couple of memory leaks.

2007-06-24  Moritz Bunkus  <moritz@bunkus.org>

        * mkvmerge: new feature: Added better checks if two tracks can be
        appended to the passthrough packetizer so that tracks that are
        otherwise not known to mkvmerge can still be appended
        (e.g. V_VC1). Fix for bug 244.

2007-06-23  Moritz Bunkus  <moritz@bunkus.org>

        * mmg: The NALU size length can now be chosen for all AVC tracks,
        not only for those that are handled by the 'AVC ES packetizer'.

        * mkvmerge: bug fix: The 'default track' flag was set to 'yes' for
        tracks read from Matroska files even if 'no' was specified on the
        command line.

        * mkvextract: new feature: Added support for the 'header removal'
        encoding scheme.

2007-06-21  Moritz Bunkus  <moritz@bunkus.org>

        * mkvmerge: new feature: The NALU size length of an AVC/h.264
        track can now be changed even if the source is not an elementary
        stream (e.g. for MP4 and Matroska files).

2007-06-19  Moritz Bunkus  <moritz@bunkus.org>

        * mkvmerge: enhancement: Added support for RealAudio v3 in
        RealMedia files. Patch by Aurelian Jacobs. Fix for bug 246.

2007-06-11  Moritz Bunkus  <moritz@bunkus.org>

        * mmg: Moved the command line to a separate dialog and reduced the
        main window's height.

2007-04-30  Moritz Bunkus  <moritz@bunkus.org>

        * mkvmerge: bug fix: Another bug fix for handling various AC3 and
        E-AC3 files in MPEG program streams.

2007-04-26  Moritz Bunkus  <moritz@bunkus.org>

        * mkvmerge: bug fix: Added support for handling SEI NALUs in
        AVC/h.264 elementary streams so that "key frames" can be detected
        even if no IDR slices are present.

2007-04-19  Moritz Bunkus  <moritz@bunkus.org>

        * mkvmerge: bug fix: Fixed the VobSub reader so that "delay:"
        lines with negative time codes are accepted. Fix for bug 241.

2007-04-18  Moritz Bunkus  <moritz@bunkus.org>

        * mkvmerge: bug fix: Improved the file type detection code for
        MPEG transport streams.

2007-03-23  Moritz Bunkus  <moritz@bunkus.org>

        * mkvmerge: bug fix: Fixed a problem reading normal AC3 tracks
        from MPEG program streams.

2007-03-22  Moritz Bunkus  <moritz@bunkus.org>

        * mkvmerge: bug fix: Fixed an issue with negative/huge time codes
        after splitting AVC/h.264 video.

2007-03-16  Moritz Bunkus  <moritz@bunkus.org>

        * mkvmerge: enhancement: The SRT reader allows "." as the decimal
        separator as well as ",".

2007-03-12  Moritz Bunkus  <moritz@bunkus.org>

        * mkvmerge: bug fix: Fixed a problem with concatenating more than
        two subtitle files.

2007-03-08  Moritz Bunkus  <moritz@bunkus.org>

        * mkvmerge: The MPEG program stream reader will now sort the
        tracks it finds first by their type (video > audio > subs) and
        then by their stream ID.

        * mkvmerge: Disabled the support for DTS tracks in MPEG program
        streams because DTS HD is not supported yet.

        * mkvmerge: enhancement: Implemented a major speed-up for reading
        MPEG-1/2 and AVC/h.264 tracks from MPEG program streams.

2007-03-05  Moritz Bunkus  <moritz@bunkus.org>

        * mkvmerge: enhancement: Fixed the MPEG PS reader so that it will
        just skip blocks whose headers it cannot parse instead of
        aborting.

        * mkvmerge: new feature: Added support for handling AVC/h.264
        tracks in MPEG program streams.

2007-03-02  Moritz Bunkus  <moritz@bunkus.org>

        * mkvmerge: new feature: Added support for EAC3 tracks in MPEG
        program streams.

        * mkvmerge: new feature: Added support for EAC3/DD+ (Dolby Digital
        Plus) files and tracks (raw EAC3 files or inside Matroska with
        CodecID A_EAC3).

2007-02-21  Moritz Bunkus  <moritz@bunkus.org>

        * Released v2.0.2.

2007-02-19  Moritz Bunkus  <moritz@bunkus.org>

        * mkvmerge: Reintroduced the "--engage allow_avc_in_vfw_mode"
        hack.

2007-02-06  Moritz Bunkus  <moritz@bunkus.org>

        * mkvmerge: bug fix: Fixed suppoert for DTS-in-WAV files which
        are encoded with 14 bits per word.

2007-02-03  Moritz Bunkus  <moritz@bunkus.org>

        * mkvmerge: enhancement: Added support for DTS files which use
        only 14 out of every 16 bits and which are not stored inside a WAV
        file.

2007-01-30  Moritz Bunkus  <moritz@bunkus.org>

        * mkvmerge, mmg: Changed the default for the "NALU size length" to
        "4" and added a warning if "3" is used.

        * mkvmerge: bug fix: File type detection for Qt/MP4 files which
        start with a "wide" atom has been fixed.

        * mmg: bug fix: The "NALU size length" drop down box is now also
        enabled for h.264 tracks read from AVIs and for h.264 tracks
        stored in "VfW compatibility mode" in Matroska files.

2007-01-28  Moritz Bunkus  <moritz@bunkus.org>

        * mkvmerge, mmg: new feature: Extended the option
        "--default-track" so that it can be forced to "off" allowing the
        user to create a file for which no track has its "default" flag
        set. Fix for bug #224.

2007-01-17  Moritz Bunkus  <moritz@bunkus.org>

        * mkvmerge: bug fix: Fixed the wrong "default duration" if the
        user used "--default-duration ...23.976fps".

2007-01-16  Moritz Bunkus  <moritz@bunkus.org>

        * mkvmerge: bug fix: The AVC/h.264 ES reader was losing frames if
        the file size was an exact multiple of 1048576 bytes.

        * mkvmerge: bug fix: The AVC/h.264 ES packetizer produced invalid
        CodecPrivate data if the AVCC did not contain the aspect ratio
        information. Fix for Bugzilla bug #225.

        * mkvmerge: bug fix: The Matroska reader passes the correct track
        number down to the AVC/h.264 ES packetizer in the case of "AVC
        in Matroska stored in VfW mode".

        * mkvmerge: bug fix: Fixed a crash (segmentation fault) in the
        AVC/h.264 ES handling code.

2007-01-15  Moritz Bunkus  <moritz@bunkus.org>

        * mkvmerge, mkvextract, mkvinfo: new feature: Added support for
        using CodecState for signaling changes to CodecPrivate. It is used
        for MPEG-1/-2 video if it is turned on with "--engage
        use_codec_state".

2007-01-13  Moritz Bunkus  <moritz@bunkus.org>

        * Released v2.0.0.

2007-01-12  Moritz Bunkus  <moritz@bunkus.org>

        * mmg: new feature: Added another tab for each track in which the
        user can add arbitrary track options.

        * mkvextract: enhancement: mkvextract will now also print which
        container format it uses for each track.

        * mkvextract: new feature: Added support for extracting MPEG-1/2
        video to MPEG-1/2 program streams.

        * mkvmerge: bug fix: Fixed the file type detection for MPEG-1/2 ES
        files with a single frame inside.

2007-01-11  Moritz Bunkus  <moritz@bunkus.org>

        * mkvmerge: bug fix: MPEG-1/2 video: The sequence and GOP headers
        are not removed from the bitstream anymore. This should fix the
        blockiness if the sequence headers change mid-stream. Fix for
        Bugzilla bug #167.

2007-01-09  Moritz Bunkus  <moritz@bunkus.org>

        * mkvmerge: enhancement: mkvmerge now handles the first frames in
        AVC/h.264 ES streams properly, especially for files for which it
        did not find a key frame at the beginning in earlier versions.

2007-01-08  Moritz Bunkus  <moritz@bunkus.org>

        * mkvmerge: enhancement: Improved the detection of AVC/h.264 ES
        streams with garbage at the beginning.

        * mmg: enhancements to the job management dialog: There's a
        minimum width for the columns. The "up" and "down" buttons are
        disabled if all entries are selected. Pressing "Ctrl-A" selects
        all entries.

        * mmg: enhancements: "File -> New" will also focus the "input"
        tab.

2007-01-07  Moritz Bunkus  <moritz@bunkus.org>

        * mmg: enhancements: The job manager can be opened with
        "Ctrl-J". The last directory from which a file is added is saved
        even if the file identification failed. The automatically
        generated output file name uses the extension ".mka" if no video
        track is found and ".mks" if neither a video nor an audio track is
        found in the first file.

        * mkvmerge: bug fix: Fixed the aspect ratio extraction for raw
        AVC/h.264 ES tracks.

        * mkvmerge: bug fix: If a raw AVC/h.264 ES file does not start
        with a key frame then all the frames before the first key frame
        are skipped, and mkvmerge does not abort anymore.

2007-01-05  Moritz Bunkus  <moritz@bunkus.org>

        * mkvmerge: bug fix: AVC/h.264 ES parser: Fixed wrong NALU size
        length information in the AVCC.

        * mkvmerge: bug fix: AVC/h.264 ES parser: Fixed the decision if a
        NALU belongs to a previous frame or starts a new one.

2007-01-04  Moritz Bunkus  <moritz@bunkus.org>

        * mmg: enhancement: Added an input for the new "NALU size length"
        parameter.

        * mkvmerge: bug fix: The NALU size length can be overridden for
        AVC/h.264 elementary streams. It defaults to 2 which might not be
        enough for larger frames/slices.

2007-01-03  Moritz Bunkus  <moritz@bunkus.org>

        * mkvmerge: bug fix: Support for AVC/h.264 elementary streams with
        short markers (0x00 0x00 0x01 instead of 0x00 0x00 0x00 0x01).

        * mkvmerge: Removed the "--engage allow_avc_in_vfw_mode" hack.

        * mkvmerge: enhancement: Added "x264" to the list of recognized
        FourCCs for AVC/h.264 video in AVI and Matroska files.

        * mkvmerge: new feature: Added support for proper muxing of
        AVC/h.264 tracks in Matroska files that were stored in the MS
        compatibility mode (CodecID V_MS/VFW/FOURCC instead of
        V_MPEG4/ISO/AVC).

        * mkvmerge: bug fix: Fixed invalid memory access in the AVC ES
        parser.

2007-01-02  Moritz Bunkus  <moritz@bunkus.org>

        * mkvmerge: new feature: Added support for proper muxing of
        AVC/h.264 tracks in AVI files.

2007-01-01  Moritz Bunkus  <moritz@bunkus.org>

        * mkvmerge: new feature: Added support for reading AVC/h.264
        elementary streams.

2006-12-30  Moritz Bunkus  <moritz@bunkus.org>

        * mmg: enhancement: All inputs and controls are cleared and
        deactivated if the user select "File -> New".

        * mmg: enhancement: The user can switch between the "generic" and
        "format specific options" pages even if no track is selected.

2006-12-29  Moritz Bunkus  <moritz@bunkus.org>

        * mkvmerge: bug fix: mkvmerge would not write frame durations if
        "--engage use_simpleblock" was used resulting in unplayable and
        unextractable subtitle tracks.

2006-12-28  Moritz Bunkus  <moritz@bunkus.org>

        * mkvmerge: bug fix: Added a workaround for RealAudio tracks for
        which the key frame flag is never set.

2006-12-27  Moritz Bunkus  <moritz@bunkus.org>

        * mmg: bug fix: Fixed a segfault that occured if the user had a
        track selected and its the file the track was read from is
        removed.

        * mmg: bug fix: Fixed the behaviour of a couple of ComboBoxes on
        Windows after selecting "File -> New". E.g. if the user selected
        "700M" in the "split after this size" ComboBox, selected "File ->
        New" and selected "700M" again, then it would not show up in the
        command line window until he selected another option and returned
        to the "700M" afterwards.

2006-11-25  Moritz Bunkus  <moritz@bunkus.org>

        * Released v1.8.1.

2006-11-24  Moritz Bunkus  <moritz@bunkus.org>

        * mmg: bug fix: Some input controls (like "subtitle charset")
        where disabled for appended tracks even though the user can and
        sometimes has to change those settings. Fixes Anthill bug 216.

2006-11-19  Moritz Bunkus  <moritz@bunkus.org>

        * configure: new feature: Allow the user to tell configure which
        "wx-config" executable to use ("--with-wx-config=...").

2006-11-14  Moritz Bunkus  <moritz@bunkus.org>

        * mmg: bug fix: The "aspect ratio" box was losing its input when
        the user switched tracks.

        * mkvmerge/mmg: new feature: If ATDS AAC tracks are added to mmg
        and the AAC track's sample rate is <= 24000 Hz then mkvmerge and
        mmg assume that the AAC is a SBR track and mmg will check the "AAC
        is SBR" checkbox automatically.

2006-11-12  Moritz Bunkus  <moritz@bunkus.org>

        * mkvmerge: bug fix: Quicktime/MP4 files with AVC video tracks and
        missing CTTS atoms caused mkvmerge to crash after the recent
        changes to the Quicktime/MP4 time code handling.

        * mkvmerge: bug fix: Fixed a segfault if the file specified with
        "--attach-file" does not exist. Bugfix for Anthill bug 213 and
        Debian bug 393984.

        * mmg: bug fix: Fixed a crash on loading XML chapters after having
        saved XML chapters.

2006-11-11  Moritz Bunkus  <moritz@bunkus.org>

        * mmg: new feature: Made the "set the delay input field from the
        file name" feature disengageable.

2006-11-10  Moritz Bunkus  <moritz@bunkus.org>

        * Released v1.8.0.

        * mkvmerge: Changed the CodecID for AAC audio tracks to "A_AAC" by
        default. The CodecPrivate contains the same initialization data
        that are stored in the ESDS in MP4 files for AAC tracks. The old
        CodecIDs (e.g. "A_AAC/MPEG4/SBR") can be turned on again with
        "--engage old_aac_codecid".

2006-11-08  Moritz Bunkus  <moritz@bunkus.org>

        * mmg: Reworked the "input tab" and split track options into two
        sub-pages. Also added an input for the "stereo mode" parameter for
        video tracks.

2006-11-07  Moritz Bunkus  <moritz@bunkus.org>

        * mkvmerge: new feature: Added support for the "stereo mode"
        flag for video tracks.

2006-11-03  Moritz Bunkus  <moritz@bunkus.org>

        * mkvmerge: bug fix: For MP4 files with certain CTTS contents
        mkvmerge would use negative time codes for a couple of
        frames. Those frames were dropped and mkvmerge often ended up
        eating huge amounts of memory and crashing afterwards.

        * mkvmerge: bug fix: AAC-in-MP4 with the LC profile was sometimes
        misdetected as having a SBR extension and an output sampling
        frequency of 96000 Hz. Fixes Anthill bug 210.

2006-10-26  Moritz Bunkus  <moritz@bunkus.org>

        * mkvmerge: Added support for API changes in the upcoming FLAC
        library v1.1.3. Patch by Josh Coalson (see AUTHORS).

2006-09-29  Moritz Bunkus  <moritz@bunkus.org>

        * mkvmerge: bug fix: Fixed the random number generation on
        Windows. On Windows 9x/ME mkvmerge would simply hang. On newer
        versions the function was accessing invalid memory and was
        generally buggy.

2006-09-26  Moritz Bunkus  <moritz@bunkus.org>

        * mkvmerge: bug fix: SSA/ASS subtitles with comments before the
        "[script info]" line were not identified.

2006-09-25  Moritz Bunkus  <moritz@bunkus.org>

        * mkvmerge: bug fix: Made the checks for SRT time codes a bit less
        strict (e.g. allow fewer than three digits after the comma).

2006-07-19  Moritz Bunkus  <moritz@bunkus.org>

        * mkvmerge: bug fix: Comments in OGM files were not handled if
        mkvmerge was called in identification mode. One obvious result was
        that neither the track language nor the file title was imported
        into mmg.

2006-06-16  Moritz Bunkus  <moritz@bunkus.org>

        * mmg: bug fix: The "stretch" input box was not accepting the same
        syntax that mkvmerge's "--sync" parameter accepts.

        * mkvmerge: bug fix: PCM audio data with 4 bits per Sample caused
        mkvmerge to allocate all available memory. Patch by Robert Millan
        (see AUTHORS).

2006-06-15  Moritz Bunkus  <moritz@bunkus.org>

        * mmg: bug fix: Mixed up two tool tips on the "settings" tab.

2006-06-02  Moritz Bunkus  <moritz@bunkus.org>

        * Build system: bug fix: Moved some @...@ style variables from
        configure.in to Makefile.in where they belong (very recent
        autoconf versions were choking on those).

2006-06-01  Moritz Bunkus  <moritz@bunkus.org>

        * mmg: new feature: Added an option for always using simple
        blocks.

        * mmg: new feature: Pre-set the "delay" input field for audio
        tracks if the file name contains something like "DELAY XX" where
        XX is a number.

2006-05-24  Moritz Bunkus  <moritz@bunkus.org>

        * mmg: enchancement: After adding files with drag&drop the next
        "open file" dialog will start in the directory the last file came
        from.

2006-05-23  Moritz Bunkus  <moritz@bunkus.org>

        * mkvmerge: bug fix: mkvmerge will no longer create empty files
        (meaning neither input files nor things like chapters etc have
        been added).

2006-04-28  Moritz Bunkus  <moritz@bunkus.org>

        * Released v1.7.0.

        * mkvmerge: enhancement: Added support for MIME type detection via
        libmagic (patch by Robert Millan with heavy modifications by
        myself).

2006-04-07  Moritz Bunkus  <moritz@bunkus.org>

        * mkvmerge: bug fix: Theora headers were not handled correctly.

2006-04-03  Moritz Bunkus  <moritz@bunkus.org>

        * mkvmerge: bug fix: The WavPack reader was broken on 64bit
        systems (e.g. AMD64).

2006-03-17  Moritz Bunkus  <moritz@bunkus.org>

        * mkvmerge: bug fix: The Theora time code handling was broken, and
        Ogg/Theora files were not identified correctly (they showed up as
        "unknown" in mmg).

2006-02-27  Moritz Bunkus  <moritz@bunkus.org>

        * mmg: enhancement: The 'adjust time codes' function accepts
        time codes like 'XXXXXunit' with 'unit' being 'ms', 'us', 'ns' or
        's'.

        * mkvmerge: enhancement: mkvmerge will no longer refuse to
        concatenate files with differing Codec Private contents and only
        issue a warning in such cases.

        * mkvmerge: bug fix: Quicktime/MP4 reader: Added support for
        version 1 media headers ('mdhd' atom) with 64bit fields. Fixed the
        duration of the last packet passed downstream. Fixed overflow
        issues during re-scaling from the Quicktime/MP4's time scale to
        nano seconds used by mkvmerge.

2006-01-18  Moritz Bunkus  <moritz@bunkus.org>

        * mkvmerge: bug fix: Muxing wasn't working Windows 9x/ME because
        mkvmerge was trying to use Unicode file access functions when
        determining which directories to create. Fixes Anthill bug #177.

2006-01-17  Moritz Bunkus  <moritz@bunkus.org>

        * mkvmerge: new feature: Added support for the "Delay:" feature
        and for negative time codes in VobSub IDX files.

2005-12-14  Moritz Bunkus  <moritz@bunkus.org>

        * mmg: new feature: If mmg is set to automatically fill in the
        output file name then it will clear the output file name once all
        input files have been removed.

2005-12-12  Moritz Bunkus  <moritz@bunkus.org>

        * mmg: bug fix: Fixed a crash that occured if the user removed an
        attachment and clicked somewhere in the empty space in the
        attachment list. Occured only on Windows.

2005-12-10  Moritz Bunkus  <moritz@bunkus.org>

        * mmg: bug fix: Re-added Chinese to the list of popular languages
        (those are listed first in the language drop down boxes).

2005-12-08  Moritz Bunkus  <moritz@bunkus.org>

        * mkvmerge: bug fix: The last change to the ISO 639 language
        handling broke the VobSub reader so that it reported the wrong
        language codes. This also caused mmg to not display the correct
        language after adding a VobSub file.

2005-12-07  Moritz Bunkus  <moritz@bunkus.org>

        * Released v1.6.5.

2005-12-06  Moritz Bunkus  <moritz@bunkus.org>

        * source: bug fix: Changed the list of ISO 639 languages so that
        the terminology versions are converted into the bibliography
        versions of the 639-2 codes (e.g. use "ger" instead of "deu" for
        the German language). Converted almost all pieces of mkvmerge and
        mmg to accept ISO 639-1, 639-2 codes (both bibliography and
        terminology versions) and the languages' English names. Those will
        always be converted to the 639-2 code. Fixes Anthill bug #171.

2005-12-05  Moritz Bunkus  <moritz@bunkus.org>

        * mkvmerge: bug fix: The country code used in XML chapter files
        was checked against the list of ISO 639-1 codes and not against
        the list of ccTLDs. Partial bugfix for Anthill bug #171.

        * mkvmerge: bug fix: When appending tracks and using time codes the
        time codes were only used for the first track in a chain of
        tracks. This has been changed so that you must specify only one
        time code file in such cases (e.g. "mkvmerge ... --time codes
        0:my_time codes.txt part1.avi +part2.avi"). mmg has already been
        working like this. Fixes Anthill bug #162.

2005-12-02  Moritz Bunkus  <moritz@bunkus.org>

        * source: new feature: Added support for linking against liblzo2
        (same compression algorithm, just a new library version). Patch by
        Diego Pettenò (see AUTHORS).

        * mkvmerge: new feature: Added a workaround for files created by
        Gabest's DirectShow Matroska muxer with slightly broken frame
        references. Fixes Anthill bug #172.

        * mkvextract: new feature: attachment extraction mode: Made the
        output file name optional. If it is missing (e.g. "mkvextract
        attachments source.mkv 92385: 124981:") then the name of the
        attachment inside the Matroska file is chosen instead. Patch by
        Sergey Hakobyan (see AUTHORS).

        * mkvmerge: new feature: If an output file name contains
        directories that don't exist then they're created. Patch by Sergey
        Hakobyan (see AUTHORS) with modifications by myself.

2005-11-24  Moritz Bunkus  <moritz@bunkus.org>

        * mkvmerge: bug fix: Don't abort reading a Matroska if the next
        element is not a cluster. This is the case for e.g. files produced
        by Haali's muxer which writes the segment tracks element in
        intervals. Fixes Anthill bug #169.

2005-11-19  Moritz Bunkus  <moritz@bunkus.org>

        * mmg: bug fix: Fixed a problem with the selection of language
        codes for chapters in the chapter editor.

2005-11-18  Moritz Bunkus  <moritz@bunkus.org>

        * mkvmerge: bug fix: If at least or more attachments were present
        and the user used --attachment-name for each of them (as mmg does)
        then mkvmerge was wrongly outputting a warning about multiple uses
        of --attachment-name for a single attachment.

        * mkvmerge: new feature: Added limited support for edit lists in
        MP4/QuickTime files. Fixes Anthill bug #151.

        * mkvmerge: bug fix: MP4/QuickTime files which contain another
        atom before the 'avcC' atom in the video track headers weren't
        correctly remuxed.

2005-11-16  Moritz Bunkus  <moritz@bunkus.org>

        * mkvmerge: bug fix: mkvmerge will now refuse to append AVC/h.264
        video tracks whose codec initialization data blocks do not
        match. Invalidates Anthill bug #163.

2005-11-12  Moritz Bunkus  <moritz@bunkus.org>

        * mkvmerge: bug fix: Fixed a crash If the granulepos (the
        time codes) reset in the middle of an Ogg/OGM file. Fixes Anthill
        bug #166.

        * mkvmerge: bug fix: Fixed a division-by-zero error in the
        RealMedia demuxer. Fixes Anthill bug #161.

        * mkvmerge: bug fix: Fixed a couple of potential (and actual)
        segmentation faults by accessing invalid memory addresses. Initial
        patch for the VobSub reader by Issa on Doom9's forum.

2005-11-04  Moritz Bunkus  <moritz@bunkus.org>

        * mkvmerge, mmg: new feature: The names of attached files can be
        set with a new option --attachment-name or on mmg's "Attachments"
        page.

2005-11-02  Moritz Bunkus  <moritz@bunkus.org>

        * mkvmerge: bug fix: Fixed another bug when appending AVC/h.264
        tracks that would mkvmerge cause to die with "bref_packet ==
        NULL". Fixes Anthill bug #160.

2005-11-01  Moritz Bunkus  <moritz@bunkus.org>

        * mmg: bug fix: When the user saved the muxing output in a log
        file that file didn't use Windows line endings (CR LF) on
        Windows.

        * mmg: bug fix: Appending tracks was broken because the track
        numbers in the command line were incorrect. Fixes Anthill bug
        #160.

2005-10-23  Moritz Bunkus  <moritz@bunkus.org>

        * mkvmerge: new feature: Added support for Ogg/Theora.

2005-10-22  Moritz Bunkus  <moritz@bunkus.org>

        * mkvmerge: Changed the CodecID for AAC audio tracks to "A_AAC" by
        default The CodecPrivate contains the same initialization data
        that are stored in the ESDS in MP4 files for AAC tracks. The old
        CodecIDs (e.g. "A_AAC/MPEG4/SBR") can be turned on again with
        "--engage old_aac_codecid".

2005-10-21  Moritz Bunkus  <moritz@bunkus.org>

        * mkvinfo: new feature: The sub elements of the EBML head are
        now shown.

        * mkvinfo: new feature: Added support for the new SimpleBlock.

        * mkvextract: new feature: Added support for the new SimpleBlock.

        * mkvmerge, mmg: new feature: Added support for the new
        SimpleBlock instead of BlockGroups (only available via "--engage
        use_simpleblock" for now). Patch by Steve Lhomme (see AUTHORS)
        with fixes by myself.

2005-10-14  Moritz Bunkus  <moritz@bunkus.org>

        * Released v1.6.0.

2005-10-09  Moritz Bunkus  <moritz@bunkus.org>

        * mkvmerge: new feature: Implemented the new header removal
        compression: compression for native MPEG-4 part 2, decompression
        for all types (don't use it yet, folks!).

2005-10-04  Moritz Bunkus  <moritz@bunkus.org>

        * mkvextract: bug fix: Extra codec data wasn't written to AVI
        files if it was present (e.g. for the HuffYuv codec). Fixes bug
        157.

        * mkvmerge: bug fix: mkvmerge was choking on AVIs with a single
        frame inside. Fixes bug 156.

2005-09-30  Moritz Bunkus  <moritz@bunkus.org>

        * mkvmerge: bug fix: Changed how AVC video frames are
        referenced. This is not ideal yet, but at least references are
        kept intact when reading AVC from Matroska files. Should fix bug
        154.

2005-09-18  Moritz Bunkus  <moritz@bunkus.org>

        * mkvmerge: bug fix: Appending AVC video tracks was broken if they
        contained aspect ratio information that the user overwrote on the
        command line.

        * mmg: bug fix: If a video track was selected that was appended to
        another track then the aspect ratio drop down box was still
        active.

        * mkvmerge: new feature: MPEG-4 part 2 streams are searched for
        the pixel width/height values. Those are taken if they differ from
        those values in the source container. This is a work-around for
        buggy muxers, e.g. broken video camera firmwares writing bad MP4
        files. Fixes bug 149.

2005-09-15  Moritz Bunkus  <moritz@bunkus.org>

        * mkvmerge: bug fix: Appending files with RealVideo was
        broken.

2005-09-09  Moritz Bunkus  <moritz@bunkus.org>

        * mkvmerge, mkvextract: bug fix: ASS files sometimes use a column
        called 'Actor' instead of 'Name', but both should be mapped to the
        'name' column in a Matroska file.

2005-09-07  Moritz Bunkus  <moritz@bunkus.org>

        * Released v1.5.6.

2005-09-06  Moritz Bunkus  <moritz@bunkus.org>

        * mmg: bug fix: If the user selected an aspect ratio for a video
        track, then chose "File -> new", added a file, selected another
        video track and chose the same aspect ratio as before then it
        wasn't added to the command line. Fixes Anthill bugs 132 and 146.

        * mkvmerge: bug fix: Support Qt/MP4 files with 64bit offset tables
        ('co64' atom instead of 'stco' atom).

2005-09-04  Moritz Bunkus  <moritz@bunkus.org>

        * mkvmerge: new feature: mkvmerge will remove the aspect ratio
        information from a AVC/h.264 video track bitstream and put it into
        the display dimensions (until now the AR information was kept on
        the bitstream level). The reason is that in Matroska the container
        AR is supposed to take precedence over bitstream AR, but some
        decoder programmers ignore the container AR in favour of bitstream
        AR.

2005-08-31  Moritz Bunkus  <moritz@bunkus.org>

        * mkvinfo: bug fix: The GUI couldn't open files with non-ASCII
        chars in the file name.

2005-08-30  Moritz Bunkus  <moritz@bunkus.org>

        * mkvmerge: bug fix: Display dimensions were reported for all
        tracks, even if they weren't present. In that case they allegedly
        were "0x0" which caused mmg to add "--display-dimensions ...:0x0"
        for each track read from a Matroska file, even if the tracks were
        not video tracks.

2005-08-28  Moritz Bunkus  <moritz@bunkus.org>

        * mkvextract: bug fix: The extracted time codes were wrong for
        blocks with laced frames.

2005-08-25  Moritz Bunkus  <moritz@bunkus.org>

        * mkvmerge: bug fix: If a Matroska file with a MPEG-4 part 2 video
        track was muxed into a Matroska file and the source file did not
        contain the display width/height elements for that track then the
        aspect ratio was extracted from the video data itself which
        clashes with the Matroska specs which say that display
        width/height default to the pixel width/height if they're not
        present.

2005-08-24  Moritz Bunkus  <moritz@bunkus.org>

        * mkvmerge: bug fix: Native MPEG-4 ASP storage was still bugged:
        time codes were assigned twice, frames referenced themselves.

        * mkvmerge: bug fix: Embedded fonts and pictures in a SSA/ASS file
        are not discarded any longer. They are converted to Matroska
        attachments instead. Other sections that were discarded are added
        to the CodecPrivate data as are "Comment:" lines in the "[Events]"
        section. Those comment lines still lose their association for
        which "Dialogue:" line they were meant, but that cannot be
        changed.

2005-08-21  Moritz Bunkus  <moritz@bunkus.org>

        * mkvmerge: bug fix: --delay was not working at all.

        * mkvmerge: bug fix: Single digit numbers followed by 's' were not
        recognized as valid numbers with a unit (e.g. in '--delay 0:9s').

        * Released v1.5.5.

        * mkvtoolnix: Disabled storing AVC/h.264 video tracks in VfW mode.

2005-08-16  Moritz Bunkus  <moritz@bunkus.org>

        * mkvtoolnix: bug fix: On Windows the command line output was
        terminated with CR CR NL instead of just CR NL.

2005-08-13  Moritz Bunkus  <moritz@bunkus.org>

        * mkvmerge: bug fix: The Quicktime/MP4 reader wasn't skipping
        unknown elements correctly.

2005-08-03  Moritz Bunkus  <moritz@bunkus.org>

        * mkvextract: new feature: Added a new extraction mode for
        outputting time codes in a time code v2 format file. It is called
        "time code_v2" and takes the same arguments as the "tracks"
        extraction mode.

        * mkvinfo: new feature: Added a command line switch
        "--output-charset" which sets the charset that strings read from
        Matroska files are output in (e.g. if you want the output in UTF-8
        and not your system's local charset).

        * mkvinfo: new feature: Added a command line switch "-o" for
        redirecting the output to a file (for systems which re-interpret
        stdout).

        * mkvmerge: bug fix: The combination of using external time code
        files and video tracks with B frames was not working as
        intended. The user had to order the time codes in the time code file
        just like the frames were ordered (meaning the time codes for a
        IPBBP sequence with 25 FPS had to be "0", "120", "40,
        "80"...). This has been fixed. They have to be ascending again and
        mkvmerge will assign them properly.

2005-08-02  Moritz Bunkus  <moritz@bunkus.org>

        * mkvextract: new feature: Added support for extracting h.264 /
        AVC tracks into proper h.264 ES streams supported by
        e.g. MP4Box. Patch by Matt Rice (see AUTHORS).

2005-07-25  Moritz Bunkus  <moritz@bunkus.org>

        * mkvinfo: bug fix: Files with non-ASCII chars weren't opened
        because conversion to UTF-8 was done before the charset routines
        were initialized.

2005-07-20  Moritz Bunkus  <moritz@bunkus.org>

        * mkvmerge: bug fix: Fixed a crash if a track in a MP4/QuickTime
        file did not contain a STCO atom (chunk table) but a STSC atom
        (chunk map table).

2005-07-19  Moritz Bunkus  <moritz@bunkus.org>

        * mkvmerge: bug fix: Very large values were not kept correctly for
        a lot of elements (meaning they were truncated to 16 or 32 bits).

        * mkvinfo: bug fix: Very large values were not displayed correctly
        for a lot of elements (meaning they were truncated to 16 or 32
        bits prior to displaying).

        * mkvmerge: bug fix: AVC/H.264 references were wrong, and muxing
        of AVC from Matroska files with proper references resulted in
        unplayable files.

2005-07-08  Moritz Bunkus  <moritz@bunkus.org>

        * mkvmerge: bug fix: Fixed support for USF subtitles stored in
        UTF-16 and UTF-32. Added support for USF subtitles stored in UTF-8
        without a BOM.

2005-07-01  Moritz Bunkus  <moritz@bunkus.org>

        * Released v1.5.0.

2005-06-26  Moritz Bunkus  <moritz@bunkus.org>

        * mkvmerge: bug fix: The track language read from old Matroska
        files was wrongfully set to "und" if it was not written although
        the specs say that "eng" is the default value.

        * mkvmerge: bug fix: USF subtitles: If identical tags were nested
        (e.g. "font") and both were closed right after each other then the
        result looked like "</font/>".

        * mkvmerge: bug fix: Native MPEG-4 was not working if read from
        OGM files.

2005-06-24  Moritz Bunkus  <moritz@bunkus.org>

        * mmg: new feature: Added an input box for mkvmerge's new "split
        after these time codes" feature.

2005-06-16  Moritz Bunkus  <moritz@bunkus.org>

        * mkvmerge: bug fixes: Improved the native MPEG-4 generation a lot
        (thanks to Haali for testing and pushing me). The codec version
        string inside the MPEG-4 initialization data is now checked if it
        indicates "DivX packed bitstream" and changed to not indicate it
        anymore.

2005-06-07  Moritz Bunkus  <moritz@bunkus.org>

        * mmg: bug fix: If mmg was minimized when it was closed (e.g. with
        Windows' "Show desktop" function) then it didn't show up after a
        restart and could only be shown by maximizing it.

        * mkvmerge: bug fix: If a OGM style chapter file contains empty
        chapter names ('CHAPTER01NAME=' without something after the '=')
        then this chapter's time code is used as the name instead of
        aborting.

2005-06-05  Moritz Bunkus  <moritz@bunkus.org>

        * mkvmerge: new feature: Added splitting after specific
        time codes.

2005-06-04  Moritz Bunkus  <moritz@bunkus.org>

        * mkvmerge, mkvinfo, mkvextract: bug fix: Inifite sized segments
        were not handled correctly.

2005-05-23  Moritz Bunkus  <moritz@bunkus.org>

        * mmg: bug fix: On Windows mmg could be crashed by adding a file
        and clicking into the empty space in the "track" selection
        box. Fixes Anthill bug 133.

        * mkvextract: new feature: Implemented the extraction of USF
        subtitles.

        * mkvmerge: new feature: Implemented the muxing of USF subtitles.

2005-05-17  Moritz Bunkus  <moritz@bunkus.org>

        * mkvextract: bug fix: The MPEG packets are now padded to 2048
        byte boundaries as some programs require them to be. Patch by
        Mike Matsnev (see AUTHORS).

2005-05-07  Moritz Bunkus  <moritz@bunkus.org>

        * mkvinfo: bug fix: Removed the restriction of max. ten levels of
        nested elements.

        * mmg: bug fix: If splitting was enabled and "splitting by time"
        selected and the user chose "new" from the "File" menu then
        "splitting by time" was not selectable anymore. This happened
        only on Windows. Fixes Anthill bug 131.

2005-05-05  Moritz Bunkus  <moritz@bunkus.org>

        * mkvextract: bug fix: Use the native newline style when
        extracting text subtitles (\r\n on Windows and \n on all other
        systems).

        * mkvextract: bug fix: SSA/ASS text was missing in the output if
        the "Format=" line contained newlines at the end of the
        CodecPrivate data (e.g. our old Mew Mew sample file).

2005-05-03  Moritz Bunkus  <moritz@bunkus.org>

        * mkvmerge: new feature: Added support for the ChapterSegmentUID
        element.

2005-04-29  Moritz Bunkus  <moritz@bunkus.org>

        * mkvmerge: bug fix: Support WAV files that use other RIFF chunks
        than the usual "fmt " followed by "data".

2005-04-18  Moritz Bunkus  <moritz@bunkus.org>

        * mkvmerge: bug fix: Remuxing MPEG1/2 tracks resulted in a failing
        "assert(0)".

2005-04-16  Moritz Bunkus  <moritz@bunkus.org>

        * Released v1.4.2.

        * mkvmerge: bug fix: In rare occasions involving B frames mkvmerge
        freed data too early. In such a case it was eating more and more
        memory finally exiting with a message about not finding a packet
        for a "bref".

2005-04-09  Moritz Bunkus  <moritz@bunkus.org>

        * all: bug fix: My output functions did not work on AMD64
        systems. Fixes Anthill bug 120.

2005-04-07  Moritz Bunkus  <moritz@bunkus.org>

        * mkvextract: new feature: Added the extraction of the raw
        data with the "--raw" and "--fullraw" flags. Patch by Steve Lhomme
        (see AUTHORS).

        * mkvextract: bug fix: WAVPACK extraction did not update the
        "number of samples" header field. Patch by Steve Lhomme (see
        AUTHORS).

        * mkvmerge: bug fix: RealMedia files contain a "FPS" field in
        their track headers. Unfortunately this field does not always
        contain the actual FPS of a video track but the maximum number of
        FPS that the encoder has output or should output. Therefore
        mkvmerge does not use a "default duration" element for RealVideo
        tracks anymore. Fixes Anthill bug 113.

        * mkvmerge: bug fix: Failing calls to posix_fadvise upon adding a
        file to mmg caused mmg to think that the file identification
        failed. Now warnings for posix_fadvise are not output anymore, and
        posix_fadvise is silently switched off for that file. Fixes
        Anthill bug 123.

        * mkvmerge: bug fix: Appending files that were created with
        mkvmerge's "--link" option was broken. The time codes for both the
        chapters and the actual media data blocks were not adjusted
        correctly. Fixes Anthill bugs 115 and 116.

        * mkvmerge: bug fix: If chapters are present in several appended
        files and there were atoms who shared the same UID then those
        entries were present multiple times in the output files. Now such
        entries are merged into one chapter entry. Fixes the second part
        of Anthill bug 122.

2005-04-06  Moritz Bunkus  <moritz@bunkus.org>

        * mkvmerge: bug fix: If chapters were present and splitting was
        enabled then mkvmerge would not treat chapters correctly that
        spanned across several files. Now the spanning chapters are kept
        in all files, and their start time codes are adjusted accordingly.
        Fixes the first part of Anthill bug 122.

2005-03-28  Moritz Bunkus  <moritz@bunkus.org>

        * mkvinfo: bug fix: On Windows mkvinfo was linked without the
        console subsystem resulting in no output at all if run without the
        GUI (-g). Fixes Anthill Bug 118.

2005-03-23  Moritz Bunkus  <moritz@bunkus.org>

        * mkvmerge: bug fix: Due to the compiler doing some strange number
        conversion mkvextract seemed to hang on Windows with certain
        files.

2005-03-20  Moritz Bunkus  <moritz@bunkus.org>

        * mkvmerge: bug fix: Appending VobSubs with more than one track in
        a .idx file and video files at the same time was broken resulting
        in parts of some of the VobSub tracks not ending up in the
        resulting Matroska file. Fixes Anthill bug 114.

2005-03-19  Moritz Bunkus  <moritz@bunkus.org>

        * mkvmerge: bug fix: The track numbers were assigned wrongly when
        appending tracks (this is more or less cosmetic).

        * mkvmerge: bug fix: Splitting by time was broken for audio-only
        files. Fixes Anthill bug 112.

        * mkvmerge: bug fix: The --fourcc switch was not working.

2005-03-16  Moritz Bunkus  <moritz@bunkus.org>

        * mmg: bug fix: Tracks that were not selected on saving the
        settings file were selected after loading a settings file.

2005-03-15  Moritz Bunkus  <moritz@bunkus.org>

        * Released v1.4.1.

2005-03-14  Moritz Bunkus  <moritz@bunkus.org>

        * mkvmerge: bug fix: AC3 detection was broken in rare cases.

2005-03-13  Moritz Bunkus  <moritz@bunkus.org>

        * mmg: bug fix: If the TEMP environment variable contains spaces
        then the calls to mkvmerge when adding files failed.

2005-03-06  Moritz Bunkus  <moritz@bunkus.org>

        * mkvmerge: bug fix: Extracting the FPS from some AVC MP4 files
        did not work.

        * mkvmerge: bug fix: Appending + splitting was segfaulting if used
        together and at least one split occured after a track has been
        appended.

2005-03-02  Moritz Bunkus  <moritz@bunkus.org>

        * mkvmerge: Added more descriptive error messages if two tracks
        cannot be concatenated because "their parameters do not match".

2005-02-28  Moritz Bunkus  <moritz@bunkus.org>

        * mkvmerge: bug fix: A failing call to posix_fadvise will only
        turn its usage off for that one file and not abort mkvmerge
        completely.

        * mmg: bug fix: When "appending" a file all tracks where added to
        the end of the track list making it unnecessarily difficult to
        concatenate similar structured files. Now the tracks from the
        "appended" files are inserted into the track list after their
        counterparts from the file this new one is appended to.

2005-02-27  Moritz Bunkus  <moritz@bunkus.org>

        * mmg: bug fix: An "appended" file could not be removed if there
        were two tracks that we not separated by a track from another file
        in the track list box.

        * mmg: bug fix: The check whether or not a file might be
        overwritten while splitting is active has been fixed.

        * mmg: bug fix: Improved the word wrapping of the tooltips on
        Windows.

        * mmg: bug fix: It was possible to select a file for appending
        even though no file was added first.

        * mkvmerge: bug fix: mkvmerge was wrongly outputting large numbers
        of warnings when Remuxing AVC/h.264 video from a Matroska file.

        * mmg: bug fix: The job queue was not loaded on startup on Windows
        Unicode builds (another wxWidgets 2.5.3 problem).

2005-02-26  Moritz Bunkus  <moritz@bunkus.org>

        * mmg: bug fix: The job status in the job runner dialog was broken
        on Unicode builds on all systems.

        * mmg: bug fix: "Splitting by time" was not selectable on Windows
        Unicode builds (problem with wxWidgets 2.5.3).

        * mmg: bug fix: mkvmerge's output during muxing was not converted
        from UTF-8.

        * mmg: bug fix: The default extension added when the user doesn't
        give one is different in wxWidgets 2.4.x and 2.5.x. It should
        always be .mkv and not .mka.

        * Released v1.4.0.

2005-02-19  Moritz Bunkus  <moritz@bunkus.org>

        * mmg: new feature: The "default track" checkboxes are set
        properly when a Matroska file is added.

        * mmg: new feature: Added a warning right before the muxing starts
        if the chapter editor contains entries but no chapter file has
        been selected (can be turned off).

2005-02-11  Moritz Bunkus  <moritz@bunkus.org>

        * mkvextract: new feature: Added VobSub extraction based on Mike
        Matsnev's code.

2005-02-08  Moritz Bunkus  <moritz@bunkus.org>

        * mkvmerge: bug fix: Track names could not be set to be empty.

2005-02-06  Moritz Bunkus  <moritz@bunkus.org>

        * Released v1.0.2.

2005-02-02  Moritz Bunkus  <moritz@bunkus.org>

        * mkvmerge: new feature: Use the posix_fadvise function on *nix
        systems. This results in a considerable speed up for the whole
        muxing process. As the function call seems to be buggy on at least
        Linux kernels 2.4.x it can be disabled completely during
        configure. It will only be used on Linux with a kernel from the
        2.6.x series or newer.

2005-02-01  Moritz Bunkus  <moritz@bunkus.org>

        * mkvmerge: bug fix: Empty video frames in AVIs right at the
        beginning were breaking the MPEG-4 aspect ratio extraction and
        caused problems in other parts, too.

2005-01-30  Moritz Bunkus  <moritz@bunkus.org>

        * mmg: bug fix: It was possible to create chapter entries with
        invalid or even empty language entries. Not only are those
        invalid, such XML files can also not be loaded by mmg.

        * mmg: bug fix: Overwriting a chapter file did not erase the
        previous file. So if the previous file was bigger than the current
        chapters then garbage remained at the end of the file.

2005-01-22  Moritz Bunkus  <moritz@bunkus.org>

        * mkvmerge: bug fix: mkvmerge did not accept XML chapter files
        created with older mkvtoolnix versions due to deprecated chapter
        elements. Such elements are now skipped.

        * mkvmerge: new feature: Added some more possible formats for
        binary data in XML files besides Base64 encoded data: hex encoded
        and ASCII "encoded".

2005-01-20  Moritz Bunkus  <moritz@bunkus.org>

        * mmg: bug fix: The "stretch" input box tooltip was wrong. The
        resulting command line was broken, too.

2005-01-18  Moritz Bunkus  <moritz@bunkus.org>

        * mkvmerge: new feature: Hex values accept more formats (like
        optional white space between numbers or the "0x" prefix).

2005-01-15  Moritz Bunkus  <moritz@bunkus.org>

        * mkvmerge: Changed the AVC/h.264 time code handling to include the
        time code offsets from the CTTS atom.

2005-01-15  Moritz Bunkus  <moritz@bunkus.org>

        * mmg: Reformatted the HTML guide and updated the screenshots. It
        should be more readable for those whose desktop is not 1200 pixels
        wide.

2005-01-08  Moritz Bunkus  <moritz@bunkus.org>

        * mmg: new feature: Made the mkvmerge GUI guide available by
        pressing F1 or selecting "Help" from the "Help" menu.

2005-01-07  Moritz Bunkus  <moritz@bunkus.org>

        * mkvextract: bug fix: ASS/SSA extraction was broken in some rare
        cases.

2005-01-02  Moritz Bunkus  <moritz@bunkus.org>

        * mmg: new feature: Added support for mkvmerge's new "appending
        tracks" feature.

2004-12-31  Moritz Bunkus  <moritz@bunkus.org>

        * mkvmerge: new feature: Added support for reading the pixel
        aspect ratio from AVC/h264 video data.

        * mkvmerge: new feature: Added AVC/h264 muxing from MP4.

2004-12-28  Moritz Bunkus  <moritz@bunkus.org>

        * mkvmerge: new feature: Added a MPEG PS demuxer.

        * mkvinfo: new feature: Added a couple new elements (silent
        tracks). Patch by Steve Lhomme (see AUTHORS).

2004-12-27  Moritz Bunkus  <moritz@bunkus.org>

        * mkvextract: new feature: Added WAVPACK4 extraction. Patch by
        Steve Lhomme (see AUTHORS).

2004-12-18  Moritz Bunkus  <moritz@bunkus.org>

        * mkvmerge: new feature: Added WAVPACK4 muxing. Patch by Steve
        Lhomme (see AUTHORS).

        * mmg: bug fix: Again the window handling. Hopefully this is
        better than the other attempts.

2004-12-17  Moritz Bunkus  <moritz@bunkus.org>

        * mkvmerge: new feature: Added VobButton muxing. Patch by Steve
        Lhomme (see AUTHORS).

2004-12-15  Moritz Bunkus  <moritz@bunkus.org>

        * mmg: bug fix: One was able to crash mmg by pressing 'ok' in the
        muxing dialog right after muxing finished, especially if the
        'abort' button was hit before. This mostly happened on Linux.

        * mkvmerge: bug fix: Fixed negative audio displacement for a
        couple of formats.

2004-12-13  Moritz Bunkus  <moritz@bunkus.org>

        * Released v1.0.1.

2004-12-11  Moritz Bunkus  <moritz@bunkus.org>

        * mmg: Fixed some layout issues with wxWidgets 2.5.3 and newer.

2004-12-10  Moritz Bunkus  <moritz@bunkus.org>

        * mmg: new feature: The window position is saved and restored when
        mmg is started the next time.

2004-12-09  Moritz Bunkus  <moritz@bunkus.org>

        * mmg: bug fix: Fixed a crash/memory corruption showing weird
        characters in the input boxes. This happened when the user removed
        a file from mmg while mmg was updating the command line.

        * mmg: bug fix: mmg now has an icon associated with it while it is
        running instead of the generic Windows application icon (Windows
        only).

        * mmg: bug fix: The main window is now minimized during
        muxing. This allows to hide both of the windows while muxing is
        running and restoring them later, even if they were iconized when
        muxing finished (Windows only).

2004-11-26  Moritz Bunkus  <moritz@bunkus.org>

        * mkvmerge: bug fix: The first packet of an AAC track read from
        Real containers might not start at the time code 0. This offset was
        ignored by mkvmerge.

2004-11-22  Moritz Bunkus  <moritz@bunkus.org>

        * mmg: bug fix: Made the muxing dialog ("mkvmerge is running")
        modal all the time. This prevents the user from hitting the main
        window's minimize button. On Windows this makes mmg stuck in
        iconized mode if it was iconized when muxing finished.

2004-11-20  Moritz Bunkus  <moritz@bunkus.org>

        * mkvmerge: bug fix: Fixed a buffer overflow in the UTF-8 file
        reading routines.

2004-11-18  Moritz Bunkus  <moritz@bunkus.org>

        * mkvmerge: Implemented concatenating files with chapters.

        * mkvmerge: Changed the "progress" output. It's now correct for
        file concatenation, too.

2004-11-17  Moritz Bunkus  <moritz@bunkus.org>

        * Released v1.0.

        * mkvmerge: new feature: Concatenating/appending files is now
        possible. A lot of things aren't tested, and others simply don't
        work yet (chapter merging, duplicate tag elimination, proper
        progress report, support in mmg just to name a few), but the basic
        functionality seems to work.

        * mkvmerge: bug fix: The Matroska reader doesn't insist on having
        a default duration ( = FPS) for video tracks in the "AVI
        compatibility mode" ( = with the CodecID "V_MS/VFW/FOURCC"). This
        enables re-muxing of Matroska files created from MP4 files.

2004-11-05  Moritz Bunkus  <moritz@bunkus.org>

        * mmg: bug fix: File names with non-ASCII characters were not
        working if mmg was compiled against a Unicode enabled wxWidgets.

2004-11-04  Moritz Bunkus  <moritz@bunkus.org>

        * mkvmerge: new feature: Added reading DTS from AVIs and from
        Matroska files.

        * mkvmerge: bug fix: A variable initialization was missing which
        very recent gcc versions (3.4.2) did not like very much. Also
        fixed a small compilation bug.

2004-10-24  Moritz Bunkus  <moritz@bunkus.org>

        * mkvmerge: bug fix: The handling of external time code files was
        still not correct but should be OK now.

2004-10-17  Moritz Bunkus  <moritz@bunkus.org>

        * mmg: Added an error message if the user selects 'mmg' as the
        'mkvmerge executable' because that would lead to an infinite
        number of 'mmg's being spawned.

2004-10-16  Moritz Bunkus  <moritz@bunkus.org>

        * mkvmerge: bug fix: If LFE is on for DTS then the number of
        channels is one more than what the DTS frame header says.

        * mkvmerge: bug fix: Time Codes for Vorbis were wrong on rare
        occasions (when reading laced Vorbis from a Matroska file and
        changing the lacing, e.g. when splitting for the second and all
        following files).

2004-10-10  Moritz Bunkus  <moritz@bunkus.org>

        * mkvmerge/mkvinfo/mkvextract: bug fix: The chapter and tag
        element tables were not always intialized correctly depending on
        the compiler and the optimization flags used.

        * mkvmerge: bug fix: The OGM reader was broken if at least one
        track was not to be copied from the file (happened between 0.9.5
        and 0.9.6).

        * mmg: bug fix: After loading saved mmg settings the track input
        box listed the tracks always coming from the last input file and
        not from the one they really came from.

2004-10-09  Moritz Bunkus  <moritz@bunkus.org>

        * mmg: enhancement: Made mmg's main window properly resizable.

        * mkvmerge: Rewrote the code for the external time code files. This
        also fixes bug 99: The durations for the individual tracks were
        not correct for those tracks for which --time codes was used.

2004-10-08  Moritz Bunkus  <moritz@bunkus.org>

        * mmg: bug fix: Crash when saving chapters from the chapter
        editor. Same as the mkvinfo issue below but on all OS.

        * mkvinfo: bug fix: The chapter and tag element tables were not
        initialized on Windows resulting in a crash when one of those
        elements was encountered.

2004-10-07  Moritz Bunkus  <moritz@bunkus.org>

        * Released v0.9.6.

        * mkvextract: bug fix: The track extraction was creating the
        output file twice if the Matroska file contained a copy of the
        track headers. This resulted in the first extracted file being
        overwritten at the end of extraction.

        * mmg: bug fix: If the file title is read from an input file, not
        modified by the user and that input file is removed again then the
        file title will be unset.

2004-10-05  Moritz Bunkus  <moritz@bunkus.org>

        * mkvmerge: enhancement: Converted the raw FLAC reader to use
        another interface to the FLAC libraries. This results in a speedup
        of up to 50%. Thanks to Josh Coalson for telling me about its
        existence.

2004-10-04  Moritz Bunkus  <moritz@bunkus.org>

        * mkvmerge: new feature: Added two warnings. One about invalid
        track IDs that were used on the command line but that don't
        correspond to an available track in a file and one if no track
        will be copied from a source file. Both warnings hint at bad
        command line arguments.

2004-10-03  Moritz Bunkus  <moritz@bunkus.org>

        * mkvmerge: Only write the segment duration as a 64bit float if
        there is no video track present. This way users won't have to
        update their DirectShow filter/apps for most files. Only
        audio-only files need this precision anyway.

        * mkvmerge: Changed the Ogg/OGM reader to use the stream number
        and not its serial number as the track ID (meaning the track IDs
        will be 0, 1, 2... etc. instead of the random numbers oggenc uses
        as the serial numbers).

2004-09-30  Moritz Bunkus  <moritz@bunkus.org>

        * mkvmerge: new feature: The CUE sheet parser now accepts INDEX
        lines with indices from 00 up to 99 and implements the Red Book
        specification for audio CDs that way. Patch by Vegard Pettersen
        <vegard_p at broadpark adot no>.

2004-09-28  Moritz Bunkus  <moritz@bunkus.org>

        * mkvmerge, mkvextract: bug fix: ASS was handled like SSA which is
        not correct in each case, especially when extracting it.

        * mkvextract: bug fix: The WAV writer was not endian safe.

2004-09-27  Moritz Bunkus  <moritz@bunkus.org>

        * mkvmerge: bug fix: The charset was not set correctly on Solaris.

        * mkvmerge: bug fix: mkvmerge crashed when reading Matroska files
        that contain an empty tag list.

2004-09-26  Moritz Bunkus  <moritz@bunkus.org>

        * mkvmerge: bug fix: Some Matroska files that e.g. have had their
        time codes offset with the Matroska Stream Editor or other means
        may contain time codes that caused mkvmerge to print a warning
        about "time code < last_time code". A new fix implements a
        workaround and a warning message with a proper explanation for
        this case.

2004-09-24  Moritz Bunkus  <moritz@bunkus.org>

        * mkvmerge: bug fix: Older Matroska files containing chapters
        caused mkvmerge to abort muxing.

2004-09-21  Moritz Bunkus  <moritz@bunkus.org>

        * mkvmerge: bug fix: mkvmerge was only copying the last tag of a
        list of tags applying to a track from a Matroska file.

2004-09-17  Moritz Bunkus  <moritz@bunkus.org>

        * mkvmerge: bug fix: mkvmerge will show a nice warning if the
        entries in a SRT have non-continuous timestamps. It'll also sort
        the entries by their start timestamp instead of throwing the
        generic "time code < previous time code" warning.

        * mmg: bug fix: The 'Matroska file analysis' window that occurs
        when reading chapters from a Matroska file did not disappear if it
        was minimized when the process finished.

2004-09-16  Moritz Bunkus  <moritz@bunkus.org>

        * mkvmerge: new feature: Added a new parameter
        --aspect-ratio-factor.

        * mkvinfo: bug fix: Strings from chapters and tags were shown in
        UTF-8 instead of the local charset. This bug was introduced around
        2004-08-28.

        * mkvmerge: bug fix: Not all chapter elements were copied
        correctly from a source Matroska file.

2004-09-07  Moritz Bunkus  <moritz@bunkus.org>

        * mkvextract: Sped up the extraction of attachments, chapters,
        cuesheets and tags by using the seek head information and not
        parsing the full file each time.

2004-09-02  Moritz Bunkus  <moritz@bunkus.org>

        * mkvmerge: bug fix: The Matroska reader was not handling very big
        cluster time codes correctly. Those can occur when the time code
        scale factor is very small.

        * mkvmerge: bug fix: Empty clusters in Matroska files no longer
        make mkvmerge think that file has been read completely.

2004-08-31  Moritz Bunkus  <moritz@bunkus.org>

        * mkvmerge: new feature: Added support for MP2 (and maybe MP3)
        audio in MP4 containers.

2004-08-29  Moritz Bunkus  <moritz@bunkus.org>

        * mkvmerge: new feature: The chapter and tag parsers accept XML
        element attributes instead of sub-elements for those sub-elements
        that only contain data. Example for a "simple tag":
        <Simple Name="ARTIST" String="Tori Amos"/>

        * mkvmerge: bug fix: The automatic MIME type detection based on
        the file name extension was using the file name extension as the
        MIME type.

2004-08-28  Moritz Bunkus  <moritz@bunkus.org>

        * mkvmerge, mkvinfo: new feature: Added the four new PixelCrop
        elements.

        * mkvmerge, mkvextract, mkvinfo: new feature: Added
        'TargetTypeValue' as a supported tagging element.

        * mkvmerge, mkvextract, mkvinfo: Complete rewrite of the chapter
        and tag parsing and output functions. Additions will be much
        easier now.

        * mkvmerge, mkvextract, mkvinfo: feature removed: Dropped support
        for the very old and deprecated tagging system. No one used it
        anyway.

2004-08-24  Moritz Bunkus  <moritz@bunkus.org>

        * mkvmerge: new feature: Allow the use of two-letter ISO639-1
        country codes in for the '--language' parameter. Those will be
        converted to the corresponding ISO639-2 language code
        automatically.

2004-08-22  Moritz Bunkus  <moritz@bunkus.org>

        * mkvmerge, mkvinfo, mkvextract: new feature: Added support for
        the 'TargetType' tag element (which I meant to add before the
        0.9.5 release...).

        * mkvmerge: bug fix: The MP3 handling was broken on weird and rare
        occasions when reading MP3 from a Matroska file.

        * mkvmerge: bug fix: Removed a bogus warning about an attachment's
        MIME type having been given more than once.

2004-08-21  Moritz Bunkus  <moritz@bunkus.org>

        * Released v0.9.5.

        * mkvmerge: bug fix: WAV files which contained a 'PAD ' chunk
        before the 'data' chunk were not processed at all.

        * mkvmerge: bug fix: Use 'setjmp' and 'longjmp' Instead of
        throwing a C++ exception during the chapter parsing
        stage. Otherwise libexpat will abort with a non-descriptive error
        message on Windows.

2004-08-20  Moritz Bunkus  <moritz@bunkus.org>

        * mkvmerge: bug fix: SSA/ASS subs with the old codec ID 'S_SSA'
        and 'S_ASS' were accepted, but their codec ID was kept. It is now
        correctly changed to 'S_TEXT/SSA' and 'S_TEXT/ASS'.

2004-08-19  Moritz Bunkus  <moritz@bunkus.org>

        * mkvmerge, mkvinfo, mkvextract: new feature: Added support for
        the new 'EditionFlagHidden', 'EditionFlagDefault' and
        'EditionManaged' elements.

        * mkvmerge: Added 'EditionUID' to valid elements below '<Targets>'
        in XML tags. Fixed the creation of the 'Targets' with
        --global-tags and --tags.

2004-08-16  Moritz Bunkus  <moritz@bunkus.org>

        * mkvmerge, mkvinfo, mkvextract: Added support for the new tag
        elements ('tag language' and 'default/original language').

        * mkvmerge: new feature: If there was no MIME type given for an
        attachment then mkvmerge will try to guess it based on the file's
        extension just like mmg.

2004-08-14  Moritz Bunkus  <moritz@bunkus.org>

        * mkvmerge, mkvextract, mmg: Changes to the chapter
        handling. EditionUIDs are always created. mkvextract outputs
        EditionUIDs and ChapterUIDs normally. mkvmerge tries to keep
        EditionUIDs and ChapterUIDs but replaces them if they aren't
        unique.

2004-08-13  Moritz Bunkus  <moritz@bunkus.org>

        * mmg: bug fix: The 'down' button on the 'input' tab was not
        working correctly in all cases.

2004-08-06  Moritz Bunkus  <moritz@bunkus.org>

        * mkvinfo, mmg: bug fix: Fixed compilation with Unicode enabled
        versions of wxWidgets.

2004-08-05  Moritz Bunkus  <moritz@bunkus.org>

        * mkvmerge: bug fix: Try to guess whether tags read from OGM
        files (for automatic language tag setting and for copying chapter
        information) are already in UTF-8 or not. If not try to convert
        them from the current system's charset.

2004-08-04  Moritz Bunkus  <moritz@bunkus.org>

        * mkvmerge: bug fix: use the same UID for the EditionUID in the
        chapters and in the tag targets when parsing a CUE sheet.

2004-08-02  Moritz Bunkus  <moritz@bunkus.org>

        * mkvmerge/mkvextract: new feature: Use the new EditionUID entries
        when convert CUE sheets to chapters and tracks. This is in
        preparation for 'multiple CDs to single Matroska file'
        conversions.

        * mkvmerge: new feature: Abort muxing if the output file name is
        the same as the name of one of the input files.

2004-08-01  Moritz Bunkus  <moritz@bunkus.org>

        * mkvmerge: new feature: Implemented sample-precision for
        timestamps and durations on audio only files.

        * mkvextract: bug fix: The CUE extraction wrote UTF-8 characters
        but no UTF-8 BOM (byte order marker) at the beginning.

        * mkvmerge: bug fix: Handle TTA files with ID3 tags correctly ( =
        skip the ID3 tags).

        * mkvmerge: bug fix: There was an illegal free() in the OGM
        reader.

2004-07-27  Moritz Bunkus  <moritz@bunkus.org>

        * mkvextract: bug fix: The subtitle track extraction used the wrong
        duration in 0.9.4.

2004-07-26  Moritz Bunkus  <moritz@bunkus.org>

        * mkvextract: new feature: Limited support for extracting chapters
        as CUE sheets that haven't been created by using a CUE sheet with
        mkvmerge's "--chapters" option.

        * mkvmerge: bug fix: Block durations with 0s length (e.g. entries
        in a SSA file) were not written.

        * mkvmerge: bug fix: The FLAC packetizer gets the duration
        from the FLAC packet itself.

        * mkvmerge: bug fix: The word 'TAG' occuring in e.g. SRT subs
        caused the ID3/MP3 frame detection to be stuck n an endless loop.

2004-07-25  Moritz Bunkus  <moritz@bunkus.org>

        * Released v0.9.4.

2004-07-24  Moritz Bunkus  <moritz@bunkus.org>

        * mkvextract: new feature: Added support for extracting TTA tracks
        to TTA files.

        * mkvmerge: bug fix: SRT file recognition failed if the file
        contained spaces at the end of the first line.

2004-07-21  Moritz Bunkus  <moritz@bunkus.org>

        * mkvextract: new feature: Implemented the extraction of chapter
        information and tags as a CUE sheet which is the reverse operation
        to using a CUE sheet with mkvmerge's '--chapters' parameter.

2004-07-20  Moritz Bunkus  <moritz@bunkus.org>

        * mkvmerge: bug fix: Broken VobSub .idx files which contain
        timestamps going backwards no longer crash mkvmerge. A warning
        will be printed for such inconsistencies.

2004-07-19  Moritz Bunkus  <moritz@bunkus.org>

        * mkvmerge: bug fix: The Matroska reader contained a nice little
        illegal memory access (introduced in 0.9.3 with the fixes to the
        'default track' handling).

        * mkvmerge: bug fix: The SSA reader was segfaulting if a line
        contained an empty text field.

        * mmg: new feature: Added support for the two flags 'hidden' and
        'enabled' in the chapter editor.

        * mkvmerge: new feature: The pregap from a CUE sheet is converted
        into two sub-chapters (one for "INDEX 00", one for "INDEX
        01"). These sub-chapters have their 'hidden' flag set.

        * mkvinfo: bug fix: Fixed compilation for MATROSKA_VERSION = 2.

        * mkvinfo: bug fix: Fixed compilation with gcc 3.2.

2004-07-18  Moritz Bunkus  <moritz@bunkus.org>

        * mkvmerge: bug fix: The CUE sheet parser interpreted a timestamp
        as HH:MM:SS (hours, minutes, seconds). The correct spec is
        HH:MM:FF (hours, minutes, frames with 1 frame = 1/75 second).

        * Released v0.9.3.

        * mmg: bug fix: The 'default track' checkbox was broken.

2004-07-14  Moritz Bunkus  <moritz@bunkus.org>

        * mkvmerge: bug fix: Using '--cues ...:all' was broken for audio
        tracks that use lacing.

2004-07-13  Moritz Bunkus  <moritz@bunkus.org>

        * mkvmerge: bug fix: The latest OpenDML AVI files generated by
        mencoder were not read correctly. Only the first RIFF chunk was
        processed.

2004-07-10  Moritz Bunkus  <moritz@bunkus.org>

        * mkvmerge: If the user does not specify a --language for a track
        'und' ('undefined') will now be used instead of 'eng'. The
        user can use the new option '--default-language' to change that.

2004-07-07  Moritz Bunkus  <moritz@bunkus.org>

        * mkvmerge: new feature: When using a CUE sheet as a chapter file
        mkvmerge will automatically convert some of the entries to tags.

2004-07-03  Moritz Bunkus  <moritz@bunkus.org>

        * mkvmerge: bug fix: The default track feature did not work
        correctly with the new --track-order.

        * mkvmerge: new feature: Added support for TTA lossless audio
        files.

2004-06-29  Moritz Bunkus  <moritz@bunkus.org>

        * Released v0.9.2.

        * mmg: Updated the mkvmerge GUI guide to reflect changes and
        additions.

2004-06-25  Moritz Bunkus  <moritz@bunkus.org>

        * mmg: new feature: Added 'minimize' buttons to the two 'mkvmerge
        is running' dialogs.

        * mmg: new feature: Added an option for automatically calling
        'File -> new' after a job has been added to the job queue.

2004-06-24  Moritz Bunkus  <moritz@bunkus.org>

        * mkvextract: bug fix: Video extraction was not working correctly
        on big endian systems.

2004-06-21  Moritz Bunkus  <moritz@bunkus.org>

        * mmg: bug fix: The job manager did not always catch all of
        mkvmerge's output, especially if a job failed.

2004-06-20  Moritz Bunkus  <moritz@bunkus.org>

        * mkvmerge, mmg: new feature: --track-order now controls the track
        creation order globally, meaning that it isn't used for each file
        but only once. This allows the tracks to be created in ANY order
        (before it was first ordered by file, then by track). For mmg this
        means that the track list contains all available tracks and that
        there are no 'up' and 'down' buttons in the file list anymore.

        * mmg: new feature: Line wrap the tooltips on Windows.

        * mmg: new feature: Suggest a name for a new job based on the
        output file name.

        * mmg: new feature: Temporarily disaable 'always on top' if the
        muxing or the job dialog are visible.

        * mmg: new feature: Ask for confirmation before adding a job if
        there's already an old job with the same description.

        * mkvmerge: new feature: You can specifiy the time after which to
        split with ms precision.

2004-06-19  Moritz Bunkus  <moritz@bunkus.org>

        * mmg: bug fix: The functions 'move up', 'move down' and 'delete'
        in the 'job' dialog were not working correctly on Windows.

2004-06-15  Moritz Bunkus  <moritz@bunkus.org>

        * mkvmerge: bug fix: Fixed more of that 'garbage at the beginning
        of MP3 streams' issue.

2004-06-13  Moritz Bunkus  <moritz@bunkus.org>

        * mmg: bug fix: The 'always on top' option was ignored when
        starting mmg.

        * mkvmerge: bug fix: Reading of broken / unfinished AVI files was
        broken on Windows.

        * Released v0.9.1.

        * mkvmerge: Dropped supoprt for 'aviclasses' (one of the two
        libraries for accessing AVI files). This mostly affects the
        Windows users as I've used aviclasses and not avilib on Windows so
        far. The 0.9.0-pre-builds so far haven't shown any problems,
        though, so I hope this doesn't break anything.

        * mmg: bug fix: The job manager did not handle the conversion
        of non-ASCII characters correctly.

        * mmg: new feature: The action 'delete job' in the job manager
        will also delete the file in the 'jobs' subdirectory.

2004-06-12  Moritz Bunkus  <moritz@bunkus.org>

        * mmg: new feature: Added an option to make mmg stay always on
        top (only on Windows).

        * mkvmerge: new feature: mmg will set the 'display dimensions'
        automatically for AVI files whose video track is MPEG4 and has the
        pixel aspect ratio stored in the bitstream.

        * mkvmerge: bug fix: The improved MP3 garbage detection was broken
        resulting in an error message from mkvmerge in some weird
        situations.

2004-06-08  Moritz Bunkus  <moritz@bunkus.org>

        * mkvmerge: bug fix: Matroska tracks can use lacing (several
        frames inside one Matroska block with only one time code for the
        whole block). mkvmerge did not recreate the time codes for the
        frames 1..n in the lacing correctly.

2004-06-06  Moritz Bunkus  <moritz@bunkus.org>

        * mkvmerge: feature removed: Dropped support for 'time
        slices'. They were not used, didn't offer the player any
        additional value and caused massive increase in overhead.

        * mmg: new feature: Added a dialog for adding arbitrary command
        line options which includes a list of advanced options to chose
        from.

2004-06-04  Moritz Bunkus  <moritz@bunkus.org>

        * mkvmerge: bug fix: The OGM fix in 0.9.0 broke handling for
        non-broken OGM files a bit.

2004-06-03  Moritz Bunkus  <moritz@bunkus.org>

        * mkvmerge: new feature: Added support for the audio/video
        synchronization method used by NanDub (garbage at the beginning of
        audio tracks inside an AVI) for AC3 and MPEG audio tracks. In
        other words: If an AVI is read and an audio track contains garbage
        right at the beginning then the corresponding audio delay is
        calculated and used instead of simply discarding the garbage.

2004-06-01  Moritz Bunkus  <moritz@bunkus.org>

        * mkvmerge: new feature: Enabled reading MPEG4 video from MP4
        files (nope, they're not stored in Matroska's native mode yet).

2004-05-31  Moritz Bunkus  <moritz@bunkus.org>

        * Released v0.9.0.

        * mkvmerge: bug fix: Improved handling for OGM files. Streams that
        are lacking the comment packet are handled better.

2004-05-29  Moritz Bunkus  <moritz@bunkus.org>

        * mkvmerge: bug fix: Some MP3 streams are padded in the front with
        trash (mostly those in AVI files). This trash might contain valid
        MP3 headers which do not match the remaining headers for the
        actual track. Both the MP3 reader and the MP3 packetizer can now
        skip up to one of those bogus headers in the trash.

2004-05-25  Moritz Bunkus  <moritz@bunkus.org>

        * mmg: bug fix: On some occasions the chapter editor thought there
        was no language associated with a chapter name and complained
        about that.

        * mmg: Removed the 'advanced' tab. Those options shouldn't be used
        anyway.

        * mkvmerge: bug fix: The OGM reader was not endian safe.

2004-05-20  Moritz Bunkus  <moritz@bunkus.org>

        * mkvmerge: Rewrite of the VobSub handling code.

2004-05-17  Moritz Bunkus  <moritz@bunkus.org>

        * mmg: bug fix: The chapter editor did not honor the values
        selected for 'country' and 'language'.

2004-05-15  Moritz Bunkus  <moritz@bunkus.org>

        * mkvmerge: bug fix: Audio sync for Vorbis was partially broken
        for positive offsets.

2004-05-06  Moritz Bunkus  <moritz@bunkus.org>

        * mmg: Fix for compilation with wxWindows < 2.4.2.

        * Released v0.8.9.

        * mmg: new feature: mmg will ask for confirmation before
        overwriting a file. This can be turned off on the settings tab.

2004-05-04  Moritz Bunkus  <moritz@bunkus.org>

        * mmg: new feature: Implement drag'n'drop of files onto the input,
        attachment and chapter tabs. For the input and attachment tabs it
        works like pressing the 'add' button. On the chapters tab it works
        like calling 'Chapter Editor -> Open'.

2004-05-02  Moritz Bunkus  <moritz@bunkus.org>

        * mkvinfo/mmg: Enabled compilation with wxWidgets 2.5 and Unicode
        enabled builds of wxWidgets.

2004-04-30  Moritz Bunkus  <moritz@bunkus.org>

        * all: Increased the precision for time codes in chapter files to
        nanoseconds (optionally, you can still use fewer digits after the
        '.').

2004-04-26  Moritz Bunkus  <moritz@bunkus.org>

        * mkvmerge: Fixes for compilation with gcc 3.4.

2004-04-24  Moritz Bunkus  <moritz@bunkus.org>

        * mkvmerge: bug fix: Some strings read from RealMedia files were
        not zero-terminated resulting in broken track recognition for some
        files.

2004-04-23  Moritz Bunkus  <moritz@bunkus.org>

        * Released v0.8.8.

        * mkvtoolnix now depends on libebml 0.7.0 and libmatroska 0.7.0.

2004-04-21  Moritz Bunkus  <moritz@bunkus.org>

        * mkvinfo: bug fix: mkvinfo was forcing libmatroska not to handle
        unknown elements and crashed on those.

2004-04-15  Moritz Bunkus  <moritz@bunkus.org>

        * mmg: new feature: When adding Matroska files the video track's
        display dimensions are displayed as well.

2004-04-13  Moritz Bunkus  <moritz@bunkus.org>

        * mkvmerge: new feature: Implemented reading AAC from AVIs.

2004-04-11  Moritz Bunkus  <moritz@bunkus.org>

        * mkvmerge: bug fix: The Flac packetizer was accessing
        uninitialized memory resulting in a crash on Windows.

        * avilib: bug fix: Fixed compilation on big endian systems.

        * mkvmerge: bug fix: Fixed the handling of RealMedia files with
        'multirate' tracks (again).

2004-04-09  Moritz Bunkus  <moritz@bunkus.org>

        * mkvmerge: bug fix: On some rare occasions chapters were not
        written correctly when splitting was active.

2004-04-06  Moritz Bunkus  <moritz@bunkus.org>

        * mmg: bug fix: On non-Windows systems some combinations of
        wxWindows and GTK caused continuous 100% CPU usage after a special
        call to wxExecute.

2004-04-05  Moritz Bunkus  <moritz@bunkus.org>

        * Released v0.8.7.

2004-04-03  Moritz Bunkus  <moritz@bunkus.org>

        * mkvinfo: new feature: Added a terse output format via '-s'.

2004-03-27  Moritz Bunkus  <moritz@bunkus.org>

        * mkvmerge: new feature: If using MPEG4 video and no aspect
        ratio or display dimensions are given mkvmerge will extract the
        aspect ratio information from the stream and automatically set the
        display dimensions accordingly.

2004-03-22  Moritz Bunkus  <moritz@bunkus.org>

        * mkvmerge: bug fix: Using audio sync on AC3 tracks read from
        Matroska files did not work.

2004-03-21  Moritz Bunkus  <moritz@bunkus.org>

        * mkvextract: new feature: Added extraction of RealAudio and
        RealVideo tracks to RealMedia files.

2004-03-16  Moritz Bunkus  <moritz@bunkus.org>

        * mmg: new feature: Added a 'job queue'. The current settings can
        be added as a new job, and all pending jobs can be started for
        batch processing without user interaction.

2004-03-13  Moritz Bunkus  <moritz@bunkus.org>

        * Released v0.8.6.

        * mkvmerge: bug fix: OGMs created by Cyrius OGMuxer are missing
        comment packets for some streams which mkvmerge choked on.

2004-03-10  Moritz Bunkus  <moritz@bunkus.org>

        * mkvmerge/mmg: bug fix: The LANGUAGE and TITLE comments from OGM
        files were not set in the GUI when adding such files.

2004-03-09  Moritz Bunkus  <moritz@bunkus.org>

        * mmg: bug fix: If the FourCC was set for one track it had been
        used for each track you selected as well.

        * mkvmerge: new feature: Tags are being kept when reading Matroska
        files.

        * mkvmerge: bug fix: Large values for --sync (over 2100) would
        cause an integer overflow resulting in no sync being done at all.

        * mkvmerge: bug fix: The VobSub handling was broken if the .idx
        file contains an entry for a track ("id: en") but no "timestamp:"
        entries for such a track.

        * mkvmerge: bug fix: The segment UID was not generated if
        splitting was off.

        * mmg: new feature: Automatically set the output file name when
        the first file is added to the same name but with a '.mkv'
        extension if it hasn't been set yet. Can be disabled on the
        'settings' page.

        * mkvmerge: bug fix: More of the non-ASCII character fixes (in
        --tags and --chapters this time).

        * mkvmerge/mmg: new feature: Made the process priority selectable
        on the 'settings' page and default to 'normal' again (was 'lower'
        before).

2004-03-07  Moritz Bunkus  <moritz@bunkus.org>

        * mmg: new feature: mmg will ask for confirmation before
        overwriting an existing output file.

2004-02-29  Moritz Bunkus  <moritz@bunkus.org>

        * mkvmerge: bug fix: No memory was allocated for the
        --attachment-description resulting in weird descriptions or
        mkvmerge aborting with 'invalid UTF-8 characters'.

        * mkvmerge: bug fix: More of the non-ASCII characters fixes.

2004-02-28  Moritz Bunkus  <moritz@bunkus.org>

        * mkvmerge: bug fix: File names with non-ASCII characters like
        Umlaute are handled correctly.

2004-02-27  Moritz Bunkus  <moritz@bunkus.org>

        * mkvmerge: bug fix: Some RealMedia files contain several tracks
        for multirate stuff which are now ignored. Only tracks with known
        MIME types (audio/x-pn-realaudio and video/x-pn-realvideo) are
        used.

2004-02-23  Moritz Bunkus  <moritz@bunkus.org>

        * mmg: Added a list of 'popular' languages on top of all language
        drop down boxes.

2004-02-22  Moritz Bunkus  <moritz@bunkus.org>

        * Released v0.8.5.

2004-02-21  Moritz Bunkus  <moritz@bunkus.org>

        * mkvmerge: bug fix: segfault in the RealMedia reader.

        * mmg: bug fix: When adding a Matroska file that contains a track
        name or a title with non-ASCII characters those would be displayed
        as UTF-8 in the appropriate input boxes. This has been changed,
        but obviously it won't work if you add files with Japanese
        characters on a system with a different locale. For full Unicode
        support you'll have to wait quite a bit longer.

        * mmg: bug fix: For some 'browse file' buttons the default
        directory was not set to the last directory a file was selected
        from.

2004-02-16  Moritz Bunkus  <moritz@bunkus.org>

        * mmg: new feature: Added a function for adjusting the chapter
        time codes by a fixed amount.

2004-02-15  Moritz Bunkus  <moritz@bunkus.org>

        * mkvmerge: bug fix: Splitting by size would sometimes abort
        directly after opening the second file.

2004-02-14  Moritz Bunkus  <moritz@bunkus.org>

        * mkvmerge: bug fix: Splitting by time was broken.

2004-02-12  Moritz Bunkus  <moritz@bunkus.org>

        * all: A couple of changes that allow compilation on MacOS X.

        * avilib: synchronized with transcode's current CVS version.

2004-02-11  Moritz Bunkus  <moritz@bunkus.org>

        * Released v0.8.4.

        * mkvmerge: bug fix: When reading Matroska files the durations
        attached to blocks were lost (e.g. for subtitle tracks).

2004-02-09  Moritz Bunkus  <moritz@bunkus.org>

        * Released v0.8.3.

2004-02-08  Moritz Bunkus  <moritz@bunkus.org>

        * mkvmerge: new feature: The LANGUAGE, TITLE tags and chapters are
        being kept when reading OGM files.

        * mkvmerge: Changed the meaning of '--global-tags'. They now apply
        to the complete file.

2004-02-07  Moritz Bunkus  <moritz@bunkus.org>

        * mkvmerge: bug fix: VobSub durations were not converted from ms
        to ns precision resulting in VERY short packets :)

2004-02-01  Moritz Bunkus  <moritz@bunkus.org>

        * mkvmerge: bug fix: The change from ms to ns precision broke
        subtitle handling from OGM.

2004-01-31  Moritz Bunkus  <moritz@bunkus.org>

        * mkvmerge: Made "do not link files when splitting" the default,
        just like in mmg.

        * mkvmerge: new feature: Enabled reading of AAC from OGMs.

        * mkvmerge: The VobSub reader will not discard packets that exceed
        a certain size (64KB) anymore.

        * mkvmerge: Improved some internal memory freeing decisions. This
        should help with files/sections in which are only few keyframes.

2004-01-30  Moritz Bunkus  <moritz@bunkus.org>

        * mkvmerge: Changed the two-pass splitting into a one-pass
        splitting. The resulting files will always be a little bit larger
        than the desired size/length, but this shouldn't matter.

2004-01-25  Moritz Bunkus  <moritz@bunkus.org>

        * mkvmerge: bug fix: Segfault when using external time code v1
        files.

2004-01-24  Moritz Bunkus  <moritz@bunkus.org>

        * mmg: Rewrote the chapter editor. It now makes a lot more sense:
        You can have multiple names for one chapter entry, and for each
        name there's only one language/country association.

2004-01-23  Moritz Bunkus  <moritz@bunkus.org>

        * mkvmerge: bug fix: The AAC-in-Real stuff again.

2004-01-22  Moritz Bunkus  <moritz@bunkus.org>

        * mkvmerge: Changed the complete time code handling from ms
        precision to ns precision. Expect some things to be broken by
        this change.

        * mkvmerge: bug fix: Fixed a couple of memory leaks, especially in
        the QuickTime/MP4 parser.

2004-01-21  Moritz Bunkus  <moritz@bunkus.org>

        * mmg: Added some more extensions for RealMedia files.

        * mkvmerge: bug fix: Proper handling for AAC read from RealMedia
        files (sample rate/output sample rate were not assigned
        correctly).

        * Released v0.8.2.

2004-01-19  Moritz Bunkus  <moritz@bunkus.org>

        * mkvmerge: bug fix: The PCM handling was broken resulting in
        packets that did not end on sample boundaries.

2004-01-17  Moritz Bunkus  <moritz@bunkus.org>

        * mkvmerge: bug fix: AVIs with uncompressed sound were leading to
        buffer overflows.

        * mkvmerge/mmg: allow the track names to be empty so that you can
        remove them when muxing Matroska files. Same for the file title.

        * mkvmerge: new feature: The track headers will be rendered
        completely including the elements that are set to their default
        values. Causes less confusion and allows the setting of e.g. the
        track language without having to remux the file completely.

        * mkvmerge: bug fix: If remuxing a file that contains frames with
        a reference to the same time code those references were lost
        turning such P frames into I frames. This was the case for some
        RealAudio stuff.

2004-01-15  Moritz Bunkus  <moritz@bunkus.org>

        * mmg: new feature: Automatically pre-set the attachment's MIME
        type if the file has a known extension (e.g. 'text/plain' for
        '.txt').

        * mkvmerge: new feature: Unknown/unsupported track types can be
        copied 1:1 from Matroska input files.

        * mkvmerge: new feature: Added proper support for
        AAC-inside-RealMedia files.

2004-01-14  Moritz Bunkus  <moritz@bunkus.org>

        * mkvmerge: new feature: Write cues for audio-only files as well
        (not more than one cue entry during a two seconds period).

2004-01-12  Moritz Bunkus  <moritz@bunkus.org>

        * mkvmerge: bug fix: The default track flags could not be
        overriden on the command line when reading Matroska files.

        * Windows binaries after v0.8.1 require a new runtime DLL
        archive. Please download it from
        https://www.bunkus.org/videotools/mkvtoolnix/ Thanks.

2004-01-11  Moritz Bunkus  <moritz@bunkus.org>

        * mkvmerge: new feature: Added the two new chapter flags 'hidden'
        and 'enabled'.

        * mkvmerge: new feature: Added a new format for the external
        time code files.

2004-01-09  Moritz Bunkus  <moritz@bunkus.org>

        * mkvmerge: bug fix: The VobSub handling was on occasion putting
        SPU packets for the wrong MPEG stream into the current stream
        resulting in that particular entity not being displayed.

2004-01-06  Moritz Bunkus  <moritz@bunkus.org>

        * Released v0.8.1.

2004-01-05  Moritz Bunkus  <moritz@bunkus.org>

        * mkvmerge: bug fix: The I/O classes were not initialized
        correctly on Windows resulting in spontaneous strange error
        messages, especially when muxing VobSubs.

2004-01-03  Moritz Bunkus  <moritz@bunkus.org>

        * mkvmerge: bug fix: For some special atom sizes in Quicktime and
        MP4 files the size was not read correctly. This affected
        e.g. files created by Nero Digital.

2004-01-02  Moritz Bunkus  <moritz@bunkus.org>

        * mkvmerge: bug fix: Segfault when muxing some video formats due
        to unchecked data (includes RealVideo).

2004-01-01  Moritz Bunkus  <moritz@bunkus.org>

        * Released v0.8.0.

2003-12-29  Moritz Bunkus  <moritz@bunkus.org>

        * mmg: bug fix: Fixed the "write chapters to Matroska file"
        feature.

        * mmg: bug fix: Made mmg not abort but only display an error
        message when malformed XML chapter files should be loaded.

2003-12-28  Moritz Bunkus  <moritz@bunkus.org>

        * mkvmerge: bug fix: The timescodes for Vorbis were calculated one
        packet too early (meaning that the first packet did not start at
        0).

        * mmg: Made "don't link" ON by default because some players might
        have problems with the second and all following files if they
        don't expect them not to start at 0.

        * mkvmerge, mkvextract, mkvinfo: Added support for the new tagging
        system.

        * mmg: bug fix: The default values for the chapter language and
        chapter country are now applied when loading simple (OGM) style
        chapter files as well.

        * mkvmerge: bug fix: The VobSub packetizer will assume MPEG2 if no
        MPEG version identifier was found ("Unsupported MPEG version:
        0x00...").

2003-12-23  Moritz Bunkus  <moritz@bunkus.org>

        * mkvmerge: There are MP4 files that actually contain HE-AAC but
        don't have the 5 byte identifier. mkvmerge will also assume SBR if
        there's only the 2 byte identifier with a sampling frequency <
        44100Hz.

2003-12-22  Moritz Bunkus  <moritz@bunkus.org>

        * mkvextract: bug fix: Wrong display output and illegal memory
        access when extracting FLAC files.

2003-12-17  Moritz Bunkus  <moritz@bunkus.org>

        * mmg: bug fix: If one added a Matroska file and the track name or
        language of a track consisted of only blanks then mmg would
        segfault.

2003-12-15  Moritz Bunkus  <moritz@bunkus.org>

        * mmg: The input box will automatically select the first track
        when a file is selected. Upon track selection the input focus is
        set to the track name input box.

        * mmg: The chapter editor automatically focuses the chapter name
        input box whenever a chapter entry is selected.

        * mmg: bug fix: The chapter editor did not properly escape the
        chapter names resulting in invalid XML files if the special
        characters &, < or > were used.

2003-12-12  Moritz Bunkus  <moritz@bunkus.org>

        * mkvmerge: bug fix: If splitting was active then a wrong CodecID
        was written to the second and all following files for MP2 tracks.

2003-12-11  Moritz Bunkus  <moritz@bunkus.org>

        * Released v0.7.9.

2003-12-05  Moritz Bunkus  <moritz@bunkus.org>

        * mkvmerge: Set the thread priority to BELOW_NORMAL on Windows
        (mkvmerge was already nice(2)'d on Unix systems).

        * mmg: bug fix: Removed the Ctrl-v and Ctrl-c accelerators that I
        used for mmg functions which overrode the usual 'paste' and 'copy'
        functionality.

        * mmg: Command line arguments are put into an option file which is
        then handed over to mkvmerge. This allows really long command
        lines, even on Windows.

        * mkvmerge: bug fix: Negative track IDs in Ogg files were reported
        incorrectly for mkvmerge -i (which affected the GUI).

        * mkvmerge: bug fix: Internal changes had messed up the --language
        and --track-name functionality.

2003-12-04  Moritz Bunkus  <moritz@bunkus.org>

        * mmg: new feature: Added "up" and "down" buttons for the tracks,
        too.

        * mmg: new feature: Added a menu option, 'set output file', that
        can be used as an alternative to the "browse" button at the bottom
        (for those poor users with nothing more than 800x600 ;)).

        * mkvmerge: new feature: The user can alter the order in which the
        tracks for an input file are put into the output file with the new
        "--track-order" option.

        * mmg: bug fix: The "AAC is SBR" check box was grayed out for AAC
        inside MP4 files.

2003-12-03  Moritz Bunkus  <moritz@bunkus.org>

        * mmg: bug fix: The "load settings" function did not load all
        settings, and some strings were not allocated at all resulting in
        a crash when a track was removed after loading these settings.

        * mkvmerge: bug fix: The AAC packetizer was not working if packets
        were being read from a raw AAC file (it worked fine from MP4 and
        Matroska files).

        * mkvmerge: bug fix: Avoid deadlocks when parsing broken SPU
        packets from VobSubs.

        * mmg: new feature: Added buttons for moving input files up and
        down in the input file box.

2003-12-02  Moritz Bunkus  <moritz@bunkus.org>

        * Released v0.7.8.

        * mmg: new feature: You can set the values for the language and/or
        country codes for a chapter and all its children with the push of
        one button (the new "Set values" button).

        * mmg: new feature: You can set default values for the language
        and the country codes in the chapter editor (Chapter menu -> Set
        default values).

2003-12-01  Moritz Bunkus  <moritz@bunkus.org>

        * mkvmerge: bug fix: Display dimensions were sometimes off by one,
        e.g. 640x479 instead of 640x480. This should not happen anymore
        for sane pixel dimensions.

        * mkvmerge: Changed the options '--fourcc' and
        '--aspect-ratio'. They now take a track ID just like all the other
        track specific options.

        * mkvmerge: new feature: Added an option '--display-dimensions'
        which allows the direct setting of the display dimensions. It is
        mutually exclusive with '--aspect-ratio', of course.

2003-11-29  Moritz Bunkus  <moritz@bunkus.org>

        * mmg: bug fix: The language combo box was not correctly set on
        Windows.

2003-11-25  Moritz Bunkus  <moritz@bunkus.org>

        * mkvmerge: Added an option for dumpig all split points including
        file size and timestamp information after the first splitting
        pass.

2003-11-23  Moritz Bunkus  <moritz@bunkus.org>

        * mmg: bug fix: Quotes were missing if the time code file's name
        contained spaces.

2003-11-18  Moritz Bunkus  <moritz@bunkus.org>

        * mkvmerge: Rewrote the SPU packet parsing code. It should not
        abort anymore.

        * everything: Committed a lot of cross-OS compatibility fixes
        (thanks to Haali and thedj).

2003-11-16  Moritz Bunkus  <moritz@bunkus.org>

        * Released v0.7.7.

        * mkvextract: Added extraction of FLAC to raw FLAC or OggFLAC
        files.

        * mkvmerge: Added full support for FLAC (both raw FLAC and OggFLAC
        are supported, even though raw FLAC is very slow).

2003-11-15  Moritz Bunkus  <moritz@bunkus.org>

        * mmg: Added an input field for the 'CUE sheet to chapter name'
        conversion format.

        * mkvmerge: bug fix: Reworked the audio sychronization which did
        not work correctly for Matroska source files.

2003-11-13  Moritz Bunkus  <moritz@bunkus.org>

        * mkvmerge: bug fix: Increased the size of the space reserved for
        the first meta seek element (see mkvmerge.1 for an
        explanation). In some situations (with tags, chapters,
        attachements and very big file) it might not have been enough in
        order to contain all elements.

2003-11-12  Moritz Bunkus  <moritz@bunkus.org>

        * mmg: Added an input field for the 'time codes' file to the track
        options.

        * mkvmerge: bug fix: When reading MP3 audio tracks from a Matroska
        file with the A_MS/ACM CodecID (MS compatibility mode) the layer
        was not identified correctly.

        * mkvmerge: Improved the file type detection for AC3 and AAC files
        a bit.

        * mkvmerge: Implemented a lot of fixes for big endian systems and
        processors that don't allow non-aligned memory access for word or
        bigger sized objects.

        * mmg: Made mmg accept return codes of 1 when 'mkvmerge -i' is run
        when an input file is added. This way mmg won't reject mkvmerge's
        output if mkvmerge only printed some warnings which will result in
        a return code of 1 instead of 0.

        * mkvmerge: bug fix: If running in identification mode (-i, used
        by mmg a lot) then don't output any warnings or mmg will not
        accept this file.

2003-11-10  Moritz Bunkus  <moritz@bunkus.org>

        * mkvmerge: new feature: CUE sheets can be used for chapters.

2003-11-09  Moritz Bunkus  <moritz@bunkus.org>

        * mkvmerge: Added support for --sync for VobSub tracks.

        * mkvtoolnix: Re-worked the configure script. Removed all the lib
        specific --with-...-include and --with-...-lib options. The
        --with-extra-includes and --with-extra-libs options can be used
        instead.

2003-11-08  Moritz Bunkus  <moritz@bunkus.org>

        * mmg: When a file is being added then some information from it
        (languages, track names, file title) are kept, and the appropriate
        input boxes are pre-set with these values. Works only for formats
        that support such information (Matroska, VobSub).

        * mkvmerge: Sped up the reading of VobSub .idx files.

2003-11-05  Moritz Bunkus  <moritz@bunkus.org>

        * Released v0.7.5.

        * mkvmerge: bug fix: The VobSub .idx parser was dividing by 0 if
        a track only contained one entry.

        * mkvmerge: Fixed the time code reader code and made it a bit more
        flexible. Added more documentation for this feature along with an
        example file (examples/example-time codes.txt).

        * mmg: bug fix: When 'default track' is selected then all other
        tracks of the same type will have their 'default track' flag
        cleared.

        * mkvmerge: SPU packets belonging to the same time code are grouped
        together, and the duration is extracted directly from the SPU
        stream.

2003-10-29  Moritz Bunkus  <moritz@bunkus.org>

        * mkvmerge: The VobSubs are now stripped of the MPEG program
        stream, and only the SPU packets are kept.

2003-10-28  Moritz Bunkus  <moritz@bunkus.org>

        * mkvmerge, mkvextract: The Matroska reader and the OGM reader
        (mkvmerge) as well as mkvextract will discard empty or 'cleaning
        only' subtitle packets as they are appear in OGMs in order to mark
        the end of an entry.

2003-10-27  Moritz Bunkus  <moritz@bunkus.org>

        * mkvmerge: new feature: Added the ability to read time codes from
        text files which override the time codes mkvmerge calculates
        normally.

2003-10-26  Moritz Bunkus  <moritz@bunkus.org>

        * mkvextract: bug fix: Add all the mandatory elements when
        extracting chapters so that the resulting XML can always be used
        directly with mkvmerge again without having to manually add
        e.g. ChapterLanguage.

        * mkvmerge: bug fix; Handle audio tracks from Matroska files with
        the CodecID A_MS/ACM correctly.

2003-10-25  Moritz Bunkus  <moritz@bunkus.org>

        * mkvmerge: Changes to use libmatroska's new lacing code.

2003-10-23  Moritz Bunkus  <moritz@bunkus.org>

        * mkvmerge: bug fix: The VobSub .idx parser was mis-calculating
        the subtitle entry frame sizes.

        * mkvmerge: bug fix: The Vorbis packetizer was miscalculating the
        number of samples to add/remove when using audio sync.

2003-10-22  Moritz Bunkus  <moritz@bunkus.org>

        * mmg: new feature: Added a new menu entry "File -> new" which
        will clear all the current muxing settings.

        * mmg: Added support for VobSub subtitles including their
        compression options. Added the .m4a extension to the 'add file'
        dialog.

        * mmg: bug fix: Made the input boxes for file names (tags and
        chapters) editable so that their contents can be deleted.

        * mkvmerge: Adjusted the compression handling to the final content
        encoding specs.

2003-10-19  Moritz Bunkus  <moritz@bunkus.org>

        * mkvmerge: new feature: Implemented generic support for frame
        compression (mostly useful for VobSub subtitles but could also be
        used for others) and the complete framework for handling content
        encodings in the Matroska reader.

2003-10-18  Moritz Bunkus  <moritz@bunkus.org>

        * mkvinfo: new feature: Dump unknown elements recursively.

2003-10-15  Moritz Bunkus  <moritz@bunkus.org>

        * mkvmerge: bug fix: Made the SRT reader more tolerant regarding
        empty lines.

2003-10-14  Moritz Bunkus  <moritz@bunkus.org>

        * Released v0.7.2.

        * mkvmerge: bug fix: If 'no linking' and splitting was active
        mkvmerge would abort on the start of the second output file due to
        time codes that were calculated incorrectly.

        * mkvmerge: Implemented some speedups for a couple of container
        formats and track types (mainly AVI reader, MP3/AC3/AAC
        packetizers). Especially noticeable when splitting is active as
        well.

2003-10-12  Moritz Bunkus  <moritz@bunkus.org>

        * mkvextract: bug fix: Support for extracting SBR AAC (previous
        'fix' did not actually fix this).

        * mkvextract: bug fix: All extracted subtitles where written to
        the first output file given, not to the one they were supposed to
        be written to.

2003-10-11  Moritz Bunkus  <moritz@bunkus.org>

        * mmg: bug fix: The 'abort' button was doing nothing under
        Windows.

2003-10-06  Moritz Bunkus  <moritz@bunkus.org>

        * mmg: bug fix: Audio, video and subtitle track selection was
        translated into the wrong command line options.

        * mkvmerge: Replaced the avilib based AVI reading functions with
        AVI classes from Cyrius.

2003-10-03  Moritz Bunkus  <moritz@bunkus.org>

        * Released v0.7.1.

        * Added a guide for mmg including some pictures.

2003-10-01  Moritz Bunkus  <moritz@bunkus.org>

        * mkvmerge: Changed the lacing strategy again. New defaults are
        NOT to write duration elements for all blocks, NOT to use time
        slices and to USE lacing for most audio tracks. This will save
        some space. The downside is that the laced frames 'lose' their
        precise time code information. Current demuxers don't care and will
        work nevertheless. More sophisticated applications that make use
        of these advanced information (duration elements, time slices) are
        not available at the moment. All these options can be toggled by
        the user with the new/modified options --disable-lacing,
        --enable-durations and --enable-timeslices.

2003-09-29  Moritz Bunkus  <moritz@bunkus.org>

        * mkvmerge: new feature: Attachments are kept when reading
        Matroska files.

2003-09-28  Moritz Bunkus  <moritz@bunkus.org>

        * mmg: new feature: Added a (nearly) full-featured chapter editor.

2003-09-26  Moritz Bunkus  <moritz@bunkus.org>

        * mkvmerge: bug fix: XML chapters were not parsed correctly.

2003-09-24  Moritz Bunkus  <moritz@bunkus.org>

        * mkvmerge: bug fix/new feature: Rewrote the complete MP3
        handling. Now files with ID3 tags (both v1 and v2) are handled
        correctly. All MPEG-1 audio files (all layers) should be handled
        correctly now.

2003-09-23  Moritz Bunkus  <moritz@bunkus.org>

        * mkvextract: new feature: Support for extract HE-AAC tracks to
        .aac files. Bug fix: Missing elements (default values) are handled
        correctly for audio tracks.

2003-09-19  Moritz Bunkus  <moritz@bunkus.org>

        * mkvmerge: bugfix: If attachments were given with path components
        then the path component wasn't discarded for the attachment's
        description on Windows (normally only the file name should be used
        as the attachment's name).

        * mmg: Fixed wrong order of the options --chapters,
        --chapter-language and --chapter-charset.

2003-09-17  Moritz Bunkus  <moritz@bunkus.org>

        * mmg: Added a lot of checks on the data given by the user so that
        invalid data is reported by mmg and not by mkvmerge.

        * mmg: Made the app a GUI app which gets rid of the "DOS box" on
        Windows.

2003-09-16  Moritz Bunkus  <moritz@bunkus.org>

        * mmg: bugfix: Moved the aspect ratio and FourCC input fields from
        the global tab to the input tab where they belong to.

        * mkvmerge: new feature: RealAudio can be read from Matroska
        files.

        * mkvmerge: bugfix: RealVideo was not read correctly from Matroska
        files.

        * mkvmerge: bugfix: The SRT reader would abort if there was more
        than one empty line between subtitle entries line.

        * mkvextract: bugfix: Proper BOMs are written according to the
        desired charset when extracting text subtitles.

        * Released v0.7.0.

        * mkvextract: Add an UTF-8 BOM to extracted SSA/ASS and SRT
        subtitle files. Print warnings for missing durations for text
        subtitle tracks.

2003-09-14  Moritz Bunkus  <moritz@bunkus.org>

        * Added a complete GUI for mkvmerge, mkvmergeGUI (mmg) based on
        the work of Florian Wagner.

2003-09-12  Moritz Bunkus  <moritz@bunkus.org>

        * mkvmerge: Support for setting the track names.

        * mkvmerge: For Matroska source files: If the source contains
        chapters then these are kept unless the user specified chapters
        with --chapters.

2003-09-11  Moritz Bunkus  <moritz@bunkus.org>

        * mkvmerge: Implemented an experimental VobSub reader and
        packetizer. No specs exist for these yet, though.

        * mkvmerge: Improved the support for Matroska files with tracks
        with big gaps between entries, e.g. subtitle tracks whose entries
        are a minute or more apart.

        * mkvmerge: When splitting is active and the source is a Matroska
        file then splitpoints were borked, and the first pass was slow as
        your average mole.

        * mkvmerge: The track UIDs are kept when reading Matroska files
        even when splitting is active.

2003-09-09  Moritz Bunkus  <moritz@bunkus.org>

        * mkvmerge: Added a QuickTime/MP4 reader. Can handle several
        QuickTime video and QuickTime audio formats as well as AAC (both
        'normal' AAC and SBR AAC).

2003-09-08  Moritz Bunkus  <moritz@bunkus.org>

        * mkvmerge: DisplayWidth and DisplayHeight are kept intact when
        reading from a Matroska file but can be overridden with
        --aspect-ratio.

2003-08-30  Moritz Bunkus  <moritz@bunkus.org>

        * Wrote documentation, XML examples and the DTD for the XML
        chapter files.

        * mkvinfo: Rewrote mkvinfo to use libebml's Read() function
        instead of manually reading each and every element.

        * mkvmerge: Added support for XML based chapter files.

2003-08-29  Moritz Bunkus  <moritz@bunkus.org>

        * Released v0.6.5.

2003-08-28  Moritz Bunkus  <moritz@bunkus.org>

        * mkvmerge: On Windows the 'isspace()' function used to trim
        leading and trailing white spaces from tags considered some parts
        of valid UTF-8 character sequences to be white spaces as
        well. Fixed by replacing 'isspace()' with 'isblank()'. Reported
        by Liisachan.

        * mkvmerge: Support for chosing the charset and language used in
        simple chapter files. Suggestion by Liisachan.

        * Rewrote the UTF-8 conversion routines. They should now handle
        U+8000 characters correctly. Reported by Liisachan.

        * mkvmerge: Real reader: For RV40 the actual dimensions were also
        used for the aspect ratio/display dimensions. This has been fixed:
        the actual dimensions are used for PixelWidth/PixelHeight, the
        dimensions stored in the RM container are used for the aspect
        ratio/DisplayWidth & DisplayHeight. Reported by Karl Lillevold.

2003-08-27  Moritz Bunkus  <moritz@bunkus.org>

        * Released v0.6.4.

        * mkvextract: Support for re-creating dropped frames when
        extracting video to an AVI. Works only well if the frame durations
        in the source file are multiples of the frame rate, of course.

        * mkvmerge: The MP3 packetizer did not start at 0 with its
        time codes. It does now. Reported by alexnoe.

        * mkvmerge: Proper support for dropped frames when reading AVI
        files. Reported by alley_cat, Horváth István.

        * mkvmerge: Fixed some missing default values in the Matroska
        reader (e.g. mono audio files). Reported by Liisachan.

2003-08-25  Moritz Bunkus  <moritz@bunkus.org>

        * mkvmerge: Improved all command line parsing error messages.

        * mkvmerge: Improved the error message for the XML tag file parser
        if an invalid &-sequence is found.

        * mkvextract: Strings are postprocessed so that the special
        characters &, <, >, " are replaced by their HTML equivalents
        &amp;, &lt, &gt; and &quot;.

2003-08-24  Moritz Bunkus  <moritz@bunkus.org>

        * mkvmerge: Disabled lacing by default and renamed --no-lacing to
        --enable-lacing. With all the proper info about the laced frames
        lacing is actually producing larger files than without lacing.

        * mkvmerge: Meta seek element is split into two elements. The
        first's located at the start of the file containing only a small
        number of level 1 elements. The clusters are referenced in a
        second meta seek element located at the end of the file. Removed
        the options "--meta-seek-size" and "--no-meta-seek". Added the
        option to disable that second meta seek entry,
        "--no-clusters-in-meta-seek".

2003-08-22  Moritz Bunkus  <moritz@bunkus.org>

        * mkvextract: Backwards compatibility: Accepts S_SSA and S_ASS as
        valid CodecIDs (new CodecIDs are S_TEXT/SSA and S_TEXT/ASS).

        * mkvmerge: Bugfix: If a subtitle packet was the last packet in a
        cluster then its duration was not written resulting in a broken file.

2003-08-21  Moritz Bunkus  <moritz@bunkus.org>

        * mkvinfo: Added support for the following elements:
        KaxPrevFilename, KaxNextFilename, KaxTrackFlagEnabled,
        KaxTrackName, KaxCodecName, KaxCodecSettings, KaxCodecInfoURL,
        KaxCodecDownloadURL, KaxCodecDecodeAll, KaxTrackOverlay,
        KaxAudioPosition, KaxAudioOutputSamplingFreq, KaxVideoDisplayUnit,
        KaxVideoColourSpace, KaxVideoGamma, KaxVideoFlagInterlaced,
        KaxVideoStereoMode, KaxVideoAspectRatio, KaxClusterPosition,
        KaxClusterPrevSize, KaxBlockVirtual, KaxBlockAdditions,
        KaxBlockMore, KaxBlockAddID, KaxBlockAdditional,
        KaxReferenceVirtual, KaxSliceBlockAddID, KaxChapters,
        KaxEditionEntry, KaxChapterAtom, KaxChapterUID,
        KaxChapterTimeStart, KaxChapterTimeEnd, KaxChapterTrack,
        KaxChapterTrackNumber, KaxChapterDisplay, KaxChapterString,
        KaxChapterLanguage, KaxChapterCountry

2003-08-20  Moritz Bunkus  <moritz@bunkus.org>

        * Released v0.6.3.

        * mkvmerge: The Real reader accepts incomplete video packets and
        tries to re-assemble them instead of aborting with 'die: len !=
        total'.

2003-08-18  Moritz Bunkus  <moritz@bunkus.org>

        * mkvmerge: Implemented a switch that has to be used for SBR AAC /
        AAC+ / HE-AAC if the source file is an AAC file and the AAC file
        contains SBR AAC data (no automatic detection possible in this case!).

2003-08-14  Moritz Bunkus  <moritz@bunkus.org>

        * mkvmerge: Low bitrate AC3 tracks from Real's DNET are identified
        as A_AC3/BSID9 or A_AC3/BSID10.

        * mkvmerge: The RealMedia reader takes the number of packets into
        account when reading which results in better end-of-file detection.

2003-08-12  Moritz Bunkus  <moritz@bunkus.org>

        * Windows versions: Fixed a bug with files bigger than 2GB not
        being recognized. The accompanying error message was "File NAME
        has unknown type. Please have a look at the supported file
        types..."

        * all tools: Fixed a bug which would only allow Matroska files up
        to 4GB to be read. The accompanying error message was "No segment
        found" or something similar.

        * mkvinfo: Unknown elements are properly skipped now.

2003-08-11  Moritz Bunkus  <moritz@bunkus.org>

        * mkvmerge: For RV40 (RealVideo 9) the actual video dimensions are
        decoded from the first video frame.

        * Released v0.6.2.

        * mkvmerge: Video aspect ratio was set wrong if the user did not
        specify any.

        * Released v0.6.1.

        * mkvmerge: RealVideo: Support for all kinds of frames including
        "short" and "merged" frames (results are identical to Gabest's
        output).

2003-08-10  Moritz Bunkus  <moritz@bunkus.org>

        * mkvmerge: The aspect ratio setting will only cause upscaling of
        the current video dimensions which are then put into
        KaxVideoDisplayWidth and KaxVideoDisplayHeight.

        * mkvextract: Changed how the global elements are handled by
        taking the parent's size into account. This re-enables processing
        of files produced with the latest VirtualDubMod.

        * mkvmerge: Changed how the Matroska reader handles global
        elements by taking the parent's size into account. This re-enables
        processing of files produced with the latest VirtualDubMod.

        * mkvinfo: Changed how mkvinfo handles global elements by taking
        the parent's size into account. Hopefully this is now correct.

        * mkvextract: Support for MultiComment tags.

        * mkvmerge: Fixed support for reading MultiComment tags from
        XML tag files.

        * mkvmerge: Allow some slightly broken Matroska files to be
        processed correctly if the reference blocks are off by at most 1ms.

2003-08-09  Moritz Bunkus  <moritz@bunkus.org>

        * mkvmerge: MP3: Better support for other MPEG versions and layers
        (number of samples per packet).

        * mkvinfo: Added Adler32 calculation and display for frame
        contents with the -c option.

        * mkvmerge: RealAudio: "dnet" is actually byte-swapped AC3 and is
        being treated as such (re-swapped and output as AC3).

        * mkvmerge: Fixed a bug with chapters and splitting which would
        crash mkvmerge if no chapter belonged into the output file.

2003-08-06  Moritz Bunkus  <moritz@bunkus.org>

        * Changes for compilation with gcc 2.95.

2003-08-04  Moritz Bunkus  <moritz@bunkus.org>

        * Released v0.6.0.

2003-07-30  Moritz Bunkus  <moritz@bunkus.org>

        * base64tool: Added a tool for Base64 encoding/decoding needed for
        binary elements in the tags.

2003-07-29  Moritz Bunkus  <moritz@bunkus.org>

        * mkvextract: Support for extracting chapter information.

        * mkvmerge: Added support for simple chapter files (CHAPTER01=...,
        CHAPTER01NAME=Hello World etc).

2003-07-26  Moritz Bunkus  <moritz@bunkus.org>

        * mkvmerge: Added support tags based on XML files.

        * mkvextract: Rewrote the command line syntax. Added extracting
        attachments and tags as new options.

        * mkvmerge: Fixed a bug in the SRT reader which would not always
        handle Unix/DOS style new line cases correctly.

2003-07-23  Moritz Bunkus  <moritz@bunkus.org>

        * mkvmerge: Added support for the "SegmentTitle" (general title of
        the file written).

2003-07-16  Moritz Bunkus  <moritz@bunkus.org>

        * mkvmerge: Added support for UTF-8 and UTF-16 encoded text files
        for the SRT and SSA/ASS readers.

2003-07-15  Moritz Bunkus  <moritz@bunkus.org>

        * mkvmerge: The SSA/ASS reader ignored the --sub-charset option
        and always used the current charset to recode the subtitles.

2003-07-14  Moritz Bunkus  <moritz@bunkus.org>

        * mkvmerge: Added support for attaching files to the output
        file(s).

        * mkvinfo: Support for the elements dealing with attachments
        (KaxAttachments, KaxAttached, KaxFileDescription, KaxFileName,
        KaxMimeType, KaxFileData).

2003-07-13  Moritz Bunkus  <moritz@bunkus.org>

        * mkvmerge: Changed the RealVideo packaging method: Subpackets are
        assembled into complete packets so the demuxer does not have to do
        that anymore.

        * mkvmerge: DisplayWidth and DisplayHeight, which form the display
        aspect ratio, are now always written to ease changing them later
        without having to completely remux the file.

2003-07-08  Moritz Bunkus  <moritz@bunkus.org>

        * mkvmerge: Fixed some infinite-reading-from-a-file bug that
        occured on Windows when reading SSA/ASS files.

        * mkvmerge: Fixed a bug which would mostly appear with subtitles
        that have very long ( > 60s) gaps between entries. Here the
        cluster would not been rendered properly leaving mkvmerge either
        comatose ( = endless loop) or just plain dead ( = crashing).

2003-07-07  Moritz Bunkus  <moritz@bunkus.org>

        * mkvinfo: Added support for the rest of the tags:
        KaxTagMultiComment, KaxTagMultiCommentName,
        KaxTagMultiCommentComments and KaxTagMultiCommentLanguage. Almost
        all tags have been successfully tested.

2003-07-06  Moritz Bunkus  <moritz@bunkus.org>

        * Added a RealMedia demuxer that can handle both RealVideo and
        RealAudio (all codecs).

2003-07-02  Moritz Bunkus  <moritz@bunkus.org>

        * mkvinfo: Added support for allmost all tags (totally untested):
        KaxTag KaxTagArchivalLocation KaxTagAudioEncryption
        KaxTagAudioGain KaxTagAudioGenre KaxTagAudioPeak
        KaxTagAudioSpecific KaxTagBibliography KaxTagBPM KaxTagCaptureDPI
        KaxTagCaptureLightness KaxTagCapturePaletteSetting
        KaxTagCaptureSharpness KaxTagChapterUID KaxTagCommercial
        KaxTagCropped KaxTagDate KaxTagDiscTrack KaxTagEncoder
        KaxTagEncodeSettings KaxTagEntity KaxTagEqualisation KaxTagFile
        KaxTagGeneral KaxTagGenres KaxTagIdentifier KaxTagImageSpecific
        KaxTagInitialKey KaxTagKeywords KaxTagLanguage KaxTagLegal
        KaxTagMood KaxTagMultiCommercial KaxTagMultiCommercialAddress
        KaxTagMultiCommercialEmail KaxTagMultiCommercialType
        KaxTagMultiCommercialURL KaxTagMultiDate KaxTagMultiDateDateBegin
        KaxTagMultiDateDateEnd KaxTagMultiDateType KaxTagMultiEntity
        KaxTagMultiEntityAddress KaxTagMultiEntityEmail
        KaxTagMultiEntityName KaxTagMultiEntityType KaxTagMultiEntityURL
        KaxTagMultiIdentifier KaxTagMultiIdentifierBinary
        KaxTagMultiIdentifierString KaxTagMultiIdentifierType
        KaxTagMultiLegal KaxTagMultiLegalAddress KaxTagMultiLegalType
        KaxTagMultiLegalURL KaxTagMultiPrice KaxTagMultiPriceAmount
        KaxTagMultiPriceCurrency KaxTagMultiPricePriceDate
        KaxTagMultiTitle KaxTagMultiTitleAddress KaxTagMultiTitleEdition
        KaxTagMultiTitleEmail KaxTagMultiTitleLanguage
        KaxTagMultiTitleName KaxTagMultiTitleSubTitle KaxTagMultiTitleType
        KaxTagMultiTitleURL KaxTagOfficialAudioFileURL
        KaxTagOfficialAudioSourceURL KaxTagOriginalDimensions
        KaxTagOriginalMediaType KaxTagPlayCounter KaxTagPopularimeter
        KaxTagProduct KaxTagRating KaxTagRecordLocation KaxTags
        KaxTagSetPart KaxTagSource KaxTagSourceForm KaxTagSubGenre
        KaxTagSubject KaxTagTargets KaxTagTitle KaxTagTrackUID
        KaxTagVideoGenre

2003-06-29  Moritz Bunkus  <moritz@bunkus.org>

        * mkvmerge: Support for handling native video tracks (e.g. B
        frames) when reading Matroska files.

        * mkvmerge: Implemented time slice durations , default block
        duration and block durations for slices where necessary.

2003-06-24  Moritz Bunkus  <moritz@bunkus.org>

        * mkvinfo: Support for KaxSegmentFilename, KaxTitle, KaxSlices,
        KaxTimeSlice, KaxSliceLaceNumber, KaxSliceFrameNumber,
        KaxSliceDelay and KaxSliceDuration.

2003-06-22  Moritz Bunkus  <moritz@bunkus.org>

        * Released v0.5.0.

        * Added 'ReferencePriority' element to the known elements for
        mkvinfo.

        * Removed "(mkvinfo) " from mkvinfo's output in order to improve
        readability and save space.

        * --sub-charset now also needs a track ID.

        * Modified the verbosity levels for mkvinfo: The seek head subentries
        and cue subentries will only be shown at level 2 to make the
        output easier to read.

        * The language and default track settings are now kept again if
        not overridden when reading from Matroska files.

2003-06-21  Moritz Bunkus  <moritz@bunkus.org>

        * Added mkvextract which can extract tracks from a Matroska file
        into other files.

2003-06-20  Moritz Bunkus  <moritz@bunkus.org>

        * Switched from cygwin to MinGW32 for the Windows binaries.

        * Fixed a double free() on cleanup (after writing the cues) which
        resulted in a segfault sometimes.

        * Added a SSA/ASS reader.

2003-06-19  Moritz Bunkus  <moritz@bunkus.org>

        * Support for reading text subtitles from Matroska files.

        * Made the AAC reader automatically recognize if a MPEG4 AAC file
        contains the emphasis header (deprecated) or not (current standard).

2003-06-15  Moritz Bunkus  <moritz@bunkus.org>

        * Released v0.4.4.

        * Several options now need an explicity track ID to specify
        which tracks of an input file the option should be applied
        to. These options include --atracks, --vtracks, --stracks, --sync,
        --default-track, --cues and --language.

        * The Matroska reader now handles track selection correctly.

2003-06-13  Moritz Bunkus  <moritz@bunkus.org>

        * Added an option for identifying input files and their track types.

2003-06-12  Moritz Bunkus  <moritz@bunkus.org>

        * Released v0.4.3.

2003-06-11  Moritz Bunkus  <moritz@bunkus.org>

        * Support for proper linking of segments via the segment UIDs. The
        first and last files created can be manually linked to given UIDs.

2003-06-08  Moritz Bunkus  <moritz@bunkus.org>

        * Added support for splitting output files by size or by time and
        limiting the number of output files.

        * Added support for the segment UID/next segment UID/previous
        segment UID.

2003-06-06  Moritz Bunkus  <moritz@bunkus.org>

        * A lot of changes to comply with libmatroska/libebml 0.4.4.

2003-06-03  Moritz Bunkus  <moritz@bunkus.org>

        * Implemented stricter content based file type identification for
        MP3 and AC3 files so that those won't be mis-identified.

2003-05-31  Moritz Bunkus  <moritz@bunkus.org>

        * Some improvements to the mkvinfo GUI (thanks to jcsston for the
        patch/the ideas).

2003-05-29  Moritz Bunkus  <moritz@bunkus.org>

        * Released v0.4.2.

        * Support for some more tags in both mkvmerge and mkvinfo.

        * Fixed a segfault in the Matroska reader.

        * Removed the '--sub-type' switch as all text subtitles will be
        stored in UTF-8 format. Made iconv mandatory in the configure
        checks for this very reason.

        * Added a GUI to mkvinfo.

2003-05-23  Moritz Bunkus  <moritz@bunkus.org>

        * Released v0.4.1.

        * A lot of changes regarding file I/O. Files bigger than 2GB
        should now be handled correctly on both Linux and Windows.

2003-05-22  Moritz Bunkus  <moritz@bunkus.org>

        * Added checks for MP4/Quicktime files which will abort mkvmerge.

        * Support for reading AAC tracks from Matroska files.

        * Released v0.4.0.

2003-05-21  Moritz Bunkus  <moritz@bunkus.org>

        * Some internal changes and enhancements. Code requires libebml
        and libmatroska 0.4.3 now.

2003-05-19  Moritz Bunkus  <moritz@bunkus.org>

        * ADTS headers are stripped from the AAC streams. This is what I'd
        call 'proper AAC support'.

2003-05-18  Moritz Bunkus  <moritz@bunkus.org>

        * Better support for DTS streams in general and for DTS-in-WAV in
        particular (patch by Peter Niemayer <niemayer AT isg.de>).

2003-05-17  Moritz Bunkus  <moritz@bunkus.org>

        * Renamed '--no-utf8-subs' to '--sub-type utf8'. Polished the man
        page regarding subtitle handling.

        * Fixed a bug with mono MP3 files.

        * Added support for AAC files (only those with ADTS headers at the
        moment).

2003-05-15  Moritz Bunkus  <moritz@bunkus.org>

        * Released v0.3.3.

        * If an error occurs while writing to the destination file the
        error is reported and mkvmerge aborts with a non-zero exit code.

        * The OGM reader reported I frames as P frames and vice versa
        round making seeking not really nice ;)

2003-05-11  Moritz Bunkus  <moritz@bunkus.org>

        * Fixed a bug with the AC3 time code calculation (patch by Peter
        Niemayer <niemayer AT isg.de>).

        * Support for reading DTS files & putting them into Matroska
        (main patch by Peter Niemayer <niemayer AT isg.de>, a few things
        by me).

        * Released v0.3.2.

        * Fixed the huge memory need if reading from AVI files (introduced
        on 2003-05-06 with the internal changes).

        * Proper handling of the 'default track' flag and the language for
        the Matroska reader.

        * Proper handling of the 'default track' flag for all the packetizers.

2003-05-09  Moritz Bunkus  <moritz@bunkus.org>

        * Made mkvtoolnix compile under cygwin.

2003-05-06  Moritz Bunkus  <moritz@bunkus.org>

        * Added support for aspect ratio.

        * Subtitle charsets can be specified with --sub-charset and do not
        rely on the current locale anymore.

        * For the last packet of each track its duration is now stored.

        * A lot of internal changes - I hope nothing has broken... (See
        ChangeLog.cvs for details.)

        * The matroska reader calculated wrong header lengths for Vorbis
        tracks.

2003-05-04  Moritz Bunkus  <moritz@bunkus.org>

        * mkvinfo reports the FourCC for video tracks with a
        CodecID of V_MS/VFW/FOURCC and the format tag for audio tracks
        with a CodecID of A_MS/ACM.

2003-05-03  Moritz Bunkus  <moritz@bunkus.org>

        * Released v0.3.1.

        * Tracks read from a Matroska file will keep their UID if it
        hasn't been used yet.

        * Support for reading text subtitle streams from OGM files.

        * Added support for EbmlVoid everywhere to mkvinfo.

2003-05-02  Moritz Bunkus  <moritz@bunkus.org>

        * Support for KaxTrackLanguage and ISO639 languages.

2003-04-30  Moritz Bunkus  <moritz@bunkus.org>

        * First public release.<|MERGE_RESOLUTION|>--- conflicted
+++ resolved
@@ -1,15 +1,13 @@
-<<<<<<< HEAD
-2015-04-15  Moritz Bunkus  <moritz@bunkus.org>
-
-        * MKVToolNix GUI: new feature: implemented changing the interface
-        language.
-=======
 2015-04-16  Moritz Bunkus  <moritz@bunkus.org>
 
         * mkvmerge: bug fix: fixed aborting file identification with an
         error message about »aac_error_proection_specific_config« that
         happened for some files. Fixes #1166.
->>>>>>> 983459fe
+
+2015-04-15  Moritz Bunkus  <moritz@bunkus.org>
+
+        * MKVToolNix GUI: new feature: implemented changing the interface
+        language.
 
 2015-04-13  Moritz Bunkus  <moritz@bunkus.org>
 
