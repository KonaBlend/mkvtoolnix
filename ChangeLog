--- conflicted
+++ resolved
@@ -1,13 +1,11 @@
 2012-01-12  Moritz Bunkus  <moritz@bunkus.org>
 
-<<<<<<< HEAD
 	* mkvmerge: bug fix: Fixed writing into paths on which a drive is
 	mounted on Windows. Fix for bug 701.
-=======
+
 	* mkvmerge: enhancement: Identification output for Matroska files:
 	Added the track number header field as "number" to the verbose
 	identification mode.
->>>>>>> 2a1a53df
 
 2012-01-09  Moritz Bunkus  <moritz@bunkus.org>
 
