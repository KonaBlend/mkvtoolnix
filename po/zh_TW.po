# Translation of mkvtoolnix.pot to Chinese (Traditional)
# Copyright (C) 2009 Dean Lee <xslidian@gmail.com>
# Copyright (C) 2010-2013 Dongjun Wu <ziyawu@gmail.com>
# This file is distributed under the same license as the mkvtoolnix package.
msgid ""
msgstr ""
"Project-Id-Version: zh-TW\n"
"Report-Msgid-Bugs-To:POT-Creation-Date: 2009-02-18 23:52+0100\n"
"PO-Revision-Date: 2013-04-21 19:56+0200\n"
"Last-Translator: Dongjun Wu <ziyawu@gmail.com>\n"
"Language-Team: Chinese Traditional <zh-l10n@linux.org.tw>\n"
"Language: zh_TW\n"
"MIME-Version: 1.0\n"
"Content-Type: text/plain; charset=UTF-8\n"
"Content-Transfer-Encoding: 8bit\n"
"X-Poedit-Language: Chinese (Traditional)\n"
"Plural-Forms: nplurals=2; plural=n != 1;\n"
"X-Generator: Lokalize 1.5\n"

#: src/extract/xtr_tta.cpp:107
#, boost-format
msgid ""
"\n"
"The temporary TTA file for track ID %1% is being copied into the final TTA file. This may take some time.\n"
msgstr ""
"\n"
"第 %1% 軌的暫存 TTA 檔正被複製到最終 TTA 檔中。這可能需要些時間。\n"

#: src/merge/output_control.cpp:270
msgid ""
"\n"
"mkvmerge received a SIGINT (probably because the user pressed Ctrl+C). Trying to sanitize the file. If mkvmerge hangs during this process you'll have to kill it manually.\n"
msgstr ""
"\n"
"mkvmerge 收到了一個 SIGINT（使用者可能按了 Ctrl+C）。正在嘗試恢復檔案。如果 mkvmerge 在過程中沒有回應，您需要手動停止它。\n"

#: src/merge/mkvmerge.cpp:150
msgid ""
"  ( <file1> <file2> )      Treat file1 and file2 as if they were concatenated\n"
"                           into a single big file.\n"
msgstr ""
"  ( <檔案1> <檔案2> )      將檔案1 和檔案2 當作兩個連接\n"
"                           的單個大尺寸檔案。\n"

#: src/merge/mkvmerge.cpp:215
msgid ""
"  --aac-is-sbr <TID[:0|1]> The track with the ID is HE-AAC/AAC+/SBR-AAC\n"
"                           or not. The value ':1' can be omitted.\n"
msgstr ""
"  --aac-is-sbr <TID[:0|1]> 此 ID 指定的軌道是否為 HE-AAC/AAC+/SBR-AAC。\n"
"                           值「:1」可以被省略。\n"

#: src/merge/mkvmerge.cpp:142
msgid ""
"  --append-mode <file|track>\n"
"                           Selects how mkvmerge calculates timecodes when\n"
"                           appending files.\n"
msgstr ""
"  --append-mode <file|track>\n"
"                           選擇 mkvmerge 添加檔案時計算時間碼的方式。\n"

#: src/merge/mkvmerge.cpp:137
msgid ""
"  --append-to <SFID1:STID1:DFID1:DTID1,SFID2:STID2:DFID2:DTID2,...>\n"
"                           A comma separated list of file and track IDs\n"
"                           that controls which track of a file is\n"
"                           appended to another track of the preceding\n"
"                           file.\n"
msgstr ""
"  --append-to <SFID1:STID1:DFID1:DTID1,SFID2:STID2:DFID2:DTID2,...>\n"
"                           以逗號分隔的一組檔案及軌道 ID 的清單，\n"
"                           決定一個檔案的哪個軌道將被添加至前一個\n"
"                           檔案的某一軌道。\n"

#: src/merge/mkvmerge.cpp:231
msgid ""
"  --aspect-ratio <TID:f|a/b>\n"
"                           Sets the display dimensions by calculating\n"
"                           width and height for this aspect ratio.\n"
msgstr ""
"  --aspect-ratio <TID:f|a/b>\n"
"                           透過計算外觀比例的寬高設定顯示尺寸。\n"

#: src/merge/mkvmerge.cpp:234
msgid ""
"  --aspect-ratio-factor <TID:f|a/b>\n"
"                           First calculates the aspect ratio by multi-\n"
"                           plying the video's original aspect ratio\n"
"                           with this factor and calculates the display\n"
"                           dimensions from this factor.\n"
msgstr ""
"  --aspect-ratio-factor <TID:f|a/b>\n"
"                           先將視訊的原外觀比例與本係數相乘，\n"
"                           然後以此係數為基礎計算顯示尺寸。\n"

#: src/merge/mkvmerge.cpp:160
msgid ""
"  --attach-file <file>     Creates a file attachment inside the\n"
"                           Matroska file.\n"
msgstr "  --attach-file <file>     在此 Matroska 檔中建立一個檔案附件。\n"

#: src/merge/mkvmerge.cpp:162
msgid ""
"  --attach-file-once <file>\n"
"                           Creates a file attachment inside the\n"
"                           first Matroska file written.\n"
msgstr ""
"  --attach-file-once <檔案>\n"
"                           在即將寫入的第一個 Matroska 檔中\n"
"                           建立檔案附件。\n"

#: src/merge/mkvmerge.cpp:154
msgid ""
"  --attachment-description <desc>\n"
"                           Description for the following attachment.\n"
msgstr ""
"  --attachment-description <desc>\n"
"                           下列附件的描述。\n"

#: src/merge/mkvmerge.cpp:156
msgid ""
"  --attachment-mime-type <mime type>\n"
"                           Mime type for the following attachment.\n"
msgstr ""
"  --attachment-mime-type <mime type>\n"
"                           下列附件的 Mime 類型。\n"

#: src/merge/mkvmerge.cpp:158
msgid ""
"  --attachment-name <name> The name should be stored for the \n"
"                           following attachment.\n"
msgstr "  --attachment-name <name> 下列附件存儲時的名稱。\n"

#: src/merge/mkvmerge.cpp:207
msgid ""
"  --blockadd <TID:x>       Sets the max number of block additional\n"
"                           levels for this track.\n"
msgstr "  --blockadd <TID:x>       設定此軌道附加區塊的最大層級。\n"

#: src/merge/mkvmerge.cpp:263
msgid "  --capabilities           Lists optional features mkvmerge was compiled with.\n"
msgstr "  --capabilities           列出 mkvmerge 編譯時開啟的選擇性功能。\n"

#: src/merge/mkvmerge.cpp:86
msgid "  --chapter-charset <cset> Charset for a simple chapter file.\n"
msgstr "  --chapter-charset <cset> 簡單章節檔的字元集。\n"

#: src/merge/mkvmerge.cpp:85
msgid "  --chapter-language <lng> Set the 'language' element in chapter entries.\n"
msgstr "  --chapter-language <lng> 設定章節項目中的「語言」元件。\n"

#: src/merge/mkvmerge.cpp:84
msgid "  --chapters <file>        Read chapter information from the file.\n"
msgstr "  --chapters <file>        從此檔案讀取章節資訊。\n"

#: src/merge/mkvmerge.cpp:103
msgid ""
"  --cluster-length <n[ms]> Put at most n data blocks into each cluster.\n"
"                           If the number is postfixed with 'ms' then\n"
"                           put at most n milliseconds of data into each\n"
"                           cluster.\n"
msgstr ""
"  --cluster-length <n[ms]> 每叢集最多放置 n 個資料區塊。\n"
"                           若數目字尾有「ms」則每叢集最多放置 \n"
"                           n 毫秒的資料。\n"

#: src/merge/mkvmerge.cpp:108
msgid "  --clusters-in-meta-seek  Write meta seek data for clusters.\n"
msgstr ""
"  --no-clusters-in-meta-seek\n"
"  將變換定位資料寫入叢集。\n"

#: src/merge/mkvmerge.cpp:266
msgid ""
"  --command-line-charset <charset>\n"
"                           Charset for strings on the command line\n"
msgstr ""
"  --command-line-charset <charset>\n"
"                           命令列中字串的字元集\n"

#: src/merge/mkvmerge.cpp:254
msgid ""
"  --compression <TID:method>\n"
"                           Sets the compression method used for the\n"
"                           specified track ('none' or 'zlib').\n"
msgstr ""
"  --compression <TID:method>\n"
"                           設定此指定的軌道使用的壓縮方式\n"
"                           (「none」或「zlib」)。\n"

#: src/merge/mkvmerge.cpp:241
msgid ""
"  --cropping <TID:left,top,right,bottom>\n"
"                           Sets the cropping parameters.\n"
msgstr ""
"  --cropping <TID:left,top,right,bottom>\n"
"                           設定剪裁的參數。\n"

#: src/merge/mkvmerge.cpp:87
msgid ""
"  --cue-chapter-name-format <format>\n"
"                           Pattern for the conversion from CUE sheet\n"
"                           entries to chapter names.\n"
msgstr ""
"  --cue-chapter-name-format <format>\n"
"                           由 CUE 索引向章節名稱的轉換模式。\n"

#: src/merge/mkvmerge.cpp:210
msgid ""
"  --cues <TID:none|iframes|all>\n"
"                           Create cue (index) entries for this track:\n"
"                           None at all, only for I frames, for all.\n"
msgstr ""
"  --cues <TID:none|iframes|all>\n"
"                           為指定軌道建立 cue（索引）: \n"
"                           不索引，僅索引 I 畫格，索引全部畫格。\n"

#: src/merge/mkvmerge.cpp:271
msgid "  --debug <topic>          Turns on debugging output for 'topic'.\n"
msgstr "  --debug <主題>          開啟「主題」的輸出除錯。\n"

#: src/merge/mkvmerge.cpp:218
msgid ""
"  --default-duration <TID:Xs|ms|us|ns|fps>\n"
"                           Force the default duration of a track to X.\n"
"                           X can be a floating point number or a fraction.\n"
msgstr ""
"  --default-duration <TID:Xs|ms|us|ns|fps>\n"
"                           強制某軌的預設時間長度為 X。\n"
"                           X 可以是浮點數或分數。\n"

#: src/merge/mkvmerge.cpp:90
msgid ""
"  --default-language <lng> Use this language for all tracks unless\n"
"                           overridden with the --language option.\n"
msgstr ""
"  --default-language <lng> 將此語言設為所有軌道的預設語言，\n"
"                           除非被 --language 選項覆蓋。\n"

#: src/merge/mkvmerge.cpp:201
msgid ""
"  --default-track <TID[:bool]>\n"
"                           Sets the 'default' flag for this track or\n"
"                           forces it not to be present if bool is 0.\n"
msgstr ""
"  --default-track <TID[:bool]>\n"
"                           為此軌設定“預設軌”標記，\n"
"                           如果該布林值為 0 則強制不呈現。\n"

#: src/merge/mkvmerge.cpp:109
msgid "  --disable-lacing         Do not Use lacing.\n"
msgstr "  --disable-lacing         停用所有軌道的緊縮。\n"

#: src/merge/mkvmerge.cpp:239
msgid ""
"  --display-dimensions <TID:width>x<height>\n"
"                           Explicitly set the display dimensions.\n"
msgstr ""
"  --display-dimensions <TID:width>x<height>\n"
"                           明確設定顯示尺寸。\n"

#: src/merge/mkvmerge.cpp:110
msgid "  --enable-durations       Enable block durations for all blocks.\n"
msgstr "  --enable-durations       為所有區塊啟用區塊時間長度寫入。\n"

#: src/merge/mkvmerge.cpp:272
msgid "  --engage <feature>       Turns on experimental feature 'feature'.\n"
msgstr "  --engage <feature>       開啟實驗性功能「feature」\n"

#: src/merge/mkvmerge.cpp:221
msgid ""
"  --fix-bitstream-timing-information <TID[:bool]>\n"
"                           Adjust the frame/field rate stored in the video\n"
"                           bitstream to match the track's default duration.\n"
msgstr ""
"  --fix-bitstream-timing-information <TID[:bool]>\n"
"                           調整儲存於影片位元串流中的影格/圖場率讓其\n"
"                           符合此軌道的預設時間長度。\n"

#: src/merge/mkvmerge.cpp:204
msgid ""
"  --forced-track <TID[:bool]>\n"
"                           Sets the 'forced' flag for this track or\n"
"                           forces it not to be present if bool is 0.\n"
msgstr ""
"  --forced-track <TID[:bool]>\n"
"                           為此軌設定“強制軌”標記，\n"
"                           如果此布林值為 0 則強制不呈現。\n"

#: src/merge/mkvmerge.cpp:81
msgid "  --global-tags <file>     Read global tags from a XML file.\n"
msgstr "  --global-tags <file>     從指定的 XML 檔案讀取總體標籤。\n"

#: src/merge/mkvmerge.cpp:213
msgid ""
"  --language <TID:lang>    Sets the language for the track (ISO639-2\n"
"                           code, see --list-languages).\n"
msgstr ""
"  --language <TID:lang>    設定指定軌道的語言（ISO639-2 碼，\n"
"                           參看 --list-languages）。\n"

#: src/merge/mkvmerge.cpp:134
msgid "  --link                   Link splitted files.\n"
msgstr "  --link                   連接已分割的檔案。\n"

#: src/merge/mkvmerge.cpp:136
msgid "  --link-to-next <SID>     Link the last file to the given SID.\n"
msgstr "  --link-to-next <SID>     連接最後一個檔案至指定 SID。\n"

#: src/merge/mkvmerge.cpp:135
msgid "  --link-to-previous <SID> Link the first file to the given SID.\n"
msgstr "  --link-to-previous <SID> 連接第一個檔案至指定 SID。\n"

#: src/merge/mkvmerge.cpp:261
msgid ""
"  --list-languages         Lists all ISO639 languages and their\n"
"                           ISO639-2 codes.\n"
msgstr "  --list-languages         列出所有 ISO639 語言及其 ISO639-2 碼。\n"

#: src/merge/mkvmerge.cpp:224
msgid ""
"  --nalu-size-length <TID:n>\n"
"                           Force the NALU size length to n bytes with\n"
"                           2 <= n <= 4 with 4 being the default.\n"
msgstr ""
"  --nalu-size-length <TID:n>\n"
"                           強制 NALU 長為 n 位元組（2 <= n <= 4），\n"
"                           4 為預設值。\n"

#: src/merge/mkvmerge.cpp:193
msgid "  --no-chapters            Don't keep chapters from the source file.\n"
msgstr "  --no-chapters            不要保留此來源檔中的章節。\n"

#: src/merge/mkvmerge.cpp:107
msgid "  --no-cues                Do not write the cue data (the index).\n"
msgstr "  --no-cues               不要寫入 cue 資料 (索引)。\n"

#: src/merge/mkvmerge.cpp:192
msgid "  --no-global-tags         Don't keep global tags from the source file.\n"
msgstr "  --no-global-tags         不要保留此來源檔中的整體標籤。\n"

#: src/merge/mkvmerge.cpp:268
msgid "  --output-charset <cset>  Output messages in this charset\n"
msgstr "  --output-charset <cset>  用指定的字元集輸出訊息\n"

#: src/merge/mkvmerge.cpp:264
msgid "  --priority <priority>    Set the priority mkvmerge runs with.\n"
msgstr "  --priority <priority>    設定 mkvmerge 執行時的優先權。\n"

#: src/merge/mkvmerge.cpp:95
msgid ""
"  --segment-uid <SID1,[SID2...]>\n"
"                           Set the segment UIDs to SID1, SID2 etc.\n"
msgstr ""
"  --segment-uid <SID1,[SID2...]>\n"
"                           設定剪輯的 UID 為 SID1、SID2 等。\n"

#: src/merge/mkvmerge.cpp:94
msgid "  --segmentinfo <file>     Read segment information from the file.\n"
msgstr "  --segmentinfo <file>     從此檔案讀取剪輯資訊。\n"

#: src/merge/mkvmerge.cpp:114
msgid ""
"  --split <d[K,M,G]|HH:MM:SS|s>\n"
"                           Create a new file after d bytes (KB, MB, GB)\n"
"                           or after a specific time.\n"
msgstr ""
"  --split <d[K,M,G]|HH:MM:SS|s>\n"
"                           在 d 位元組（或 KB, MB, GB）後或特定時間後\n"
"                           建立新檔案。\n"

#: src/merge/mkvmerge.cpp:130
msgid ""
"  --split chapters:all|A[,B...]\n"
"                           Create a new file before each chapter (with 'all')\n"
"                           or before chapter numbers A, B etc.\n"
msgstr ""
"  --split chapters:all|A[,B...]\n"
"                           在每個章節 (加上「all」參數) 前面建立新檔案。\n"
"                           或在章節編號 A、B 等等前面建立新檔案。\n"

#: src/merge/mkvmerge.cpp:127
msgid ""
"  --split frames:A[,B...]\n"
"                           Create a new file after each frame/field A, B\n"
"                           etc.\n"
msgstr ""
"  --split frames:A[,B...]\n"
"                           在每個影格/圖場 A、B 等等前面建立新檔案。\n"

#: src/merge/mkvmerge.cpp:124
msgid ""
"  --split parts-frames:start1-end1[,[+]start2-end2,...]\n"
"                           Same as 'parts:', but 'startN'/'endN' are frame/\n"
"                           field numbers instead of timecodes.\n"
msgstr ""
"  --split parts-frames:start1-end1[,[+]start2-end2,...]\n"
"                           和「分割部分」相同，但「startN'/'endN」為影格\n"
"                           數/圖場數而不是時間碼。\n"

#: src/merge/mkvmerge.cpp:120
msgid ""
"  --split parts:start1-end1[,[+]start2-end2,...]\n"
"                           Keep ranges of timecodes start-end, either in\n"
"                           separate files or append to previous range's file\n"
"                           if prefixed with '+'.\n"
msgstr ""
"  --split parts:start1-end1[,[+]start2-end2,...]\n"
"                           保留時間碼起始-結束範圍，若字首加上「+」\n"
"                           則會分割成多個檔案或者添加到上一個範圍的檔案。\n"

#: src/merge/mkvmerge.cpp:117
msgid ""
"  --split timecodes:A[,B...]\n"
"                           Create a new file after each timecode A, B\n"
"                           etc.\n"
msgstr ""
"  --split timecodes:A[,B...]\n"
"                           在 A, B 等每個時間碼後建立一個新檔案。\n"

#: src/merge/mkvmerge.cpp:133
msgid "  --split-max-files <n>    Create at most n files.\n"
msgstr "  --split-max-files <n>    最多建立 n 個檔案。\n"

#: src/merge/mkvmerge.cpp:243
msgid ""
"  --stereo-mode <TID:n|keyword>\n"
"                           Sets the stereo mode parameter. It can\n"
"                           either be a number 0 - 14 or a keyword\n"
"                           (see documentation for the full list).\n"
msgstr ""
"  --stereo-mode <TID:n|關鍵字>\n"
"                           設定立體模式參數。參數可以是 0 - 11\n"
"                           之間的一個數或關鍵字\n"
"                           (請見文件裡的完整清單)。\n"

#: src/merge/mkvmerge.cpp:249
msgid ""
"  --sub-charset <TID:charset>\n"
"                           Determines the charset the text subtitles are\n"
"                           read as for the conversion to UTF-8.\n"
msgstr ""
"  --sub-charset <TID:charset>\n"
"                           決定文字字幕讀取時所用的字元集，以便轉換\n"
"                           為 UTF-8。\n"

#: src/merge/mkvmerge.cpp:111
msgid "  --timecode-scale <n>     Force the timecode scale factor to n.\n"
msgstr "  --timecode-scale <n>     強制時間碼縮放係數為 n。\n"

#: src/merge/mkvmerge.cpp:217
msgid "  --timecodes <TID:file>   Read the timecodes to be used from a file.\n"
msgstr "  --timecodes <TID:file>   從指定的檔案中讀取需要的時間碼。\n"

#: src/merge/mkvmerge.cpp:80
msgid "  --title <title>          Title for this output file.\n"
msgstr "  --title <title>          此輸出檔案的標題。\n"

#: src/merge/mkvmerge.cpp:209
msgid "  --track-name <TID:name>  Sets the name for a track.\n"
msgstr "  --track-name <TID:name>  指定軌的名稱。\n"

#: src/merge/mkvmerge.cpp:99
msgid ""
"  --track-order <FileID1:TID1,FileID2:TID2,FileID3:TID3,...>\n"
"                           A comma separated list of both file IDs\n"
"                           and track IDs that controls the order of the\n"
"                           tracks in the output file.\n"
msgstr ""
"  --track-order <FileID1:TID1,FileID2:TID2,FileID3:TID3,...>\n"
"                           一組以逗號分隔的檔案 ID 及軌道 ID 清單，\n"
"                           控制輸出檔中的軌道順序。\n"

#: src/merge/mkvmerge.cpp:189
msgid ""
"  --track-tags <n,m,...>   Copy the tags for tracks n,m etc. Default: copy\n"
"                           tags for all tracks.\n"
msgstr ""
"  --track-tags <n,m,...>   複製 n, m 等音軌。預設: 複製\n"
"                           標籤到所有軌道。\n"

#: src/merge/mkvmerge.cpp:265
msgid "  --ui-language <code>     Force the translations for 'code' to be used.\n"
msgstr "  --ui-language <code>     強制使用「code」代表的翻譯版本。\n"

#: src/merge/mkvmerge.cpp:170
msgid "  -A, --no-audio           Don't copy any audio track from this file.\n"
msgstr "  -A, --no-audio           不要從這個檔案中複製任何音軌。\n"

#: src/merge/mkvmerge.cpp:182
msgid "  -B, --no-buttons         Don't copy any buttons track from this file.\n"
msgstr "  -B, --no-buttons         不要從這個檔案中複製任何按鈕軌。\n"

#: src/merge/mkvmerge.cpp:174
msgid "  -D, --no-video           Don't copy any video track from this file.\n"
msgstr "  -D, --no-video           不要從這個檔案中複製任何視訊軌。\n"

#: src/merge/mkvmerge.cpp:187
msgid "  -M, --no-attachments     Don't copy attachments from a source file.\n"
msgstr "  -M, --no-attachments     不要從指定來源檔案中複製附件。\n"

#: src/merge/mkvmerge.cpp:178
msgid "  -S, --no-subtitles       Don't copy any subtitle track from this file.\n"
msgstr "  -S, --no-subtitles       不要從這個檔案中複製任何字幕軌。\n"

#: src/merge/mkvmerge.cpp:191
msgid "  -T, --no-track-tags      Don't copy tags for tracks from the source file.\n"
msgstr "  -T, --no-track-tags      不要從此來源檔中複製軌道的標籤。\n"

#: src/merge/mkvmerge.cpp:276
msgid "  -V, --version            Show version information.\n"
msgstr "  -V, --version            顯示版本資訊。\n"

#: src/merge/mkvmerge.cpp:167
msgid ""
"  -a, --audio-tracks <n,m,...>\n"
"                           Copy audio tracks n,m etc. Default: copy all\n"
"                           audio tracks.\n"
msgstr ""
"  -a, --audio-tracks <n,m,...>\n"
"                           複製 n, m 等音軌。預設: 複製所有\n"
"                           音軌。\n"

#: src/merge/mkvmerge.cpp:179
msgid ""
"  -b, --button-tracks <n,m,...>\n"
"                           Copy buttons tracks n,m etc. Default: copy\n"
"                           all buttons tracks.\n"
msgstr ""
"  -b, --button-tracks <n,m,...>\n"
"                           複製 n, m 等按鈕軌。預設: 複製\n"
"                           所有按鈕軌。\n"

#: src/merge/mkvmerge.cpp:171
msgid ""
"  -d, --video-tracks <n,m,...>\n"
"                           Copy video tracks n,m etc. Default: copy all\n"
"                           video tracks.\n"
msgstr ""
"  -d, --video-tracks <n,m,...>\n"
"                           複製 n, m 等視訊軌。預設: 複製所有\n"
"                           視訊軌。\n"

#: src/merge/mkvmerge.cpp:229
msgid ""
"  -f, --fourcc <FOURCC>    Forces the FourCC to the specified value.\n"
"                           Works only for video tracks.\n"
msgstr ""
"  -f, --fourcc <FOURCC>    強制為指定的 FourCC 值。\n"
"                           僅對視訊軌有效。\n"

#: src/merge/mkvmerge.cpp:275
msgid "  -h, --help               Show this help.\n"
msgstr "  -h, --help               顯示這個説明。\n"

#: src/merge/mkvmerge.cpp:259
msgid "  -i, --identify <file>    Print information about the source file.\n"
msgstr "  -i, --identify <file>    輸出來源檔的資訊。\n"

#: src/merge/mkvmerge.cpp:260
msgid "  -l, --list-types         Lists supported input file types.\n"
msgstr "  -l, --list-types         列出可支援的輸入檔案類型。\n"

#: src/merge/mkvmerge.cpp:183
msgid ""
"  -m, --attachments <n[:all|first],m[:all|first],...>\n"
"                           Copy the attachments with the IDs n, m etc to\n"
"                           all or only the first output file. Default: copy\n"
"                           all attachments to all output files.\n"
msgstr ""
"  -m, --attachments <n[:all|first],m[:all|first],...>\n"
"                           複製附件 ID 為 n, m 等的附件\n"
"                           至全部或者僅第一個輸出檔。\n"
"                           預設: 複製所有附件至所有輸出檔。\n"

#: src/merge/mkvmerge.cpp:78
msgid "  -o, --output out         Write to the file 'out'.\n"
msgstr "  -o, --output out         輸出至檔案「out」。\n"

#: src/merge/mkvmerge.cpp:77
msgid "  -q, --quiet              suppress status output\n"
msgstr "  -q, --quiet              停用狀態輸出\n"

#: src/merge/mkvmerge.cpp:269
msgid ""
"  -r, --redirect-output <file>\n"
"                           Redirects all messages into this file.\n"
msgstr ""
"  -r, --redirect-output <file>\n"
"                           將所有訊息重定向（轉存）至此檔案。\n"

#: src/merge/mkvmerge.cpp:175
msgid ""
"  -s, --subtitle-tracks <n,m,...>\n"
"                           Copy subtitle tracks n,m etc. Default: copy\n"
"                           all subtitle tracks.\n"
msgstr ""
"  -s, --subtitle-tracks <n,m,...>\n"
"                           複製 n, m 等字幕軌。預設: 複製\n"
"                           所有字幕軌。\n"

#: src/merge/mkvmerge.cpp:188
msgid "  -t, --tags <TID:file>    Read tags for the track from a XML file.\n"
msgstr "  -t, --tags <TID:file>    從 XML 檔案讀取用於指定軌道的標籤。\n"

#: src/merge/mkvmerge.cpp:76
msgid "  -v, --verbose            verbose status\n"
msgstr "  -v, --verbose            “詳細”狀態\n"

#: src/merge/mkvmerge.cpp:79
msgid "  -w, --webm               Create WebM compliant file.\n"
msgstr "  -w, --webm               建立 WebM 遵循檔。\n"

#: src/merge/mkvmerge.cpp:194
msgid ""
"  -y, --sync <TID:d[,o[/p]]>\n"
"                           Synchronize, adjust the track's timecodes with\n"
"                           the id TID by 'd' ms.\n"
"                           'o/p': Adjust the timecodes by multiplying with\n"
"                           'o/p' to fix linear drifts. 'p' defaults to\n"
"                           1 if omitted. Both 'o' and 'p' can be\n"
"                           floating point numbers.\n"
msgstr ""
"  -y, --sync, --delay <TID:d[,o[/p]]>\n"
"                           以「d」毫秒同步、校準軌 TID 的時間碼。\n"
"                           「o/p」: 將時間碼與「o/p」相乘以修復線性偏差。\n"
"                           「p」若省略則預設為 1。\n"
"                           「o」和「p」均可為浮點數。\n"

#: src/merge/mkvmerge.cpp:145
msgid "  <file1> + <file2>        Append file2 to file1.\n"
msgstr "  <檔案1> + <檔案2>        將檔案2 添加到檔案1 後面。\n"

#: src/merge/mkvmerge.cpp:146
msgid "  <file1> +<file2>         Same as \"<file1> + <file2>\".\n"
msgstr "  <file1> +<file2>         和「<file1> + <file2>」相同。\n"

#: src/merge/mkvmerge.cpp:147
msgid ""
"  = <file>                 Don't look for and concatenate files with the same\n"
"                           base name but with a different trailing number.\n"
msgstr "  = <file>                 不尋找直接以相同名稱不同字尾號碼合併檔案。\n"

#: src/merge/mkvmerge.cpp:149
msgid "  =<file>                  Same as \"= <file>\".\n"
msgstr "  =<檔案>                  和 \"= <檔案>\" 相同。\n"

#: src/merge/mkvmerge.cpp:273
msgid ""
"  @optionsfile             Reads additional command line options from\n"
"                           the specified file (see man page).\n"
msgstr ""
"  @optionsfile             從指定的檔案讀取額外的命令列選項\n"
"                           （詳見 mkvmerge 命令列使用說明）。\n"

#: src/propedit/propedit_cli_parser.cpp:147
msgid "  B:  boolean (0 or 1)\n"
msgstr "  B:  布林值 (0 或 1)\n"

#: src/propedit/propedit_cli_parser.cpp:151
msgid "  FP: floating point number\n"
msgstr "  FP: 浮點數\n"

#: src/propedit/propedit_cli_parser.cpp:148
msgid "  S:  string\n"
msgstr "  S:  字串\n"

#: src/propedit/propedit_cli_parser.cpp:145
msgid "  SI: signed integer\n"
msgstr "  SI: 帶正負號的整數\n"

#: src/propedit/propedit_cli_parser.cpp:146
msgid "  UI: unsigned integer\n"
msgstr "  UI: 不帶正負號的整數\n"

#: src/propedit/propedit_cli_parser.cpp:149
msgid "  US: Unicode string\n"
msgstr "  US: Unicode 字串\n"

#: src/propedit/propedit_cli_parser.cpp:150
msgid "  X:  binary in hex\n"
msgstr "  X:  用十六進位表示二進位檔\n"

#: src/info/mkvinfo.cpp:336
#, boost-format
msgid " (FourCC: %1%%2%%3%%4%, 0x%|5$08x|)"
msgstr " (FourCC: %1%%2%%3%%4%, 0x%|5$08x|)"

#: src/info/mkvinfo.cpp:192
#: src/info/mkvinfo.cpp:859
#, boost-format
msgid " (adler: 0x%|1$08x|)"
msgstr " (adler: 0x%|1$08x|)"

#: src/info/mkvinfo.cpp:629
msgid " (aspect ratio)"
msgstr " (外觀比例)"

#: src/info/mkvinfo.cpp:627
msgid " (centimeters)"
msgstr " (公分)"

#: src/info/mkvinfo.cpp:652
msgid " (fixed)"
msgstr " (固定)"

#: src/info/mkvinfo.cpp:341
#, boost-format
msgid " (format tag: 0x%|1$04x|)"
msgstr " (格式標識: 0x%|1$04x|)"

#: src/info/mkvinfo.cpp:650
msgid " (free resizing)"
msgstr " (任意調整大小)"

#: src/info/mkvinfo.cpp:346
#, boost-format
msgid " (h.264 profile: %1% @L%2%.%3%)"
msgstr " (h.264 描述檔: %1% @L%2%.%3%)"

#: src/info/mkvinfo.cpp:628
msgid " (inches)"
msgstr " (英寸)"

#: src/info/mkvinfo.cpp:651
msgid " (keep aspect ratio)"
msgstr " (保持外觀比例)"

#: src/info/mkvinfo.cpp:626
msgid " (pixels)"
msgstr " (像素)"

#: src/merge/mkvmerge.cpp:153
msgid " Attachment support (more global options):\n"
msgstr " 附件支援 (其他整體選項):\n"

#: src/merge/mkvmerge.cpp:83
msgid " Chapter handling:\n"
msgstr " 章節處理:\n"

#: src/merge/mkvmerge.cpp:113
msgid " File splitting, linking, appending and concatenating (more global options):\n"
msgstr " 檔案分割、連結、添加和連接 (更多整體選項):\n"

#: src/merge/mkvmerge.cpp:98
msgid " General output control (advanced global options):\n"
msgstr " 一般輸出控制 (進階整體選項):\n"

#: src/merge/mkvmerge.cpp:75
msgid " Global options:\n"
msgstr " 整體選項:\n"

#: src/merge/mkvmerge.cpp:166
msgid " Options for each input file:\n"
msgstr " 每個輸入檔各自的選項:\n"

#: src/merge/mkvmerge.cpp:253
msgid " Options that only apply to VobSub subtitle tracks:\n"
msgstr " 僅適用於 VobSub 字幕軌的選項:\n"

#: src/merge/mkvmerge.cpp:248
msgid " Options that only apply to text subtitle tracks:\n"
msgstr " 僅適用於文字字幕軌的選項:\n"

#: src/merge/mkvmerge.cpp:228
msgid " Options that only apply to video tracks:\n"
msgstr " 僅適用於視訊軌的選項:\n"

#: src/merge/mkvmerge.cpp:258
msgid " Other options:\n"
msgstr " 其他選項:\n"

#: src/merge/mkvmerge.cpp:93
msgid " Segment info handling:\n"
msgstr " 剪輯資訊處理:\n"

#: src/extract/mkvextract.cpp:58
#: src/info/mkvinfo.cpp:220
#, boost-format
msgid " at %1%"
msgstr " 在 %1%"

#: src/merge/output_control.cpp:278
#: src/merge/output_control.cpp:287
#: src/merge/output_control.cpp:295
#: src/merge/output_control.cpp:302
msgid " done\n"
msgstr " 完成\n"

#: src/info/mkvinfo.cpp:221
#, boost-format
msgid " size %1%"
msgstr " 大小 %1%"

#: src/info/mkvinfo.cpp:238
msgid " size is unknown"
msgstr "大小不明"

#: src/mmg/cli_options_dlg.cpp:117
msgid "### Development hacks ###"
msgstr "### 程式碼開發 ###"

#: src/mmg/cli_options_dlg.cpp:92
msgid "### Global output control ###"
msgstr "### 整體輸出控制 ###"

#: src/common/version.cpp:143
#, boost-format
msgid "%1% built on %2% %3%"
msgstr "%1% 編譯於 %2% %3%"

#: src/common/strings/formatting.cpp:261
#, boost-format
msgid "%1% bytes"
msgstr "%1% 位元組"

#: src/info/mkvinfo.cpp:209
#, boost-format
msgid "%1% frame, track %2%, timecode %3% (%4%), duration %|5$.3f|, size %6%, adler 0x%|7$08x|%8%%9%\n"
msgstr "%1% 畫格, 軌道 %2%, 時間碼 %3% (%4%), 時間長度 %|5$.3f|, 大小 %6%, adler 0x%|7$08x|%8%%9%\n"

#: src/info/mkvinfo.cpp:214
#, boost-format
msgid "%1% frame, track %2%, timecode %3% (%4%), size %5%, adler 0x%|6$08x|%7%\n"
msgstr "%1% 畫格, 軌道 %2%, 時間碼 %3% (%4%), 大小 %5%, adler 0x%|6$08x|%7%\n"

#: src/info/mkvinfo.cpp:210
#, boost-format
msgid "%1% frame, track %2%, timecode %3% (%4%), size %5%, adler 0x%|6$08x|%7%%8%\n"
msgstr "%1% 畫格, 軌道 %2%, 時間碼 %3% (%4%), 大小 %5%, adler 0x%|6$08x|%7%%8%\n"

#: src/common/strings/formatting.cpp:255
#, boost-format
msgid "%1% minute"
msgid_plural "%1% minutes"
msgstr[0] "%1% 分鐘"
msgstr[1] "%1% 分鐘"

#: src/mmg/tabs/scanning_for_playlists_dlg.cpp:41
#: src/mmg/tabs/scanning_for_playlists_dlg.cpp:148
#, fuzzy, boost-format
msgid "%1% of %2% file processed"
msgid_plural "%1% of %2% files processed"
msgstr[0] "總共 %2% 個檔案，已處理 %1% 個"
msgstr[1] "總共 %2% 個檔案，已處理 %1% 個"

#: src/common/strings/formatting.cpp:249
#, boost-format
msgid "%1% second"
msgid_plural "%1% seconds"
msgstr[0] "%1% 秒"
msgstr[1] "%1% 秒"

#: src/common/strings/formatting.cpp:264
#, boost-format
msgid "%1%.%2% GiB"
msgstr "%1%.%2% GiB"

#: src/common/strings/formatting.cpp:262
#, boost-format
msgid "%1%.%2% KiB"
msgstr "%1%.%2% KiB"

#: src/common/strings/formatting.cpp:263
#, boost-format
msgid "%1%.%2% MiB"
msgstr "%1%.%2% MiB"

#: src/input/r_vobsub.cpp:87
#, boost-format
msgid "%1%: Could not open the sub file"
msgstr "%1%: 無法開啟此 sub 檔"

#: src/common/kax_file.cpp:193
#, boost-format
msgid "%1%: Error in the Matroska file structure at position %2%. Resyncing to the next level 1 element.\n"
msgstr "%1%: Matroska 在檔案結構的位置 %2% 裡發生錯誤。重新同步為下一等級 1 元件。\n"

#: src/merge/mkvmerge.cpp:627
#, boost-format
msgid "%1%: divisor is 0 in '%2% %3%'.\n"
msgstr "%1%: 除數為 0，在「%2% %3%」。\n"

#: src/merge/mkvmerge.cpp:602
#, boost-format
msgid "%1%: invalid track ID in '%2% %3%'.\n"
msgstr "%1%: 無效的軌道 ID 在「%2% %3%」。\n"

#: src/merge/mkvmerge.cpp:619
#, boost-format
msgid "%1%: missing dividend in '%2% %3%'.\n"
msgstr "%1%: 在「%2% %3%」中缺少被除數。\n"

#: src/merge/mkvmerge.cpp:622
#, boost-format
msgid "%1%: missing divisor in '%2% %3%'.\n"
msgstr "%1%: 在「%2% %3%」中缺少除數。\n"

#: src/merge/mkvmerge.cpp:598
#, boost-format
msgid "%1%: missing track ID in '%2% %3%'.\n"
msgstr "%1%: 缺少軌道 ID，在「%2% %3%」。\n"

#: src/info/qt_ui.cpp:116
msgid ""
"%1.\n"
"Compiled with libebml %2 + libmatroska %3.\n"
"\n"
"This program is licensed under the GPL v2 (see COPYING).\n"
"It was written by Moritz Bunkus <moritz@bunkus.org>.\n"
"Sources and the latest binaries are always available at\n"
"http://www.bunkus.org/videotools/mkvtoolnix/"
msgstr ""
"%1.\n"
"使用 libebml %2 + libmatroska %3 編譯。\n"
"\n"
"本程式以 GPL v2 授權發佈 (詳見 COPYING)。\n"
"由 Moritz Bunkus <moritz@bunkus.org> 編寫。\n"
"原始碼及最新程式會在下面的位址提供: \n"
"http://www.bunkus.org/videotools/mkvtoolnix/"

#: src/mmg/tabs/attachments.cpp:400
#, c-format, boost-format
msgid "%s (MIME type %s, size %ld) from %s (%s)"
msgstr "%s (MIME 類型 %s, 大小 %ld) 自 %s (%s)"

#: src/mmg/mmg.cpp:64
#, c-format, boost-format
msgid "%s%s (ID %lld, type: %s) from %s"
msgstr "%s%s (ID %lld, 類型: %s) 自 %s"

#: src/info/wxwidgets_ui.cpp:337
#, c-format, boost-format
msgid ""
"%s.\n"
"Compiled with libebml %s + libmatroska %s.\n"
"\n"
"This program is licensed under the GPL v2 (see COPYING).\n"
"It was written by Moritz Bunkus <moritz@bunkus.org>.\n"
"Sources and the latest binaries are always available at\n"
"http://www.bunkus.org/videotools/mkvtoolnix/"
msgstr ""
"%s.\n"
"使用 libebml %s + libmatroska %s 編譯。\n"
"\n"
"本程式以 GPL v2 授權發佈 (詳見 COPYING)。\n"
"由 Moritz Bunkus <moritz@bunkus.org> 編寫。\n"
"原始碼及最新程式會在下面的位址提供: \n"
"http://www.bunkus.org/videotools/mkvtoolnix/"

#: src/mmg/jobs.cpp:98
#: src/mmg/tabs/scanning_for_playlists_dlg.cpp:45
msgid "&Abort"
msgstr "中止(&A)"

#: src/mmg/mmg_dialog.cpp:313
msgid "&About"
msgstr "關於(&A)"

#: src/info/wxwidgets_ui.cpp:126
msgid "&About\tF1"
msgstr "關於(&A)\tF1"

#: src/mmg/tabs/additional_parts_dlg.cpp:47
#: src/mmg/tabs/select_scanned_file_dlg.cpp:52
msgid "&Add"
msgstr "加入(&A)"

#: src/mmg/mmg_dialog.cpp:299
#: src/mmg/mmg_dialog.cpp:334
msgid "&Add to job queue"
msgstr "加入到任務佇列(&A)"

#: src/mmg/mmg_dialog.cpp:309
msgid "&Attachments\tAlt-2"
msgstr "附件選項(&A)\tAlt-2"

#: src/mmg/tabs/select_scanned_file_dlg.cpp:53
msgid "&Cancel"
msgstr "取消(&C)"

#: src/mmg/mmg_dialog.cpp:321
msgid "&Chapter Editor"
msgstr "章節編輯器(&C)"

#: src/mmg/mmg_dialog.cpp:311
msgid "&Chapter editor\tAlt-4"
msgstr "章節編輯器(&C)\tAlt-4"

#: src/mmg/mmg_dialog.cpp:316
msgid "&Check for updates"
msgstr "檢查更新(&C)"

#: src/mmg/tabs/additional_parts_dlg.cpp:52
#: src/mmg/update_checker.cpp:79
msgid "&Close"
msgstr "關閉(&C)"

#: src/mmg/header_editor/frame.cpp:145
msgid "&Close\tCtrl-W"
msgstr "關閉(&C)\tCtrl-W"

#: src/mmg/header_editor/frame.cpp:148
msgid "&Collapse all entries\tCtrl-P"
msgstr "收起所有項目(&C)\tCtrl-P"

#: src/mmg/mmg_dialog.cpp:296
msgid "&Copy command line to clipboard"
msgstr "複製命令列至剪貼簿(&C)"

#: src/mmg/mmg_dialog.cpp:333
msgid "&Copy to clipboard"
msgstr "複製命令列(&C)"

#: src/mmg/jobs.cpp:508
msgid "&Disable"
msgstr "停用(&D)"

#: src/mmg/tabs/ask_scan_for_playlists_dlg.cpp:50
msgid "&Don't scan, just add the file"
msgstr "不掃描直接加入此檔案(&D)"

#: src/mmg/jobs.cpp:500
#: src/mmg/tabs/additional_parts_dlg.cpp:50
msgid "&Down"
msgstr "下移(&D)"

#: src/mmg/update_checker.cpp:76
msgid "&Download"
msgstr "下載(&D)"

#: src/mmg/header_editor/frame.cpp:147
msgid "&Expand all entries\tCtrl-E"
msgstr "展開所有項(&E)\tCtrl-E"

#: src/info/wxwidgets_ui.cpp:120
msgid "&Expand important elements\tCtrl-E"
msgstr "展開重要分支(&E)\tCtrl-E"

#: src/info/wxwidgets_ui.cpp:128
#: src/mmg/header_editor/frame.cpp:151
#: src/mmg/mmg_dialog.cpp:319
msgid "&File"
msgstr "檔案(&F)"

#: src/mmg/mmg_dialog.cpp:310
msgid "&Global options\tAlt-3"
msgstr "整體選項(&G)\tAlt-3"

#: src/mmg/mmg_dialog.cpp:292
msgid "&Header editor\tCtrl-E"
msgstr "表頭編輯器(&H)\tCtrl-E"

#: src/info/wxwidgets_ui.cpp:130
#: src/mmg/header_editor/frame.cpp:153
#: src/mmg/mmg_dialog.cpp:323
msgid "&Help"
msgstr "說明(&H)"

#: src/mmg/header_editor/frame.cpp:150
#: src/mmg/mmg_dialog.cpp:312
msgid "&Help\tF1"
msgstr "說明(&H)\tF1"

#: src/mmg/mmg_dialog.cpp:308
msgid "&Input\tAlt-1"
msgstr "輸入(&I)\tAlt-1"

#: src/mmg/mmg_dialog.cpp:303
msgid "&Load"
msgstr "載入(&L)"

#: src/mmg/mmg_dialog.cpp:288
msgid "&Load settings\tCtrl-L"
msgstr "載入設定檔(&L)\tCtrl-L"

#: src/mmg/mmg_dialog.cpp:300
msgid "&Manage jobs\tCtrl-J"
msgstr "管理任務(&M)\tCtrl-J"

#: src/mmg/mmg_dialog.cpp:320
msgid "&Muxing"
msgstr "合成(&M)"

#: src/mmg/mmg_dialog.cpp:287
msgid "&New\tCtrl-N"
msgstr "新增(&N)\tCtrl-N"

#: src/mmg/mmg_dialog.cpp:302
msgid "&New chapters"
msgstr "新增章節(&N)"

#: src/mmg/jobs.cpp:96
#: src/mmg/jobs.cpp:420
#: src/mmg/jobs.cpp:527
msgid "&Ok"
msgstr "確定(&O)"

#: src/info/wxwidgets_ui.cpp:112
#: src/mmg/header_editor/frame.cpp:142
msgid "&Open\tCtrl-O"
msgstr "開啟(&O)\tCtrl-O"

#: src/info/wxwidgets_ui.cpp:129
msgid "&Options"
msgstr "選項(&O)"

#: src/mmg/header_editor/frame.cpp:146
#: src/mmg/mmg_dialog.cpp:293
msgid "&Quit\tCtrl-Q"
msgstr "離開(&Q)\tCtrl-Q"

#: src/mmg/jobs.cpp:505
msgid "&Re-enable"
msgstr "重新啟用(&R)"

#: src/mmg/header_editor/frame.cpp:144
msgid "&Reload\tCtrl-R"
msgstr "重新載入(&R)\tCtrl-R"

#: src/mmg/tabs/additional_parts_dlg.cpp:48
msgid "&Remove"
msgstr "移除(&R)"

#: src/mmg/header_editor/value_page.cpp:140
msgid "&Reset"
msgstr "重置(&R)"

#: src/mmg/jobs.cpp:425
#: src/mmg/mmg_dialog.cpp:304
msgid "&Save"
msgstr "儲存(&S)"

#: src/mmg/header_editor/frame.cpp:143
msgid "&Save\tCtrl-S"
msgstr "儲存(&S)\tCtrl-S"

#: src/info/wxwidgets_ui.cpp:113
msgid "&Save info as text\tCtrl-S"
msgstr "另存資訊為純文字檔(&S)\tCtrl-S"

#: src/mmg/mmg_dialog.cpp:289
msgid "&Save settings\tCtrl-S"
msgstr "儲存設定檔(&S)\tCtrl-S"

#: src/mmg/tabs/ask_scan_for_playlists_dlg.cpp:49
msgid "&Scan for other playlists"
msgstr "掃描其他播放清單(&S)"

#: src/mmg/tabs/additional_parts_dlg.cpp:51
msgid "&Sort"
msgstr "排序(&S)"

#: src/mmg/jobs.cpp:532
msgid "&Start"
msgstr "開始(&S)"

#: src/mmg/mmg_dialog.cpp:314
msgid "&Troubleshooting"
msgstr "故障排除(&T)"

#: src/mmg/jobs.cpp:497
#: src/mmg/tabs/additional_parts_dlg.cpp:49
msgid "&Up"
msgstr "上移(&U)"

#: src/mmg/header_editor/frame.cpp:149
msgid "&Validate\tCtrl-T"
msgstr "檢驗(&V)\tCtrl-T"

#: src/mmg/mmg_dialog.cpp:307
msgid "&Verify"
msgstr "驗證(&V)"

#: src/mmg/jobs.cpp:518
msgid "&View log"
msgstr "檢視日誌(&V)"

#: src/mmg/mmg_dialog.cpp:322
msgid "&Window"
msgstr "視窗(&W)"

#: src/merge/mkvmerge.cpp:1804
#, boost-format
msgid "'%1%' can only be used with a file name. No further options are allowed if this option is used.\n"
msgstr "「%1%」只能與檔名一同使用。只要使用本選項，就不允許使用其他選項。\n"

#: src/merge/mkvmerge.cpp:462
#, boost-format
msgid "'%1%' does not contain a valid unit ('s', 'ms', 'us', 'ns', 'fps', 'p' or 'i') in '%2% %3%'.\n"
msgstr "在「%2% %3%」中「%1%」不包含有效單位 (「s」、「ms」、「us」、「ns」、「fps」、「p」或「i」)。\n"

#: src/merge/mkvmerge.cpp:1103
#, boost-format
msgid "'%1%' is an unsupported argument for --compression. Available compression methods are: %2%\n"
msgstr "「%1%」是 --compression 不支援的參數。可用的壓縮方式有: %2%\n"

#: src/merge/mkvmerge.cpp:1058
#, boost-format
msgid "'%1%' is an unsupported argument for --cues.\n"
msgstr "「%1%」是 --cues 不支援的參數。\n"

#: src/common/command_line.cpp:231
#, boost-format
msgid "'%1%' is missing the file name.\n"
msgstr "「%1%」缺少檔案名。\n"

#: src/merge/mkvmerge.cpp:1536
#, boost-format
msgid "'%1%' is neither a valid ISO639-2 nor a valid ISO639-1 code in '--chapter-language %1%'. See 'mkvmerge --list-languages' for a list of all languages and their respective ISO639-2 codes.\n"
msgstr "「--chapter-language %1%」中的「%1%」既不是有效的 ISO639-2 碼，也不是有效的 ISO639-1 碼。詳見「mkvmerge --list-languages」提供的語言清單及各語言的 ISO639-2 碼。\n"

#: src/merge/mkvmerge.cpp:1602
#, boost-format
msgid "'%1%' is neither a valid ISO639-2 nor a valid ISO639-1 code in '--default-language %1%'. See 'mkvmerge --list-languages' for a list of all languages and their respective ISO639-2 codes.\n"
msgstr "「--default-language %1%」中的「%1%」既不是有效的 ISO639-2 碼，也不是有效的 ISO639-1 碼。詳見「mkvmerge --list-languages」提供的語言清單及各語言的 ISO639-2 碼。\n"

#: src/merge/mkvmerge.cpp:1139
#, boost-format
msgid "'%1%' is neither a valid ISO639-2 nor a valid ISO639-1 code. See 'mkvmerge --list-languages' for a list of all languages and their respective ISO639-2 codes.\n"
msgstr "「%1%」既不是有效的 ISO639-2 碼，也不是有效的 ISO639-1 碼。詳見「mkvmerge --list-languages」提供的所有語言清單及各語言的 ISO639-2 碼。\n"

#: src/common/chapters/chapters.cpp:184
#: src/common/chapters/chapters.cpp:201
#, boost-format
msgid "'%1%' is not a CHAPTERxx=... line."
msgstr "第「%1%」行的格式不是 CHAPTERxx=... 。"

#: src/common/chapters/chapters.cpp:207
#, boost-format
msgid "'%1%' is not a CHAPTERxxNAME=... line."
msgstr "第「%1%」行的格式不是 CHAPTERxxNAME=... 。"

#: src/merge/mkvmerge.cpp:436
#, boost-format
msgid "'%1%' is not a valid %2% in '%3% %4%'.\n"
msgstr "「%1%」不是有效的 %2% 在「%3% %4%」中。\n"

#: src/common/xml/ebml_chapters_converter.cpp:146
#, boost-format
msgid "'%1%' is not a valid ISO639-2 language code."
msgstr "「%1%」不是有效的 ISO639-2 語言碼。"

#: src/merge/mkvmerge.cpp:1295
#, boost-format
msgid "'%1%' is not a valid append mode in '--append-mode %1%'.\n"
msgstr "「%1%」不是有效的添加模式，在「--append-mode %1%」中。\n"

#: src/merge/mkvmerge.cpp:1393
#, boost-format
msgid "'%1%' is not a valid block additional max in '--blockadd %2%'.\n"
msgstr "「%1%」不是有效的附加區塊最大值，在「--blockadd %2%」。\n"

#: src/common/xml/ebml_chapters_converter.cpp:152
#, boost-format
msgid "'%1%' is not a valid ccTLD country code."
msgstr "「%1%」不是有效的 ccTLD 國家代碼。"

#: src/merge/mkvmerge.cpp:1238
#: src/merge/mkvmerge.cpp:1241
#, boost-format
msgid "'%1%' is not a valid file ID in '--track-order %2%'.\n"
msgstr "「%1%」不是有效的檔案 ID，在「--track-order %2%」。\n"

#: src/common/hacks.cpp:95
#, boost-format
msgid "'%1%' is not a valid hack.\n"
msgstr "「%1%」不是有效的小補綴。\n"

#: src/merge/mkvmerge.cpp:1280
#, boost-format
msgid "'%1%' is not a valid mapping of file and track IDs in '--append-to %2%'.\n"
msgstr "「%1%」不是有效的檔案 - 軌道 ID 對應，在「--append-to %2%」。\n"

#: src/merge/mkvmerge.cpp:1235
#, boost-format
msgid "'%1%' is not a valid pair of file ID and track ID in '--track-order %2%'.\n"
msgstr "「%1%」不是有效的檔案 ID - 軌道 ID 對，在「--track-order %2%」。\n"

#: src/merge/mkvmerge.cpp:1385
#, boost-format
msgid "'%1%' is not a valid pair of track ID and block additional in '--blockadd %1%'.\n"
msgstr "「%1%」不是有效的 軌道 ID - 附加區塊 對，在「--blockadd %1%」。\n"

#: src/merge/mkvmerge.cpp:1430
#, boost-format
msgid "'%1%' is not a valid priority class.\n"
msgstr "「%1%」不是有效的優先順序類。\n"

#: src/merge/mkvmerge.cpp:1389
#, boost-format
msgid "'%1%' is not a valid track ID in '--blockadd %2%'.\n"
msgstr "「%1%」不是有效的軌道 ID，在「--blockadd %2%」。\n"

#: src/merge/mkvmerge.cpp:1313
#, boost-format
msgid "'%1%' is not a valid track ID in '--default-duration %2%'.\n"
msgstr "「%1%」不是有效的軌道 ID，在「--default-duration %2%」。\n"

#: src/merge/mkvmerge.cpp:1334
#, boost-format
msgid "'%1%' is not a valid track ID in '--nalu-size-length %2%'.\n"
msgstr "「%1%」不是有效的軌道 ID，在「--nalu-size-length %2%」。\n"

#: src/merge/mkvmerge.cpp:1330
#, boost-format
msgid "'%1%' is not a valid tuple of track ID and NALU size length in '--nalu-size-length %1%'.\n"
msgstr "「%1%」不是有效的 軌道 ID - NALU 長度大小 組，在「--nalu-size-length %1%」。\n"

#: src/merge/mkvmerge.cpp:1309
#, boost-format
msgid "'%1%' is not a valid tuple of track ID and default duration in '--default-duration %1%'.\n"
msgstr "「%1%」不是有效的 軌道 ID - 預設時間長度 組，在「--default-duration %1%」。\n"

#: src/extract/extract_cli_parser.cpp:130
#, boost-format
msgid "'%1%' is only allowed when extracting chapters.\n"
msgstr "「%1%」僅允許在提取章節時使用。\n"

#: src/extract/extract_cli_parser.cpp:127
#, boost-format
msgid "'%1%' is only allowed when extracting tracks.\n"
msgstr "「%1%」僅允許在提取軌道時使用。\n"

#: src/merge/mkvmerge.cpp:1824
#, boost-format
msgid "'%1%' lacks a file name.\n"
msgstr "「%1%」缺少檔名。\n"

#: src/merge/mkvmerge.cpp:2047
#: src/merge/mkvmerge.cpp:2211
#, boost-format
msgid "'%1%' lacks its argument.\n"
msgstr "「%1%」缺少參數。\n"

#: src/merge/mkvmerge.cpp:2120
#, boost-format
msgid "'%1%' lacks the FourCC.\n"
msgstr "「%1%」缺少 FourCC 值。\n"

#: src/merge/mkvmerge.cpp:2162
#, boost-format
msgid "'%1%' lacks the delay.\n"
msgstr "「%1%」缺少延遲時間長度。\n"

#: src/merge/mkvmerge.cpp:1981
#, boost-format
msgid "'%1%' lacks the file name.\n"
msgstr "「%1%」缺少附件檔名。\n"

#: src/merge/mkvmerge.cpp:2218
#, boost-format
msgid "'%1%' lacks the track ID.\n"
msgstr "「%1%」缺少軌道 ID。\n"

<<<<<<< HEAD
#: src/merge/mkvmerge.cpp:2128
#: src/merge/mkvmerge.cpp:2135
#: src/merge/mkvmerge.cpp:2142
#: src/merge/mkvmerge.cpp:2149
#: src/merge/mkvmerge.cpp:2156
#, fuzzy, boost-format
msgid "'%1%' lacks the track numbers.\n"
=======
#: src/merge/mkvmerge.cpp:2085
#: src/merge/mkvmerge.cpp:2092
#: src/merge/mkvmerge.cpp:2099
#: src/merge/mkvmerge.cpp:2106
#: src/merge/mkvmerge.cpp:2113
#, boost-format
msgid "'%1%' lacks the track number(s).\n"
>>>>>>> ff0a6f61
msgstr "「%1%」缺少軌道編號。\n"

#: src/common/output.cpp:157
#: src/common/output.cpp:170
#: src/common/output.cpp:183
#: src/common/output.cpp:204
#, boost-format
msgid "'%1%' track %2%: %3%"
msgstr "「%1%」軌道 %2%: %3%"

#: src/common/output.cpp:150
#: src/common/output.cpp:163
#: src/common/output.cpp:176
#: src/common/output.cpp:193
#, boost-format
msgid "'%1%': %2%"
msgstr "「%1%」: %2%"

#: src/common/mm_multi_file_io.cpp:165
#, boost-format
msgid "'%1%': Processing the following files as well: %2%\n"
msgstr "「%1%」: 正在處理下列檔案: %2%\n"

#: src/input/r_matroska.cpp:1483
#, boost-format
msgid "'%1%': You're re-muxing an Opus track that was muxed in experimental mode. The resulting track will be written in final mode, but one detail cannot be recovered from a track muxed in experimental mode: the end trimming. This means that a decoder might output a few samples more than originally intended. You should re-mux from the original Opus file if possible.\n"
msgstr ""

#: src/merge/mkvmerge.cpp:2270
msgid "'--append-mode' lacks its argument.\n"
msgstr "「--append-mode」缺少參數。\n"

#: src/merge/mkvmerge.cpp:2263
msgid "'--append-to' lacks its argument.\n"
msgstr "「--append-to」缺少參數。\n"

#: src/merge/mkvmerge.cpp:2127
msgid "'--aspect-ratio' lacks the aspect ratio.\n"
msgstr "「--aspect-ratio」缺少外觀比例。\n"

#: src/merge/mkvmerge.cpp:2134
msgid "'--aspect-ratio-factor' lacks the aspect ratio factor.\n"
msgstr "「--aspect-ratio-factor」缺少外觀比例係數。\n"

#: src/merge/mkvmerge.cpp:1952
msgid "'--attachment-description' lacks the description.\n"
msgstr "「--attachment-description」缺少描述。\n"

#: src/merge/mkvmerge.cpp:1961
msgid "'--attachment-mime-type' lacks the MIME type.\n"
msgstr "「--attachment-mime-type」缺少 MIME 類型。\n"

#: src/merge/mkvmerge.cpp:1971
msgid "'--attachment-name' lacks the name.\n"
msgstr "「--attachment-name」缺少名稱。\n"

#: src/merge/mkvmerge.cpp:2232
msgid "'--blockadd' lacks its argument.\n"
msgstr "「--blockadd」缺少參數。\n"

#: src/merge/mkvmerge.cpp:2006
msgid "'--chapter-charset' lacks the charset.\n"
msgstr "「--chapter-charset」缺少字元集。\n"

#: src/merge/mkvmerge.cpp:1547
#, boost-format
msgid "'--chapter-charset' may only be given once in '--chapter-charset %1%'.\n"
msgstr "「--chapter-charset」在「--chapter-charset %1%」中只能給出一次。\n"

#: src/merge/mkvmerge.cpp:1550
#, boost-format
msgid "'--chapter-charset' must be given before '--chapters' in '--chapter-charset %1%'.\n"
msgstr "「--chapter-charset」必須在「--chapter-charset %1%」中「--chapters」之前給出。\n"

#: src/merge/mkvmerge.cpp:1999
msgid "'--chapter-language' lacks the language.\n"
msgstr "「--chapter-language」缺少語言。\n"

#: src/merge/mkvmerge.cpp:1529
#, boost-format
msgid "'--chapter-language' may only be given once in '--chapter-language %1%'.\n"
msgstr "「--chapter-language」在「--chapter-language %1%」中只能給出一次。\n"

#: src/merge/mkvmerge.cpp:1532
#, boost-format
msgid "'--chapter-language' must be given before '--chapters' in '--chapter-language %1%'.\n"
msgstr "「--chapter-language」必須在「--chapter-language %1%」中「--chapters」之前給出。\n"

#: src/merge/mkvmerge.cpp:2023
msgid "'--chapters' lacks the file name.\n"
msgstr "「--chapters」缺少檔名。\n"

#: src/merge/mkvmerge.cpp:1933
msgid "'--cluster-length' lacks the length.\n"
msgstr "「--cluster-length」缺少叢集長度。\n"

#: src/common/command_line.cpp:126
msgid "'--command-line-charset' is missing its argument.\n"
msgstr "「--command-line-charset」缺少參數。\n"

#: src/merge/mkvmerge.cpp:2225
msgid "'--compression' lacks its argument.\n"
msgstr "「--compression」缺少參數。\n"

#: src/merge/mkvmerge.cpp:2148
msgid "'--cropping' lacks the crop parameters.\n"
msgstr "「--cropping」缺少剪裁參數。\n"

#: src/merge/mkvmerge.cpp:2013
msgid "'--cue-chapter-name-format' lacks the format.\n"
msgstr "「--cue-chapter-name-format」缺少格式。\n"

#: src/merge/mkvmerge.cpp:2016
msgid "'--cue-chapter-name-format' must be given before '--chapters'.\n"
msgstr "「--cue-chapter-name-format」必須在「--chapters」之前給出。\n"

#: src/merge/mkvmerge.cpp:2169
msgid "'--cues' lacks its argument.\n"
msgstr "「--cues」缺少參數。\n"

#: src/merge/mkvmerge.cpp:2277
msgid "'--default-duration' lacks its argument.\n"
msgstr "「--default-duration」缺少參數。\n"

#: src/merge/mkvmerge.cpp:2197
msgid "'--default-language' lacks its argument.\n"
msgstr "「--default-language」缺少參數。\n"

#: src/merge/mkvmerge.cpp:2176
msgid "'--default-track' lacks its argument.\n"
msgstr "「--default-track」缺少參數。\n"

#: src/merge/mkvmerge.cpp:2141
msgid "'--display-dimensions' lacks the dimensions.\n"
msgstr "「--display-dimensions」缺少大小。\n"

#: src/common/command_line.cpp:199
msgid "'--engage' lacks its argument.\n"
msgstr "「--engage」缺少參數。\n"

#: src/merge/mkvmerge.cpp:2291
msgid "'--fix-bitstream-timing-information' lacks its argument.\n"
msgstr "「--fix-bitstream-timing-information」缺少參數。\n"

#: src/merge/mkvmerge.cpp:2183
msgid "'--forced-track' lacks its argument.\n"
msgstr "「--forced-track」缺少參數。\n"

#: src/merge/mkvmerge.cpp:1990
msgid "'--global-tags' lacks the file name.\n"
msgstr "「--global-tags」缺少檔名。\n"

#: src/merge/mkvmerge.cpp:2190
msgid "'--language' lacks its argument.\n"
msgstr "「--language」缺少參數。\n"

#: src/merge/mkvmerge.cpp:2308
msgid "'--link' is only useful in combination with '--split'.\n"
msgstr "「--link」只能與「--split」結合使用。\n"

#: src/merge/mkvmerge.cpp:1919
msgid "'--link-to-next' lacks the next UID.\n"
msgstr "「--link-to-next」缺少下一個 UID。\n"

#: src/merge/mkvmerge.cpp:1912
msgid "'--link-to-previous' lacks the previous UID.\n"
msgstr "「--link-to-previous」缺少上一個 UID。\n"

#: src/merge/mkvmerge.cpp:2284
msgid "'--nalu-size-length' lacks its argument.\n"
msgstr "「--nalu-size-length」缺少參數。\n"

#: src/merge/mkvmerge.cpp:1872
msgid "'--priority' lacks its argument.\n"
msgstr "「--priority」缺少參數。\n"

#: src/merge/mkvmerge.cpp:1926
msgid "'--segment-uid' lacks the segment UID.\n"
msgstr "「--segment-uid」缺少剪輯 UID。\n"

#: src/merge/mkvmerge.cpp:2032
msgid "'--segmentinfo' lacks the file name.\n"
msgstr "「--segmentinfo」缺少檔名。\n"

#: src/merge/mkvmerge.cpp:1893
msgid "'--split' lacks the size.\n"
msgstr "「--split」缺少大小。\n"

#: src/merge/mkvmerge.cpp:1900
msgid "'--split-max-files' lacks the number of files.\n"
msgstr "「--split-max-files」缺少檔案數量。\n"

#: src/merge/mkvmerge.cpp:2155
msgid "'--stereo-mode' lacks its argument.\n"
msgstr "「--stereo-mode」缺少參數。\n"

#: src/merge/mkvmerge.cpp:2204
msgid "'--sub-charset' lacks its argument.\n"
msgstr "「--sub-charset」缺少參數。\n"

#: src/merge/mkvmerge.cpp:2061
msgid "'--timecode-scale' lacks its argument.\n"
msgstr "「--timecode-scale」缺少參數。\n"

#: src/merge/mkvmerge.cpp:1581
msgid "'--timecode-scale' was used more than once.\n"
msgstr "「--timecode-scale」被使用多於一次。\n"

#: src/merge/mkvmerge.cpp:2246
msgid "'--timecodes' lacks its argument.\n"
msgstr "「--timecodes」缺少參數。\n"

#: src/merge/mkvmerge.cpp:1885
msgid "'--title' lacks the title.\n"
msgstr "「--title」缺少標題。\n"

#: src/merge/mkvmerge.cpp:2239
msgid "'--track-name' lacks its argument.\n"
msgstr "「--track-name」缺少參數。\n"

#: src/merge/mkvmerge.cpp:2253
msgid "'--track-order' lacks its argument.\n"
msgstr "「--track-order」缺少參數。\n"

#: src/merge/mkvmerge.cpp:2256
msgid "'--track-order' may only be given once.\n"
msgstr "「--track-order」只能給予一次。\n"

#: src/merge/mkvmerge.cpp:1681
msgid "'-A' and '-a' used on the same source file.\n"
msgstr "「-A」和「-a」用於相同的來源檔上。\n"

#: src/merge/mkvmerge.cpp:1690
msgid "'-B' and '-b' used on the same source file.\n"
msgstr "「-B」和「-b」用於相同的來源檔上。\n"

#: src/merge/mkvmerge.cpp:1684
msgid "'-D' and '-d' used on the same source file.\n"
msgstr "「-D」和「-d」用於相同的來源檔上。\n"

#: src/merge/mkvmerge.cpp:1687
msgid "'-S' and '-s' used on the same source file.\n"
msgstr "「-S」和「-s」用於相同的來源檔上。\n"

#: src/common/property_element.cpp:115
#: src/mmg/header_editor/frame.cpp:384
msgid "'Default track' flag"
msgstr "「預設軌」標記"

#: src/common/property_element.cpp:118
#: src/mmg/header_editor/frame.cpp:391
msgid "'Forced display' flag"
msgstr "「強制軌」標記"

#: src/common/property_element.cpp:117
#: src/mmg/header_editor/frame.cpp:388
msgid "'Track enabled' flag"
msgstr "「可用軌」標記"

#: src/info/mkvinfo.cpp:189
#, boost-format
msgid "(Unknown element: %1%; ID: 0x%2% size: %3%)"
msgstr "(未知元件: %1%; ID: 0x%2% 大小: %3%)"

#: src/mmg/tabs/chapters.cpp:475
msgid "(new chapter file)"
msgstr "(新章節檔)"

#: src/mmg/tabs/chapters.cpp:498
msgid "(unnamed chapter)"
msgstr "(未命名章節)"

#: src/mmg/tabs/chapters.cpp:886
#: src/mmg/tabs/chapters.cpp:935
#: src/mmg/tabs/chapters.cpp:1050
#: src/mmg/tabs/chapters.cpp:1433
#: src/mmg/tabs/chapters.cpp:1440
#: src/mmg/tabs/chapters.cpp:1765
msgid "(unnamed)"
msgstr "(未命名)"

#: src/input/r_flac.cpp:167
msgid "+-> Parsing the FLAC file. This can take a LONG time.\n"
msgstr "+-> 正在解析 FLAC 檔案。這可能要 *很長* 時間。\n"

#: src/input/r_flac.cpp:202
#, boost-format
msgid "+-> Pre-parsing FLAC file: %1%%%%2%"
msgstr "+-> 預先解析 FLAC 檔案: %1%%%%2%"

#: src/input/r_flac.cpp:223
msgid "+-> Pre-parsing FLAC file: 100%\n"
msgstr "+-> 預先解析 FLAC 檔案: 100%\n"

#: src/merge/pr_generic.cpp:1487
#, boost-format
msgid ", description '%1%'"
msgstr ", 描述 「%1%」"

#: src/merge/pr_generic.cpp:1488
#, boost-format
msgid ", file name '%1%'"
msgstr ", 檔名「%1%」"

#: src/mmg/jobs.cpp:774
#, c-format, boost-format
msgid ", finished on %s"
msgstr ", 完成於 %s"

#: src/info/mkvinfo.cpp:208
#, boost-format
msgid ", position %1%"
msgstr ", 位置 %1%"

#: src/mmg/jobs.cpp:764
#, c-format, boost-format
msgid ", started on %s"
msgstr ", 開始於 %s"

#: src/mmg/jobs.cpp:762
#, c-format, boost-format
msgid "--- BEGIN job %d (%s, added on %s)"
msgstr "--- 任務 %d 開始 (%s, 添加於 %s)"

#: src/mmg/jobs.cpp:772
#, c-format, boost-format
msgid "--- END job %d"
msgstr "--- 任務 %d 終止"

#: src/mmg/jobs.cpp:767
msgid "--- No job output found.\n"
msgstr "--- 無任務輸出。\n"

#: src/mmg/options/languages.cpp:41
#: src/mmg/tabs/input_general.cpp:163
msgid "---all---"
msgstr "---全部---"

#: src/mmg/tabs/input_general.cpp:148
msgid "---common---"
msgstr "---一般---"

#: src/mmg/cli_options_dlg.cpp:94
msgid "--cluster-length REPLACEME"
msgstr "--cluster-length REPLACEME"

#: src/mmg/cli_options_dlg.cpp:110
msgid "--timecode-scale REPLACEME"
msgstr "--timecode-scale REPLACEME"

#: src/propedit/propedit_cli_parser.cpp:242
msgid "1. A number which will be interepreted as an attachment ID as listed by 'mkvmerge --identify-verbose'. These are usually simply numbered starting from 0 (e.g. '2')."
msgstr "1. 插入號碼作為由「mkvmerge --identify-verbose」列舉的附件 ID。這些號碼通常是從 0 開始編號的簡單號碼 (例如「2」)。"

#: src/mmg/tabs/input_format.cpp:259
#, boost-format
msgid "1. for subtitle files that do not use a byte order marker (BOM) and that are not encoded in the system's current character set (%1%);"
msgstr ""

#: src/info/mkvinfo.cpp:683
msgid "1: all frames"
msgstr "1: 全部畫格"

#: src/mmg/tabs/input_format.cpp:206
msgid "2 bytes"
msgstr "2 位元組"

#: src/propedit/propedit_cli_parser.cpp:243
msgid "2. A number with the prefix '=' which will be interepreted as the attachment's unique ID (UID) as listed by 'mkvmerge --identify-verbose'. These are usually random-looking numbers (e.g. '128975986723')."
msgstr "2. 插入以「=」為字首的號碼作為由「mkvmerge --identify-verbose」列舉的附件唯一識別碼 (UID)。這些號碼通常看起來像是隨機產生的數字 (例如「128975986723」)。"

#: src/mmg/tabs/input_format.cpp:261
#, fuzzy
msgid "2. for files with chapter information (e.g. OGM, MP4) for which mkvmerge does not detect the encoding correctly."
msgstr "選擇字幕檔儲存時使用的字元集。只有 非-UTF 編碼的字幕檔或者含有章節資訊的檔案 (即 OGM、MP4) 需要選擇 (mkvmerge 無法正確偵測編碼)。"

#: src/info/mkvinfo.cpp:685
msgid "2: codec private data"
msgstr "2: 編解碼器專用資料"

#: src/propedit/propedit_cli_parser.cpp:244
msgid "3. Either 'name:<value>' or 'mime-type:<value>' in which case the selector applies to all attachments whose name or MIME type respectively equals <value>."
msgstr "3. 選擇的「name:<數值>」或「mime-type:<數值>」會套用到所有附件，這些附件的的名稱或 MIME 類型分別為 <數值>。"

#: src/mmg/tabs/input_format.cpp:207
msgid "4 bytes"
msgstr "4 位元組"

#: src/common/xml/xml.h:73
msgid "<%1%> is not a valid child element of <%2%> at position %3%."
msgstr "<%1%> 不是於位置 %3% 上 <%2%> 的有效子元件。"

#: src/common/xml/ebml_chapters_converter.cpp:118
msgid "<ChapterAtom> is missing the <ChapterTimeStart> child."
msgstr "<ChapterAtom> 缺少 <ChapterTimeStart> 子元件。"

#: src/common/xml/ebml_chapters_converter.cpp:136
msgid "<ChapterDisplay> is missing the <ChapterString> child."
msgstr "<ChapterDisplay> 缺少 <ChapterString> 子元件。"

#: src/common/xml/ebml_chapters_converter.cpp:125
msgid "<ChapterTrack> is missing the <ChapterTrackNumber> child."
msgstr "<ChapterTrack> 缺少 <ChapterTrackNumber> 子元件。"

#: src/common/xml/ebml_tags_converter.cpp:91
msgid "<Simple> is missing the <Name> child."
msgstr "<Simple> 缺少 <Name> 子元件。"

#: src/common/xml/ebml_tags_converter.cpp:98
msgid "<Simple> must contain either a <String> or a <Binary> child."
msgstr "<Simple> 必須含有 <String> 或 <Binary> 子元件。"

#: src/common/xml/ebml_tags_converter.cpp:88
msgid "<Tag> is missing the <Simple> child."
msgstr "<Tag> 缺少 <Simple> 子元件。"

#: src/input/r_matroska.cpp:1974
#, boost-format
msgid "A block group was found at position %1%, but no block element was found inside it. This might make mkvmerge crash.\n"
msgstr "在 %1% 找到了一個區塊群組，但裡面沒有區塊元件。這可能會導致 mkvmerge 不正常關閉。\n"

#: src/input/r_matroska.cpp:1880
#: src/input/r_matroska.cpp:1984
#, boost-format
msgid "A block was found at timestamp %1% for track number %2%. However, no headers where found for that track number. The block will be skipped.\n"
msgstr "在時間戳記 %1% 處找到了軌道編號為 %2% 的區塊。然而，沒有找到符合該軌道編號的表頭資訊。此區塊將被跳過。\n"

#: src/mmg/tabs/global.cpp:281
msgid "A chapter starting at 0s is never considered for splitting and discarded silently."
msgstr "從 0 秒開始的章節不會被視為分割部分且不會通知直接丟棄。"

#: src/mmg/tabs/global.cpp:249
msgid "A comma-separated list of frame/field number ranges of content to keep."
msgstr "用逗號區隔開要保留內容的影格/圖場範圍清單。"

#: src/mmg/tabs/global.cpp:265
msgid "A comma-separated list of frame/field numbers after which to split."
msgstr "用逗號區隔開要在影格/圖場號碼之後分割的清單。"

#: src/mmg/tabs/global.cpp:238
msgid "A comma-separated list of timecode ranges of content to keep."
msgstr "用逗號區隔開要保留內容時間碼範圍的清單。"

#: src/common/property_element.cpp:130
#: src/mmg/header_editor/frame.cpp:421
msgid "A human-readable string specifying the codec."
msgstr "一個人類可讀的字串，描述編解碼器。"

#: src/common/property_element.cpp:127
#: src/mmg/header_editor/frame.cpp:411
msgid "A human-readable track name."
msgstr "一個人類可讀的字串，描述軌道名稱。"

#: src/mmg/mmg_dialog.cpp:1449
#, c-format, boost-format
msgid "A job with the description '%s' already exists. Do you really want to add another one with the same description?"
msgstr "描述為「%s」的任務已存在。是否加入描述相同的任務?"

#: src/common/property_element.cpp:105
#: src/mmg/header_editor/frame.cpp:333
msgid ""
"A randomly generated unique ID to identify the current\n"
"segment between many others (128 bits)."
msgstr "隨機生成的在眾多剪輯中識別目前剪輯的唯一 ID (128 位)。"

#: src/mmg/tabs/chapters.cpp:357
msgid "A segment to play in place of this chapter. The edition set via the segment edition UID should be used for this segment, otherwise no edition is used. This is a 128bit segment UID in the usual UID form: hex numbers with or without the \"0x\" prefix, with or without spaces, exactly 32 digits.\n"
msgstr "在此章節要播放的剪輯。此剪輯應該會用到剪輯編輯 UID 的設定，也就是不會用到編輯。這是以一般 UID 形式表示的 128 位元剪輯 UID: 可於字首加上或不加上「0x」來切換十六進位碼格式，加上或不加上空格表示 32 位數字。\n"

#: src/mmg/tabs/global.cpp:255
#: src/mmg/tabs/global.cpp:270
msgid "A single Matroska block contains either a full frame (for progressive content) or a single field (for interlaced content)."
msgstr "單一 Matroska 區塊可包含完整影格 (漸進式內容) 或單一圖場 (交錯式內容)。"

#: src/info/mkvinfo.cpp:793
msgid "A track"
msgstr "一個軌道"

#: src/merge/pr_generic.cpp:1357
#, boost-format
msgid "A track with the ID %1% was requested but not found in the file. The corresponding option will be ignored.\n"
msgstr "ID 為 %1% 的軌道被要求但在檔案中沒有找到。相應的選項將被忽略。\n"

#: src/common/property_element.cpp:113
#: src/mmg/header_editor/frame.cpp:381
msgid ""
"A unique ID to identify the Track. This should be\n"
"kept the same when making a direct stream copy\n"
"of the Track to another file."
msgstr ""
"識別該軌道的唯一 ID。\n"
"當直接複製該軌資料流到另一檔案時\n"
"保留 ID 相同。"

#: src/common/property_element.cpp:108
#: src/mmg/header_editor/frame.cpp:341
msgid ""
"A unique ID to identify the next chained\n"
"segment (128 bits)."
msgstr "識別連接的下一剪輯的唯一 ID (128 位)。"

#: src/common/property_element.cpp:107
#: src/mmg/header_editor/frame.cpp:337
msgid ""
"A unique ID to identify the previous chained\n"
"segment (128 bits)."
msgstr "識別連接的上一剪輯的唯一 ID (128 位)。"

#: src/common/file_types.cpp:25
msgid "A/52 (aka AC3)"
msgstr "A/52 (亦稱 AC3)"

#: src/input/r_aac.h:37
#: src/output/p_aac.h:42
msgid "AAC"
msgstr "AAC"

#: src/common/file_types.cpp:26
msgid "AAC (Advanced Audio Coding)"
msgstr "AAC (進階音訊編碼)"

#: src/input/r_aac.cpp:103
msgid "AAC files may contain HE-AAC / AAC+ / SBR AAC audio. This can NOT be detected automatically. Therefore you have to specifiy '--aac-is-sbr 0' manually for this input file if the file actually contains SBR AAC. The file will be muxed in the WRONG way otherwise. Also read mkvmerge's documentation.\n"
msgstr "AAC 檔可能包含 HE-AAC / AAC+ / SBR AAC 音訊。這 *不會* 被自動檢測出來。因此，如果一輸入檔確實包含 SBR AAC，您需要手動為該檔案指定「--aac-is-sbr 0」。否則，檔案會被以 *錯誤* 的方式合成。參閱 mkvmerge 使用說明。\n"

#: src/mmg/tabs/input_format.cpp:266
msgid "AAC is SBR/HE-AAC/AAC+"
msgstr "AAC 是 SBR/HE-AAC/AAC+"

#: src/input/r_aac_adif.cpp:35
msgid "AAC with ADIF headers"
msgstr "含 ADIF 表頭的 AAC"

#: src/input/r_ac3.h:36
#: src/output/p_ac3.h:41
msgid "AC3"
msgstr "AC3"

#: src/output/p_alac.h:34
msgid "ALAC"
msgstr "ALAC"

#: src/common/file_types.cpp:29
msgid "ALAC (Apple Lossless Audio Codec)"
msgstr "ALAC (Apple 無損音訊編解碼器)"

#: src/extract/xtr_alac.cpp:51
msgid "ALAC private data size mismatch\n"
msgstr "ALAC 私有專利資料大小不符合\n"

#: src/mmg/header_editor/value_page.cpp:143
msgid ""
"ASCII string (no special chars like\n"
"Umlaute etc)"
msgstr ""
"ASCII 字串 (不能使用像德語\n"
"變母音符號¨這樣的特殊字元)"

#: src/input/r_avc.h:35
#: src/output/p_mpeg4_p10.h:34
msgid "AVC/h.264"
msgstr "AVC/h.264"

#: src/output/p_avc.h:43
#, fuzzy
msgid "AVC/h.264 (unframed)"
msgstr "AVC/h.264"

#: src/common/file_types.cpp:27
msgid "AVC/h.264 elementary streams"
msgstr "AVC/h.264 基本流"

#: src/input/r_avi.h:86
msgid "AVI"
msgstr "AVI"

#: src/common/file_types.cpp:28
msgid "AVI (Audio/Video Interleaved)"
msgstr "AVI (交錯的音訊/視訊)"

#: src/mmg/mux_dialog.cpp:81
msgid "Abort"
msgstr "中止"

#: src/mmg/jobs.cpp:92
msgid "Abort after current job"
msgstr "目前任務完成後中止"

#: src/mmg/jobs.cpp:93
msgid "Abort processing after the current job"
msgstr "目前任務完成後中止處理"

#: src/mmg/jobs.cpp:99
msgid "Abort the muxing process right now"
msgstr "立刻中止合成處理程序"

#: src/mmg/jobs.cpp:137
#, c-format, boost-format
msgid "Aborted processing on %s"
msgstr "已中止對 %s 的處理"

#: src/info/qt_ui.cpp:125
#: src/info/wxwidgets_ui.cpp:343
msgid "About mkvinfo"
msgstr "關於 mkvinfo"

#: src/propedit/propedit_cli_parser.cpp:210
msgid "Actions for handling attachments"
msgstr "處理附件的動作"

#: src/propedit/propedit_cli_parser.cpp:195
msgid "Actions for handling properties"
msgstr "處理屬性的動作"

#: src/propedit/propedit_cli_parser.cpp:203
msgid "Actions for handling tags and chapters"
msgstr "處理標籤和章節的動作"

#: src/mmg/cli_options_dlg.cpp:48
msgid "Add"
msgstr "加入"

#: src/mmg/mmg_dialog.cpp:301
msgid "Add &command line options"
msgstr "加入命令列選項(&C)"

#: src/mmg/tabs/additional_parts_dlg.cpp:157
msgid "Add additional parts"
msgstr "加入附加部分"

#: src/mmg/tabs/chapters.cpp:343
msgid "Add chapter"
msgstr "加入章節"

#: src/mmg/cli_options_dlg.cpp:24
msgid "Add command line options"
msgstr "加入命令列選項"

#: src/mmg/header_editor/value_page.cpp:162
msgid "Add element"
msgstr "加入元件"

#: src/mmg/tabs/chapters.cpp:374
msgid "Add name"
msgstr "加入名稱"

#: src/propedit/propedit_cli_parser.cpp:207
msgid "Add or replace chapters in the file with the ones from 'filename' or remove them if 'filename' is empty"
msgstr "從「檔案名稱」加入或取代檔案裡的章節，如果「檔案名稱」是空白的則移除章節"

#: src/propedit/propedit_cli_parser.cpp:204
msgid "Add or replace tags in the file with the ones from 'filename' or remove them if 'filename' is empty (see below and man page for syntax)"
msgstr "從「檔案名稱」加入或取代檔案裡的標籤，如果「檔案名稱」是空白的則移除標籤 (請見下面和 syntax 的使用說明頁面)"

#: src/mmg/tabs/chapters.cpp:344
msgid "Add subchapter"
msgstr "加入子章節"

#: src/propedit/propedit_cli_parser.cpp:211
msgid "Add the file 'filename' as a new attachment"
msgstr "加入此檔案「檔名」作為新附件"

#: src/mmg/jobs.cpp:470
msgid "Added on"
msgstr "加入時間"

#: src/mmg/tabs/additional_parts_dlg.cpp:42
msgid "Additional source file parts"
msgstr "附加來源檔案分割數"

#: src/info/mkvinfo.cpp:201
#, boost-format
msgid "AdditionalID: %1%"
msgstr "附加區塊 ID: %1%"

#: src/info/mkvinfo.cpp:1224
msgid "Additions"
msgstr "附加"

#: src/propedit/propedit_cli_parser.cpp:198
msgid "Adds a property with the value even if such a property already exists"
msgstr "以此數值加入屬性，即使這個屬性已經存在"

#: src/mmg/mmg_dialog.cpp:299
msgid "Adds the current settings as a new job entry to the job queue"
msgstr "將目前設定作為新任務項加入到任務佇列"

#: src/mmg/tabs/chapters.cpp:1238
msgid "Adjust chapter timecodes"
msgstr "調整章節時間碼"

#: src/mmg/tabs/chapters.cpp:349
msgid "Adjust timecodes"
msgstr "調整時間碼"

#: src/info/wxwidgets_ui.cpp:120
msgid "After loading a file expand the most important elements"
msgstr "載入檔案後展開最重要的元件"

#: src/info/mkvinfo.cpp:708
#, boost-format
msgid "Algorithm: %1% (%2%)"
msgstr "演算法: %1% (%2%)"

#: src/mmg/mmg.h:40
msgid "All Files (*)|*"
msgstr "所有檔案 (*)|*"

#: src/mmg/mmg.h:34
msgid "All Files (*.*)|*.*"
msgstr "所有檔案 (*.*)|*.*"

#: src/mmg/tabs/chapters.cpp:858
msgid "All chapter entries are valid."
msgstr "所有章節項目皆正確。"

#: src/mmg/header_editor/frame.cpp:615
msgid "All header values are OK."
msgstr "所有表頭值正常。"

#: src/propedit/propedit_cli_parser.cpp:138
msgid "All known property names and their meaning\n"
msgstr "所有已知的屬性名稱和代表意義\n"

#: src/propedit/propedit_cli_parser.cpp:238
msgid "All other strings work just like the track header selectors (see above)."
msgstr "所有其他字串只對如軌道表頭選擇器 (請見上面) 產生作用。"

#: src/info/wxwidgets_ui.cpp:269
msgid "All supported files|*.mkv;*.mka;*.mks;*.mk3d;*.webm;*.webma;*.webmv|Matroska files (*.mkv;*.mka;*.mks;*.mk3d)|*.mkv;*.mka;*.mks;*.mk3d|WebM files (*.webm;*.webma;*.webmv)|*.webm;*.webma;*.webmv|All files|*.*"
msgstr "所有支援的檔案|*.mkv;*.mka;*.mks;*.mk3d;*.webm;*.webma;*.webmv|Matroska 檔案 (*.mkv;*.mka;*.mks;*.mk3d)|*.mkv;*.mka;*.mks;*.mk3d|WebM 檔案 (*.webm;*.webma;*.webmv)|*.webm;*.webma;*.webmv|所有檔案|*.*"

#: src/mmg/tabs/input.cpp:263
#, c-format, boost-format
msgid "All supported media files|%s%s|%s"
msgstr "所有支援的媒體檔|%s%s|%s"

#: src/mmg/cli_options_dlg.cpp:139
msgid "Allows storing AVC/h.264 video in Video-for-Windows compatibility mode, e.g. when it is read from an AVI"
msgstr "允許以 Video-for-Windows 相容模式存儲的 AVC/h.264 視訊，例如從 AVI 檔中讀取的"

#: src/mmg/cli_options_dlg.cpp:145
msgid "Allows the use of the CodecState element. This is used for e.g. MPEG-1/-2 video tracks for storing the sequence headers."
msgstr "允許 CodecState 元件的使用。它被用於 MPEG-1/-2 視訊軌等的序列表頭存儲。"

#: src/extract/extract_cli_parser.cpp:67
msgid "Also try to extract the CUE sheet from the chapter information and tags for this track."
msgstr "也試著從這個軌道的章節資訊和標籤中提取 CUE 表單。"

#: src/input/r_wavpack.cpp:87
#, boost-format
msgid "Also using the correction file '%1%c'.\n"
msgstr "也使用修正檔案「%1%c」。\n"

#: src/mmg/options/mmg.cpp:71
msgid "Always on top"
msgstr "總在最前面"

#: src/propedit/propedit_cli_parser.cpp:241
msgid "An <attachment-selector> can have three forms:"
msgstr "<attachment-selector> 可以有三種形式: "

#: src/common/property_element.cpp:129
#: src/mmg/header_editor/frame.cpp:418
msgid "An ID corresponding to the codec."
msgstr "對應編解碼器的 ID。"

#: src/extract/attachments.cpp:110
#, boost-format
msgid "An attachment with the ID %1% was not found.\n"
msgstr "找不到 ID 為 %1% 的附件。\n"

#: src/merge/mkvmerge.cpp:1673
msgid "An empty file name is not valid.\n"
msgstr "空白檔名是無效的。\n"

#: src/common/property_element.cpp:104
#: src/mmg/header_editor/frame.cpp:329
msgid ""
"An escaped filename corresponding to\n"
"the next segment."
msgstr "轉義的檔名，對應下一剪輯。"

#: src/common/property_element.cpp:103
#: src/mmg/header_editor/frame.cpp:326
msgid ""
"An escaped filename corresponding to\n"
"the previous segment."
msgstr "轉義的檔名，對應上一剪輯。"

#: src/mmg/header_editor/frame.cpp:679
#: src/mmg/tabs/chapters.cpp:1858
#: src/propedit/propedit.cpp:44
msgid "An unknown error occured. The file has been modified."
msgstr "發生未知錯誤。檔案已修改。"

#: src/common/xml/ebml_converter.cpp:166
msgid "An unsigned integer was expected."
msgstr "期待不帶正負號的整數。"

#: src/mmg/wx_kax_analyzer.cpp:36
msgid "Analysis is running"
msgstr "分析執行中"

#: src/mmg/cli_options_dlg.cpp:131
msgid "Analyze MPEG4 bitstreams, put each frame into one Matroska block, use proper timestamping (I P B B = 0 120 40 80), use V_MPEG4/ISO/... CodecIDs."
msgstr "分析 MPEG4 位流，將每一畫格置於單獨的 Matroska 塊中，使用固有的時間戳記 (I P B B = 0 120 40 80)，使用形如 V_MPEG4/ISO/... 的 CodecID。"

#: src/merge/pr_generic.cpp:535
#, boost-format
msgid "Another default track for %1% tracks has already been set. The 'default' flag for track %2% of '%3%' will not be set.\n"
msgstr "軌道 %1% 的另一個預設軌已設定。「%3%」的 %2% 軌道的「預設軌」標記將不被設定。\n"

#: src/mmg/mmg_dialog.cpp:601
msgid "Another muxing job in still in progress. Please wait until it has finished or abort it manually before starting a new one."
msgstr "另一個合成任務仍在處理中。要啟動一項新任務，請等待上一個任務完成或手動中止它。"

#: src/mmg/tabs/input.cpp:1354
#, c-format, boost-format
msgid "Appending a track from a file to another track from the same file is not allowed. This is the case for tracks number %u and %u."
msgstr "不允許將一個檔案的軌道添加至同一個檔案的其他軌道。出現問題的軌道編號為 %u 與 %u。"

#: src/merge/output_control.cpp:1973
#, boost-format
msgid "Appending track %1% from file no. %2% ('%3%') to track %4% from file no. %5% ('%6%').\n"
msgstr "正在添加合併軌道 %1%（自檔案 %2% (「%3%」)）至軌道 %4%（自檔案 %5% (「%6%」)）。\n"

#: src/mmg/options/output.cpp:54
msgid "Ask before overwriting things (files, jobs)"
msgstr "覆寫前詢問（檔案、任務等）"

#: src/merge/mkvmerge.cpp:593
msgid "Aspect ratio"
msgstr "外觀比例"

#: src/merge/mkvmerge.cpp:593
msgid "Aspect ratio factor"
msgstr "外觀比例係數"

#: src/info/mkvinfo.cpp:648
#, boost-format
msgid "Aspect ratio type: %1%%2%"
msgstr "外觀比例類型: %1%%2%"

#: src/mmg/tabs/input_format.cpp:229
msgid "Aspect ratio:"
msgstr "外觀比例:"

#: src/common/xml/ebml_chapters_converter.cpp:104
msgid "At least one <ChapterAtom> element is needed."
msgstr "至少需要一個 <ChapterAtom> 元件。"

#: src/info/mkvinfo.cpp:1093
msgid "Attached"
msgstr "附加的"

#: src/mmg/tabs/attachments.cpp:153
msgid "Attached files"
msgstr "附加檔案清單"

#: src/merge/pr_generic.cpp:1486
#, boost-format
msgid "Attachment ID %1%: type '%2%', size %3% bytes"
msgstr "附件 ID %1%: 類型「%2%」, 大小 %3% 位元組"

#: src/extract/extract_cli_parser.cpp:85
msgid "Attachment extraction"
msgstr "提取附件"

#: src/propedit/propedit_cli_parser.cpp:240
msgid "Attachment selectors"
msgstr "附件選擇器"

#: src/mmg/tabs/attachments.cpp:164
msgid "Attachment style:"
msgstr "附加方式:"

#: src/info/mkvinfo.cpp:1084
#: src/mmg/mmg_dialog.cpp:326
#: src/mmg/tabs/attachments.cpp:156
#: src/propedit/options.cpp:195
msgid "Attachments"
msgstr "附件"

#: src/common/property_element.cpp:153
#: src/mmg/header_editor/frame.cpp:493
msgid "Audio bit depth"
msgstr "音訊位元深度"

#: src/common/property_element.cpp:152
#: src/mmg/header_editor/frame.cpp:489
msgid "Audio channels"
msgstr "音訊聲道數"

#: src/common/property_element.cpp:151
#: src/mmg/header_editor/frame.cpp:485
msgid "Audio output sampling frequency"
msgstr "音訊輸出取樣頻率"

#: src/common/property_element.cpp:150
#: src/mmg/header_editor/frame.cpp:480
msgid "Audio sampling frequency"
msgstr "音訊取樣頻率"

#: src/mmg/header_editor/track_type_page.cpp:50
#, c-format, boost-format
msgid "Audio track %u"
msgstr "音軌 %u"

#: src/mmg/options/output.cpp:34
msgid "Auto-set output filename"
msgstr "自動設定輸出檔名"

#: src/merge/mkvmerge.cpp:302
#, boost-format
msgid "Automatic MIME type recognition for '%1%': %2%\n"
msgstr "對「%1%」的 MIME 類型的自動識別結果: %2%\n"

#: src/merge/mkvmerge.cpp:1843
msgid "Automatically enabling WebM compliance mode due to output file name extension.\n"
msgstr "由輸出檔的副檔名自動啟用 WebM 遵循模式。\n"

#: src/mmg/cli_options_dlg.cpp:37
msgid "Available options:"
msgstr "可用的選項:"

#: src/common/command_line.cpp:254
msgid "Available translations:\n"
msgstr "可用的翻譯:\n"

#: src/mmg/update_checker.cpp:67
msgid "Available version:"
msgstr "可用版本:"

#: src/mmg/header_editor/value_page.cpp:148
msgid "Binary (displayed as hex numbers)"
msgstr "二位元值 (顯示為十六進位數位)"

#: src/info/mkvinfo.cpp:566
#, boost-format
msgid "Bit depth: %1%"
msgstr "位元深度: %1%"

#: src/common/property_element.cpp:153
#: src/mmg/header_editor/frame.cpp:493
msgid "Bits per sample, mostly used for PCM."
msgstr "每次取樣的位元數，主要用於 PCM。"

#: src/info/mkvinfo.cpp:193
#, boost-format
msgid "Block (track number %1%, %2% frame(s), timecode %|3$.3f|s = %4%)"
msgstr "區塊 (軌道編號 %1%, %2% 畫格, 時間碼 %|3$.3f|s = %4%)"

#: src/info/mkvinfo.cpp:207
#, boost-format
msgid "Block additional ID: %1%"
msgstr "附加區塊 ID: %1%"

#: src/info/mkvinfo.cpp:202
#, boost-format
msgid "Block additional: %1%"
msgstr "附加區塊: %1%"

#: src/info/mkvinfo.cpp:195
#, boost-format
msgid "Block duration: %1%.%|2$06d|ms"
msgstr "區塊時間長度: %1%.%|2$06d|ms"

#: src/extract/timecodes_v2.cpp:303
#: src/extract/tracks.cpp:458
#: src/info/mkvinfo.cpp:1135
msgid "Block group"
msgstr "區塊群組"

#: src/info/mkvinfo.cpp:199
#, boost-format
msgid "Block virtual: %1%"
msgstr "虛擬區塊: %1%"

#: src/input/r_vobsub.cpp:549
#, boost-format
msgid "Bogus aid %1%\n"
msgstr "無效 aid %1%\n"

#: src/mmg/header_editor/value_page.cpp:149
msgid "Boolean (yes/no, on/off etc)"
msgstr "布林值 (是/非, 開/關 等)"

#: src/merge/pr_generic.cpp:196
msgid "Both the aspect ratio and '--display-dimensions' were given.\n"
msgstr "同時給定了外觀比例與「--display-dimensions」。\n"

#: src/merge/pr_generic.cpp:194
msgid "Both the aspect ratio factor and '--display-dimensions' were given.\n"
msgstr "同時給定了外觀比例係數與「--display-dimensions」。\n"

#: src/mmg/mmg_dialog.cpp:300
msgid "Brings up the job queue editor"
msgstr "調出任務佇列編輯器"

#: src/mmg/mmg_dialog.cpp:331
#: src/mmg/options/mkvmerge.cpp:52
#: src/mmg/options/output.cpp:45
#: src/mmg/tabs/global.cpp:345
#: src/mmg/tabs/global.cpp:362
#: src/mmg/tabs/global.cpp:366
#: src/mmg/tabs/input_general.cpp:191
#: src/mmg/tabs/input_general.cpp:194
msgid "Browse"
msgstr "瀏覽"

#: src/extract/extract_cli_parser.cpp:102
msgid "CUE sheet extraction"
msgstr "提取 CUE 表單"

#: src/info/info_cli_parser.cpp:41
msgid "Calculate and display checksums and use verbosity level 4."
msgstr "計算並顯示檢查碼且使用贅言等級 4。"

#: src/info/info_cli_parser.cpp:40
msgid "Calculate and display checksums of frame contents."
msgstr "僅顯示內容的摘要，而非所有元件。"

#: src/output/p_mpeg4_p2.cpp:114
msgid "Cannot convert non-native MPEG4 video frames into native ones if the source container provides neither timecodes nor a number of frames per second.\n"
msgstr "在來源容器不提供時間碼或畫格率值的情況下，無法將非原生 MPEG4 視訊畫格轉換為原生畫格。\n"

#: src/extract/xtr_vobsub.cpp:88
#, boost-format
msgid "Cannot extract tracks of different kinds to the same file. This was requested for the tracks %1% and %2%.\n"
msgstr "無法將不同類型的軌道提取至同一檔案。軌道 %1% 和 %2% 被要求這樣提取。\n"

#: src/mmg/mmg_dialog.cpp:602
msgid "Cannot start second muxing job"
msgstr "不能啟動其他合成任務"

#: src/extract/xtr_textsubs.cpp:295
#, boost-format
msgid "Cannot write track %1% with the CodecID '%2%' to the file '%3%' because track %4% with the CodecID '%5%' is already being written to the same file, and their CodecPrivate data (the USF styles etc) do not match.\n"
msgstr "無法寫入軌道 %1%（CodecID「%2%」）至檔案「%3%」，因為軌道 %4%（CodecID「%5%」）已被寫入同一檔案，且它們的 CodecPrivate 編解碼器私有資料 (如 USF 樣式) 不相符。\n"

#: src/extract/xtr_avi.cpp:48
#: src/extract/xtr_base.cpp:66
#: src/extract/xtr_ivf.cpp:52
#: src/extract/xtr_textsubs.cpp:290
#, boost-format
msgid "Cannot write track %1% with the CodecID '%2%' to the file '%3%' because track %4% with the CodecID '%5%' is already being written to the same file.\n"
msgstr "無法寫入軌道 %1%（CodecID「%2%」）至檔案「%3%」，因為軌道 %4%（CodecID「%5%」）已被寫入同一檔案。\n"

#: src/common/kate.cpp:80
msgid "Category is not NUL terminated"
msgstr "類別未以 NUL 結尾"

#: src/extract/timecodes_v2.cpp:382
#: src/extract/tracks.cpp:513
#: src/info/mkvinfo.cpp:1716
msgid "Caught exception"
msgstr "發生異常"

#: src/mmg/cli_options_dlg.cpp:155
msgid "Causes mkvmerge not to write 'CueDuration' elemenets in the cues."
msgstr "讓 mkvmerge 不寫入 cue 表單的「Cue 時間長度」元件。"

#: src/mmg/cli_options_dlg.cpp:157
msgid "Causes mkvmerge not to write 'CueRelativePosition' elemenets in the cues."
msgstr "讓 mkvmerge 不寫入 cue 表單的「Cue 相對位置」元件。"

#: src/mmg/cli_options_dlg.cpp:153
msgid "Causes mkvmerge to add 'stop display' commands to VobSub subtitle packets that do not contain a duration field."
msgstr "讓 mkvmerge 加入「停止顯示」指令到不包含時間長度欄位的 VobSub 字幕套組。"

#: src/propedit/change.cpp:206
#, boost-format
msgid "Change for '%1%' executed. No property of this type found. One entry added.\n"
msgstr "「%1%」的變更已執行。未發現這類型的屬性。加入了一個項目。\n"

#: src/propedit/change.cpp:186
#, boost-format
msgid "Change for '%1%' executed. Number of entries deleted: %2%\n"
msgstr "「%1%」的變更已執行。刪除了一些項目: %2%\n"

#: src/propedit/change.cpp:212
#, boost-format
msgid "Change for '%1%' executed. Number of entries set: %2%.\n"
msgstr "「%1%」的變更已執行。設定了一些項目: %2%。\n"

#: src/propedit/change.cpp:223
#, boost-format
msgid "Change for '%1%' executed. One entry added.\n"
msgstr "「%1%」的變更已執行。加入了一個項目。\n"

#: src/mmg/mmg_dialog.cpp:291
msgid "Change mmg's preferences and options"
msgstr "修改 mmg 的偏好設定和選項"

#: src/mmg/options/languages.cpp:83
msgid "Changes to this list do not take effect until mmg is restarted."
msgstr "換成這份清單直到重新啟動 mmg 才生效。"

#: src/info/mkvinfo.cpp:561
#, boost-format
msgid "Channel positions: %1%"
msgstr "聲道位置: %1%"

#: src/info/mkvinfo.cpp:555
#, boost-format
msgid "Channels: %1%"
msgstr "聲道數: %1%"

#: src/mmg/mmg_dialog.cpp:328
msgid "Chapter Editor"
msgstr "章節編輯器"

#: src/info/mkvinfo.cpp:453
msgid "Chapter Translate"
msgstr "章節翻譯"

#: src/info/mkvinfo.cpp:460
#, boost-format
msgid "Chapter Translate Codec: %1%"
msgstr "章節翻譯編解碼器: %1%"

#: src/info/mkvinfo.cpp:457
#, boost-format
msgid "Chapter Translate Edition UID: %1%"
msgstr "章節翻譯版本 UID: %1%"

#: src/info/mkvinfo.cpp:463
#, boost-format
msgid "Chapter Translate ID: %1%"
msgstr "章節翻譯 ID: %1%"

#: src/mmg/tabs/chapters.cpp:1658
msgid "Chapter atoms may only be dropped onto other atoms and chapter editions."
msgstr ""

#: src/mmg/tabs/chapters.cpp:1651
msgid "Chapter editions may only be dropped onto the root node or other editions."
msgstr ""

#: src/mmg/mmg_dialog.cpp:630
msgid "Chapter editor is not empty"
msgstr "章節編輯器不是空的"

#: src/extract/extract_cli_parser.cpp:94
msgid "Chapter extraction"
msgstr "提取章節"

#: src/mmg/tabs/global.cpp:343
msgid "Chapter file:"
msgstr "章節檔案:"

#: src/mmg/tabs/chapters.cpp:716
#, c-format, boost-format
msgid "Chapter files (*.xml)|*.xml|%s"
msgstr "章節檔案 (*.xml)|*.xml|%s"

#: src/mmg/tabs/global.cpp:400
#, c-format, boost-format
msgid "Chapter files (*.xml;*.txt;*.cue)|*.xml;*.txt;*.cue|%s"
msgstr "章節檔案 (*.xml;*.txt;*.cue)|*.xml;*.txt;*.cue|%s"

#: src/mmg/tabs/chapters.cpp:580
#, c-format, boost-format
msgid "Chapter files (*.xml;*.txt;*.mka;*.mkv;*.mks;*.mk3d;*.cue)|*.xml;*.txt;*.mka;*.mkv;*.mks;*.mk3d;*.cue|%s"
msgstr "章節檔案 (*.xml;*.txt;*.mka;*.mkv;*.mks;*.mk3d;*.cue)|*.xml;*.txt;*.mka;*.mkv;*.mks;*.mk3d;*.cue|%s"

#: src/mmg/tabs/chapters.cpp:373
msgid "Chapter names and languages"
msgstr "章節名稱與語言"

#: src/mmg/tabs/global.cpp:276
msgid "Chapter numbers:"
msgstr "章節編號:"

#: src/mmg/options/chapters.cpp:70
msgid "Chapter options"
msgstr "章節選項"

#: src/common/xml/ebml_chapters_converter.cpp:94
#, boost-format
msgid "Chapter parser: The EditionUID %1% is not unique and could not be reused. A new one will be created.\n"
msgstr "章節解析器: 版本 UID %1% 不唯一，不能重複使用。將建立一個新的。\n"

#: src/mmg/tabs/chapters.cpp:782
#: src/mmg/tabs/chapters.cpp:789
#: src/mmg/tabs/chapters.cpp:795
#: src/mmg/tabs/chapters.cpp:803
#: src/mmg/tabs/chapters.cpp:818
#: src/mmg/tabs/chapters.cpp:836
msgid "Chapter verification error"
msgstr "章節驗證發生錯誤"

#: src/mmg/tabs/chapters.cpp:858
msgid "Chapter verification succeeded"
msgstr "章節驗證成功"

#: src/info/mkvinfo.cpp:1499
#: src/mmg/options/chapters.cpp:130
#: src/mmg/tabs/global.cpp:342
#: src/propedit/options.cpp:186
msgid "Chapters"
msgstr "章節"

#: src/mmg/mmg.cpp:52
#, c-format, boost-format
msgid "Chapters (%d entries) from %s"
msgstr "章節 (%d 個項目) 自 %s"

#: src/merge/output_control.cpp:1558
msgid "Chapters are not allowed in WebM compliant files. No chapters will be written into any output file.\n"
msgstr "在 WebM 遵循檔裡不能有章節。不會將章節寫進任何輸出檔。\n"

#: src/mmg/tabs/chapters.cpp:654
msgid "Chapters loaded."
msgstr "章節已載入。"

#: src/mmg/tabs/chapters.cpp:758
#: src/mmg/tabs/chapters.cpp:1835
msgid "Chapters written."
msgstr "章節已寫入。"

#: src/mmg/tabs/chapters.cpp:342
msgid "Chapters:"
msgstr "章節:"

#: src/merge/pr_generic.cpp:1489
#, boost-format
msgid "Chapters: %1% entries"
msgstr "章節: %1% 項目"

#: src/common/cli_parser.cpp:176
msgid "Charset for strings on the command line"
msgstr "命令列上字串的字元集"

#: src/mmg/tabs/global.cpp:351
#: src/mmg/tabs/input_format.cpp:255
msgid "Charset:"
msgstr "字元集:"

#: src/mmg/mmg_dialog.cpp:316
#: src/mmg/options/mmg.cpp:80
msgid "Check online for the latest release"
msgstr "線上檢查最新版本"

#: src/common/cli_parser.cpp:183
#: src/merge/mkvmerge.cpp:278
msgid "Check online for the latest release."
msgstr "線上檢查最新發佈的版本。"

#: src/mmg/options/mmg.cpp:81
msgid "Check online whether or not a new release of MKVToolNix is available on the home page. Will only check when mmg starts and at most once a day. No information is transmitted to the server."
msgstr "線上檢查 MKVToolNix 首頁上是否有可更新的新版本。只有 mmg 啟動時會檢查且一天最多檢查一次。不會傳送任何資訊到伺服器。"

#: src/mmg/mmg_dialog.cpp:1791
msgid "Checking for updates online; please wait"
msgstr "正在線上檢查更新; 請稍候"

#: src/mmg/tabs/chapters.cpp:579
msgid "Choose a chapter file"
msgstr "選擇章節檔"

#: src/mmg/tabs/input_general.cpp:278
msgid "Choose a tag file"
msgstr "選擇標籤檔"

#: src/mmg/tabs/input_general.cpp:292
msgid "Choose a timecodes file"
msgstr "選擇時間碼檔"

#: src/mmg/tabs/attachments.cpp:193
msgid "Choose an attachment file"
msgstr "選擇附件檔"

#: src/mmg/mmg_dialog.cpp:408
msgid "Choose an input file"
msgstr "選擇輸入檔"

#: src/mmg/tabs/input.cpp:270
msgid "Choose an input file to add"
msgstr "選擇要加入的檔案"

#: src/mmg/tabs/input.cpp:270
msgid "Choose an input file to append"
msgstr "選擇要添加的檔案"

#: src/mmg/jobs.cpp:438
#: src/mmg/mmg_dialog.cpp:354
#: src/mmg/mmg_dialog.cpp:456
#: src/mmg/mmg_dialog.cpp:769
#: src/mmg/mmg_dialog.cpp:790
#: src/mmg/mux_dialog.cpp:211
#: src/mmg/tabs/chapters.cpp:678
#: src/mmg/tabs/chapters.cpp:715
msgid "Choose an output file"
msgstr "選擇輸出檔"

#: src/mmg/tabs/global.cpp:399
msgid "Choose the chapter file"
msgstr "選擇章節檔"

#: src/mmg/mmg_dialog.cpp:666
msgid "Choose the location of the mkvmerge GUI help files"
msgstr "選擇 mkvmerge GUI 説明檔的路徑"

#: src/mmg/options/mkvmerge.cpp:97
msgid "Choose the mkvmerge executable"
msgstr "選擇 mkvmerge 可執行檔"

#: src/mmg/options/output.cpp:122
msgid "Choose the output directory"
msgstr "選擇輸出目錄"

#: src/mmg/tabs/global.cpp:389
msgid "Choose the segment info file"
msgstr "選擇剪輯資訊檔"

#: src/mmg/tabs/global.cpp:379
msgid "Choose the tags file"
msgstr "選擇標籤檔"

#: src/mmg/options/mmg.cpp:61
msgid "Clear inputs after a successful muxing run"
msgstr "成功合成後清空輸入檔清單"

#: src/mmg/options/mmg.cpp:59
msgid "Clear inputs after adding a job to the job queue"
msgstr "任務加入到任務佇列後清空輸入檔清單"

#: src/mmg/header_editor/frame.cpp:145
msgid "Close the current file without saving"
msgstr "在不儲存的情況下關閉目前檔案"

#: src/extract/timecodes_v2.cpp:284
#: src/extract/tracks.cpp:436
#: src/info/mkvinfo.cpp:1676
msgid "Cluster"
msgstr "叢集"

#: src/merge/mkvmerge.cpp:1486
#, boost-format
msgid "Cluster length '%1%' out of range (0..65535).\n"
msgstr "叢集長度「%1%」超出範圍 (0..65535)。\n"

#: src/merge/mkvmerge.cpp:1479
#, boost-format
msgid "Cluster length '%1%' out of range (100..32000).\n"
msgstr "叢集長度「%1%」超出範圍 (100..32000)。\n"

#: src/info/mkvinfo.cpp:217
#, boost-format
msgid "Cluster position: %1%"
msgstr "叢集位置: %1%"

#: src/info/mkvinfo.cpp:218
#, boost-format
msgid "Cluster previous size: %1%"
msgstr "叢集上一個長度: %1%"

#: src/extract/timecodes_v2.cpp:299
#: src/extract/tracks.cpp:445
#: src/info/mkvinfo.cpp:216
#, boost-format
msgid "Cluster timecode: %|1$.3f|s"
msgstr "叢集時間碼: %|1$.3f|s"

#: src/mmg/tabs/select_scanned_file_dlg.cpp:68
msgid "Codec"
msgstr "編解碼器"

#: src/common/property_element.cpp:129
#: src/mmg/header_editor/frame.cpp:418
msgid "Codec ID"
msgstr "編解碼器 ID"

#: src/info/mkvinfo.cpp:852
#, boost-format
msgid "Codec ID: %1%"
msgstr "編解碼器 ID: %1%"

#: src/info/mkvinfo.cpp:880
#, boost-format
msgid "Codec decode all: %1%"
msgstr "編解碼器全部解碼: %1%"

#: src/info/mkvinfo.cpp:928
#, fuzzy, boost-format
msgid "Codec delay: %|1$.3f|ms (%2%ns)"
msgstr "延遲: %|1$.3f|ms"

#: src/info/mkvinfo.cpp:877
#, boost-format
msgid "Codec download URL: %1%"
msgstr "編解碼器下載 URL: %1%"

#: src/info/mkvinfo.cpp:874
#, boost-format
msgid "Codec info URL: %1%"
msgstr "編解碼器資訊 URL: %1%"

#: src/common/property_element.cpp:130
#: src/mmg/header_editor/frame.cpp:421
msgid "Codec name"
msgstr "編解碼器名稱"

#: src/info/mkvinfo.cpp:867
#, boost-format
msgid "Codec name: %1%"
msgstr "編解碼器名稱: %1%"

#: src/info/mkvinfo.cpp:871
#, boost-format
msgid "Codec settings: %1%"
msgstr "編解碼器設定: %1%"

#: src/info/mkvinfo.cpp:219
#, boost-format
msgid "Codec state: %1%"
msgstr "編解碼器狀態: %1%"

#: src/info/mkvinfo.cpp:864
#, boost-format
msgid "CodecPrivate, length %1%%2%"
msgstr "編解碼器專有, 長度 %1%%2%"

#: src/mmg/header_editor/frame.cpp:148
msgid "Collapse all entries so that none of their sub-entries will be shown"
msgstr "收起所有項目，這樣它們的子項目將不被顯示"

#: src/info/mkvinfo.cpp:656
#, boost-format
msgid "Colour space: %1%"
msgstr "色彩空間: %1%"

#: src/mmg/mmg_dialog.cpp:821
msgid "Command line copied to clipboard."
msgstr "命令列已複製至剪貼簿。"

#: src/mmg/cli_options_dlg.cpp:58
msgid "Command line options:"
msgstr "命令列選項:"

#: src/mmg/mmg_dialog.cpp:779
msgid "Command line saved."
msgstr "命令列已儲存。"

#: src/mmg/tabs/input.cpp:586
msgid "Command line used:"
msgstr "使用命令列:"

#: src/mmg/options/languages.cpp:74
msgid "Common languages"
msgstr "共通語言"

#: src/merge/pr_generic.cpp:808
#, boost-format
msgid "Compression failed: %1%\n"
msgstr "壓縮失敗: %1%\n"

#: src/mmg/tabs/input_extra.cpp:54
#: src/mmg/tabs/input_extra.cpp:128
msgid "Compression:"
msgstr "壓縮方式:"

#: src/mmg/mmg_dialog.cpp:403
msgid "Configuration cleared."
msgstr "設定檔已清空。"

#: src/mmg/mmg_dialog.cpp:450
msgid "Configuration loaded."
msgstr "設定檔已載入。"

#: src/mmg/mmg_dialog.cpp:483
msgid "Configuration saved."
msgstr "設定檔已儲存。"

#: src/info/mkvinfo.cpp:702
msgid "Content compression"
msgstr "內容壓縮"

#: src/info/mkvinfo.cpp:672
msgid "Content encoding"
msgstr "內容編碼"

#: src/info/mkvinfo.cpp:668
msgid "Content encodings"
msgstr "內容編碼"

#: src/info/mkvinfo.cpp:722
msgid "Content encryption"
msgstr "內容加密"

#: src/extract/extract_cli_parser.cpp:66
msgid "Convert text subtitles to this charset (default: UTF-8)."
msgstr "將文字字幕轉換成這個字元集 (預設: UTF-8)。"

#: src/mmg/mmg_dialog.cpp:296
msgid "Copy the command line to the clipboard"
msgstr "複製命令列至剪貼簿"

#: src/input/r_coreaudio.h:62
msgid "CoreAudio"
msgstr "CoreAudio"

#: src/mmg/jobs.cpp:181
#: src/mmg/mux_dialog.cpp:120
#: src/mmg/tabs/input.cpp:526
#, c-format, boost-format
msgid "Could not create a temporary file for mkvmerge's command line option called '%s' (error code %d, %s)."
msgstr "無法為 mkvmerge 的命令列選項建立暫存檔案「%s」(錯誤代碼 %d, %s)。"

#: src/info/wxwidgets_ui.cpp:288
#, c-format, boost-format
msgid "Could not create the file '%s'."
msgstr "無法建立檔案「%s」。"

#: src/mmg/mmg_dialog.cpp:799
msgid "Could not create the specified file."
msgstr "無法建立指定的檔案。"

#: src/input/r_avi.cpp:350
msgid "Could not extract the decoder specific config data (AVCC) from this AVC/h.264 track.\n"
msgstr "無法從該 AVC/h.264 軌道提取解碼器特有設定資料 (AVCC)。\n"

#: src/input/r_avi.cpp:299
#: src/input/r_avi.cpp:304
msgid "Could not extract the sequence header from this MPEG-1/2 track.\n"
msgstr "無法從該 MPEG-1/2 軌道提取序列表頭。\n"

#: src/input/r_avi.cpp:450
#, boost-format
msgid "Could not find an index for audio track %1% (avilib error message: %2%). Skipping track.\n"
msgstr "找不到音軌 %1% 的索引 (avilib 錯誤訊息: %2%)。正在跳過此軌。\n"

#: src/merge/output_control.cpp:1895
#, boost-format
msgid "Could not find gptzr when appending. %1%\n"
msgstr "添加時找不到 gptzr。 %1%\n"

#: src/output/p_mpeg4_p2.cpp:178
msgid "Could not find the codec configuration data in the first MPEG-4 part 2 video frame. This track cannot be stored in native mode.\n"
msgstr "在第一個 MPEG-4 part 2 視訊畫格中找不到編解碼器設定資料。該軌不能以原生模式儲存。\n"

#: src/input/r_ogm.cpp:362
msgid "Could not find the next Ogg page. This indicates a damaged Ogg/Ogm file. Will try to continue.\n"
msgstr "找不到 Ogg 的下一頁。這表示 Ogg/Ogm 檔案可能已損壞。將試著繼續。\n"

#: src/input/r_avi.cpp:597
#: src/input/r_matroska.cpp:1451
msgid "Could not find valid DTS headers in this track's first frames.\n"
msgstr "在這軌道的第一個畫格裡找不到正確的 DTS 表頭。\n"

#: src/common/locale.cpp:142
#, boost-format
msgid "Could not initialize the iconv library for the conversion from %1% to UFT-8. Some strings will not be converted to UTF-8 and the resulting Matroska file might not comply with the Matroska specs (error: %2%, %3%).\n"
msgstr "無法初始化 iconv 函式庫以供從 %1% 至 UTF-8 的轉換。某些字串將不被轉換為 UTF-8，且生成的 Matroska 檔可能不符合 Matroska 規範 (錯誤: %2%, %3%)。\n"

#: src/common/locale.cpp:149
#, boost-format
msgid "Could not initialize the iconv library for the conversion from UFT-8 to %1%. Some strings cannot be converted from UTF-8 and might be displayed incorrectly (error: %2%, %3%).\n"
msgstr "無法初始化 iconv 函式庫以供從 UTF-8 至 %1% 的轉換。某些字串未能從 UTF-8 轉換，可能會被錯誤地顯示 (錯誤: %2%, %3%)。\n"

#: src/common/chapters/chapters.cpp:294
#: src/common/chapters/chapters.cpp:296
#, boost-format
msgid "Could not open '%1%' for reading.\n"
msgstr "無法開啟「%1%」以讀取。\n"

#: src/mmg/mmg_dialog.cpp:823
msgid "Could not open the clipboard."
msgstr "無法開啟剪貼簿。"

#: src/input/r_wavpack.cpp:79
#, boost-format
msgid "Could not open the corresponding correction file '%1%c'.\n"
msgstr "無法開啟一致性校正檔案「%1%c」。\n"

#: src/mmg/tabs/chapters.cpp:745
#, c-format, boost-format
msgid "Could not open the destination file '%s' for writing. Error code: %d (%s)."
msgstr "無法開啟目的檔案「%s」以寫入。錯誤代號: %d (%s)。"

#: src/common/command_line.cpp:240
#, boost-format
msgid "Could not open the file '%1%' for directing the output.\n"
msgstr "無法開啟檔案「%1%」以控制輸出。\n"

#: src/extract/timecodes_v2.cpp:126
#, boost-format
msgid "Could not open the timecode file '%1%' for writing (%2%).\n"
msgstr "無法開啟時間碼檔案「%1%」以寫入 (%2%)。\n"

#: src/common/xml/ebml_converter.cpp:252
#, boost-format
msgid "Could not open/read the file '%1%'."
msgstr "無法開啟/讀取檔案「%1%」。"

#: src/common/chapters/chapters.cpp:290
#, boost-format
msgid "Could not parse the chapters in '%1%': %2%\n"
msgstr "無法解析章節自「%1%」: %2%\n"

#: src/input/r_ogm_flac.cpp:252
msgid "Could not read the FLAC header packets.\n"
msgstr "無法讀取 FLAC 表頭套件。\n"

#: src/common/mm_io_win.cpp:170
#, boost-format
msgid "Could not write to the output file: %1% (%2%)\n"
msgstr "無法寫入輸出檔: %1% (%2%)\n"

#: src/mmg/options/chapters.cpp:89
#: src/mmg/tabs/chapters.cpp:378
msgid "Country:"
msgstr "國家:"

#: src/mmg/mmg_dialog.cpp:298
msgid "Create &option file"
msgstr "建立選項檔(&O)"

#: src/mmg/tabs/global.cpp:369
msgid "Create WebM compliant file"
msgstr "建立 WebM 遵循檔"

#: src/mmg/tabs/global.cpp:370
msgid "Create a WebM compliant file. mkvmerge also turns this on if the output file name's extension is \"webm\". This mode enforces several restrictions. The only allowed codecs are VP8 video and Vorbis audio tracks. Neither chapters nor tags are allowed. The DocType header item is changed to \"webm\"."
msgstr "建立 WebM 遵循檔。若輸出檔的副檔名是『webm』則 mkvmerge 也會開啟這項。這個模式會強制實行一些限制。編碼器只能是 VP8 視訊和 Vorbis 音軌。也不能使用章節和標籤。此 DocType 表頭項目已變更為『webm』。"

#: src/mmg/mmg_dialog.cpp:302
msgid "Create a new chapter file"
msgstr "建立一個新的章節檔"

#: src/common/mm_io_x.h:118
msgid "Creating directory '%1%' failed: %2%"
msgstr "建立目錄「%1%」失敗: %2%"

#: src/merge/mkvmerge.cpp:670
#, boost-format
msgid "Cropping parameters: not given in the form <TID>:<left>,<top>,<right>,<bottom> e.g. 0:10,5,10,5 (argument was '%1%').\n"
msgstr "剪裁參數: 未以 <TID>:<left>,<top>,<right>,<bottom> 的形式給定 例如 0:10,5,10,5 (您的參數為「%1%」)。\n"

#: src/mmg/tabs/input_format.cpp:264
msgid "Cropping:"
msgstr "剪裁:"

#: src/info/mkvinfo.cpp:1043
#, boost-format
msgid "Cue block number: %1%"
msgstr "Cue 區塊數: %1%"

#: src/info/mkvinfo.cpp:1034
#, boost-format
msgid "Cue cluster position: %1%"
msgstr "Cue 叢集位置: %1%"

#: src/info/mkvinfo.cpp:1047
#, boost-format
msgid "Cue codec state: %1%"
msgstr "Cue 編解碼器狀態: %1%"

#: src/info/mkvinfo.cpp:1040
#, boost-format
msgid "Cue duration: %1%"
msgstr "Cue 時間長度: %1%"

#: src/mmg/tabs/global.cpp:355
msgid "Cue name format:"
msgstr "Cue 命名格式:"

#: src/info/mkvinfo.cpp:1020
msgid "Cue point"
msgstr "Cue 點"

#: src/info/mkvinfo.cpp:1057
#, boost-format
msgid "Cue ref cluster: %1%"
msgstr "Cue 參考叢集: %1%"

#: src/info/mkvinfo.cpp:1063
#, boost-format
msgid "Cue ref codec state: %1%"
msgstr "Cue 參考編解碼器狀態: %1%"

#: src/info/mkvinfo.cpp:1060
#, boost-format
msgid "Cue ref number: %1%"
msgstr "Cue 參考數: %1%"

#: src/info/mkvinfo.cpp:1054
#, boost-format
msgid "Cue ref time: %|1$.3f|s"
msgstr "Cue 參考時間: %|1$.3f|s"

#: src/info/mkvinfo.cpp:1050
msgid "Cue reference"
msgstr "Cue 參考"

#: src/info/mkvinfo.cpp:1037
#, boost-format
msgid "Cue relative position: %1%"
msgstr "Cue 相對位置: %1%"

#: src/common/chapters/cue_parser.cpp:399
#, boost-format
msgid "Cue sheet parser: Invalid INDEX entry in line %1%.\n"
msgstr "Cue 表單解析器: 無效的 INDEX 索引，於第 %1% 行。\n"

#: src/common/chapters/cue_parser.cpp:418
#, boost-format
msgid "Cue sheet parser: Invalid INDEX number (got %1%, expected %2%) in line %3%,\n"
msgstr "Cue 表單解析器: 無效的 INDEX 索引數 (已得 %1%, 預期 %2%) 於第 %3% 行,\n"

#: src/common/chapters/cue_parser.cpp:280
#, boost-format
msgid "Cue sheet parser: No INDEX entry found for the previous TRACK entry (current line: %1%)\n"
msgstr "Cue 表單解析器: 未發現上一個 TRACK 軌道的 INDEX 索引 (目前行編號: %1%)\n"

#: src/info/mkvinfo.cpp:1024
#, boost-format
msgid "Cue time: %|1$.3f|s"
msgstr "Cue 時間: %|1$.3f|s"

#: src/info/mkvinfo.cpp:1027
msgid "Cue track positions"
msgstr "Cue 軌道位置"

#: src/info/mkvinfo.cpp:1031
#, boost-format
msgid "Cue track: %1%"
msgstr "Cue 軌: %1%"

#: src/info/mkvinfo.cpp:1007
msgid "Cues (subentries will be skipped)"
msgstr "Cue 表單 (子項目將被跳過)"

#: src/mmg/tabs/input_extra.cpp:46
#: src/mmg/tabs/input_extra.cpp:126
msgid "Cues:"
msgstr "Cue:"

#: src/mmg/jobs.cpp:458
msgid "Current and past jobs:"
msgstr "目前和之前的任務:"

#: src/mmg/mmg_dialog.cpp:761
msgid "Current command line"
msgstr "目前命令列"

#: src/mmg/jobs.cpp:171
#, c-format, boost-format
msgid "Current job ID %d:"
msgstr "目前任務 ID %d:"

#: src/mmg/jobs.cpp:75
msgid "Current job ID 1000:"
msgstr "目前任務 ID 1000:"

#: src/mmg/header_editor/value_page.cpp:166
msgid "Current value:"
msgstr "目前值:"

#: src/mmg/update_checker.cpp:64
msgid "Current version:"
msgstr "目前版本:"

#: src/mmg/jobs.cpp:513
msgid "D&elete"
msgstr "刪除(&E)"

#: src/input/r_dts.h:41
#: src/output/p_dts.h:45
msgid "DTS"
msgstr "DTS"

#: src/output/p_dts.cpp:69
msgid "DTS header information changed! - New format:\n"
msgstr "DTS 表頭資訊已變更! - 新格式:\n"

#: src/common/file_types.cpp:32
msgid "DTS/DTS-HD (Digital Theater System)"
msgstr "DTS/DTS-HD (數位電影院系統)"

#: src/common/dts.cpp:126
msgid "DTS_Header problem: invalid frame bytes size\n"
msgstr "DTS_Header 問題: 無效的畫格位元組大小\n"

#: src/common/dts.cpp:191
msgid "DTS_Header problem: invalid source PCM resolution\n"
msgstr "DTS_Header 問題: 無效的源 PCM 解析度\n"

#: src/common/dts.cpp:243
msgid "DTS_Header problem: not enough data to read header\n"
msgstr "DTS_Header 問題: 資料不足以讀取表頭\n"

#: src/info/mkvinfo.cpp:506
#, boost-format
msgid "Date (invalid, value: %1%)"
msgstr "日期 (無效, 值: %1%)"

#: src/info/mkvinfo.cpp:504
#, boost-format
msgid "Date: %1% UTC"
msgstr "日期: %1% UTC"

#: src/common/output.cpp:84
msgid "Debug> "
msgstr "除錯> "

#: src/mmg/options/mmg.cpp:155
#: src/mmg/tabs/input_format.cpp:205
#: src/mmg/tabs/input_format.cpp:220
msgid "Default"
msgstr "預設"

#: src/common/property_element.cpp:126
#: src/mmg/header_editor/frame.cpp:407
msgid "Default duration"
msgstr "預設時間長度"

#: src/info/mkvinfo.cpp:895
#, boost-format
msgid "Default duration: %|1$.3f|ms (%|2$.3f| frames/fields per second for a video track)"
msgstr "預設時間長度: %|1$.3f|ms (視訊軌為每秒 %|2$.3f| 影格數/圖場數)"

#: src/info/mkvinfo.cpp:907
#, boost-format
msgid "Default flag: %1%"
msgstr "“預設”標記: %1%"

#: src/mmg/options/mmg.cpp:121
#, fuzzy
msgid "Default subtitle charset"
msgstr "字幕字元集:"

#: src/mmg/tabs/input_general.cpp:186
msgid "Default track flag:"
msgstr "“預設軌”標記:"

#: src/mmg/tabs/input_format.cpp:248
msgid "Delay (in ms):"
msgstr "延遲 (ms):"

#: src/mmg/tabs/input_format.cpp:249
msgid "Delay this track's timecodes by a couple of ms. Can be negative. Works with all track types, but negative delays should not be used with video tracks."
msgstr "將此軌的時間碼延遲幾毫秒。可以是負的。對所有軌道類型都有效，但負的延遲不該用於視訊軌道。"

#: src/info/mkvinfo.cpp:205
#, boost-format
msgid "Delay: %|1$.3f|ms"
msgstr "延遲: %|1$.3f|ms"

#: src/propedit/propedit_cli_parser.cpp:201
msgid "Delete all occurences of a property"
msgstr "刪除一個屬性的所有事件"

#: src/propedit/propedit_cli_parser.cpp:213
msgid "Delete one or more attachments"
msgstr "刪除一個或多個附件"

<<<<<<< HEAD
#: src/mmg/jobs.cpp:497
#, fuzzy
msgid "Delete the selected jobs from the job queue"
=======
#: src/mmg/jobs.cpp:514
msgid "Delete the selected job(s) from the job queue"
>>>>>>> ff0a6f61
msgstr "從任務佇列中刪除所選任務"

#: src/mmg/jobs.cpp:468
msgid "Description"
msgstr "描述"

#: src/mmg/mmg_dialog.cpp:1450
msgid "Description already exists"
msgstr "描述已存在"

#: src/mmg/cli_options_dlg.cpp:52
#: src/mmg/header_editor/value_page.cpp:155
#: src/mmg/tabs/attachments.cpp:161
msgid "Description:"
msgstr "描述:"

#: src/mmg/tabs/select_scanned_file_dlg.cpp:38
msgid "Details"
msgstr "詳細資訊"

#: src/common/file_types.cpp:30
#: src/input/r_dirac.h:33
#: src/output/p_dirac.h:38
msgid "Dirac"
msgstr "Dirac"

#: src/mmg/tabs/additional_parts_dlg.cpp:84
#: src/mmg/tabs/select_scanned_file_dlg.cpp:75
msgid "Directory"
msgstr "目錄"

#: src/mmg/tabs/additional_parts_dlg.cpp:56
msgid "Directory:"
msgstr "目錄:"

<<<<<<< HEAD
#: src/mmg/jobs.cpp:492
#, fuzzy
msgid "Disable the selected jobs and set their status to 'done'"
=======
#: src/mmg/jobs.cpp:509
msgid "Disable the selected job(s) and sets their status to 'done'"
>>>>>>> ff0a6f61
msgstr "停用選中的任務並設定其狀態為“完成”"

#: src/mmg/cli_options_dlg.cpp:141
msgid "Disable the use of SimpleBlocks instead of BlockGroups."
msgstr "停用 SimpleBlocks 簡單區塊替代 BlockGroups 區塊群組。"

#: src/mmg/cli_options_dlg.cpp:107
msgid "Disables lacing for all tracks. This will increase the file's size, especially if there are many audio tracks. Use only for testing."
msgstr "停用所有軌道的緊縮。這將增加檔案大小，尤其是有很多音軌時。僅供測試用。"

#: src/info/mkvinfo.cpp:222
#, fuzzy, boost-format
msgid "Discard padding: %|1$.3f|ms (%2%ns)"
msgstr "時間長度: %|1$.3f|s (%2%)"

#: src/merge/mkvmerge.cpp:645
#: src/merge/mkvmerge.cpp:651
#, boost-format
msgid "Display dimensions: not given in the form <TID>:<width>x<height>, e.g. 1:640x480 (argument was '%1%').\n"
msgstr "顯示尺寸: 未以 <TID>:<width>x<height> 的形式給定, 例如 1:640x480 (您的參數為「%1%」)。\n"

#: src/info/mkvinfo.cpp:597
#, boost-format
msgid "Display height: %1%"
msgstr "顯示高度: %1%"

#: src/info/mkvinfo.cpp:624
#, boost-format
msgid "Display unit: %1%%2%"
msgstr "顯示單位: %1%%2%"

#: src/mmg/header_editor/frame.cpp:150
msgid "Display usage information"
msgstr "顯示用法資訊"

#: src/mmg/tabs/input_format.cpp:232
msgid "Display width/height:"
msgstr "顯示寬/高:"

#: src/info/mkvinfo.cpp:592
#, boost-format
msgid "Display width: %1%"
msgstr "顯示寬度: %1%"

#: src/mmg/cli_options_dlg.cpp:123
msgid "Do not add an entry for the chapters in the meta seek element."
msgstr "不要在變換定位元件中添加章節項目。"

#: src/mmg/cli_options_dlg.cpp:125
msgid "Do not write meta seek elements at all."
msgstr "不要寫入任何變換定位元件。"

#: src/info/mkvinfo.cpp:1561
#, boost-format
msgid "Doc type read version: %1%"
msgstr "文件檔類型讀取版本: %1%"

#: src/info/mkvinfo.cpp:1558
#, boost-format
msgid "Doc type version: %1%"
msgstr "文件檔類型版本: %1%"

#: src/info/mkvinfo.cpp:1555
#, boost-format
msgid "Doc type: %1%"
msgstr "文件檔類型: %1%"

#: src/common/file_types.cpp:31
msgid "Dolby TrueHD"
msgstr "Dolby TrueHD"

#: src/merge/mkvmerge.cpp:2412
#, fuzzy
msgid "Done scanning playlists.\n"
msgstr "不掃描其他播放清單"

#: src/propedit/propedit.cpp:123
msgid "Done.\n"
msgstr "完成。\n"

#: src/mmg/update_checker.cpp:70
msgid "Download URL:"
msgstr "下載網址:"

#: src/mmg/tabs/select_scanned_file_dlg.cpp:61
msgid "Duration"
msgstr "時間長度"

#: src/mmg/tabs/global.cpp:212
#: src/mmg/tabs/select_scanned_file_dlg.cpp:40
msgid "Duration:"
msgstr "時間長度:"

#: src/info/mkvinfo.cpp:206
#, boost-format
msgid "Duration: %|1$.3f|ms"
msgstr "時間長度: %|1$.3f|ms"

#: src/info/mkvinfo.cpp:488
#, boost-format
msgid "Duration: %|1$.3f|s (%2%)"
msgstr "時間長度: %|1$.3f|s (%2%)"

#: src/info/wxwidgets_ui.cpp:116
msgid "E&xit\tCtrl-Q"
msgstr "離開(&X)\tCtrl-Q"

#: src/info/mkvinfo.cpp:1531
msgid "EBML head"
msgstr "EBML 表頭"

#: src/info/mkvinfo.cpp:1549
#, boost-format
msgid "EBML maximum ID length: %1%"
msgstr "EBML 最大 ID 長: %1%"

#: src/info/mkvinfo.cpp:1552
#, boost-format
msgid "EBML maximum size length: %1%"
msgstr "EBML 最大尺寸長度: %1%"

#: src/info/mkvinfo.cpp:1546
#, boost-format
msgid "EBML read version: %1%"
msgstr "EBML 讀取版本: %1%"

#: src/info/mkvinfo.cpp:1543
#, boost-format
msgid "EBML version: %1%"
msgstr "EBML 版本: %1%"

#: src/merge/output_control.cpp:1399
#, boost-format
msgid "EVIL internal bug! (unknown file type). %1%\n"
msgstr "*邪惡的* 內部錯誤! (未知的檔案類型)。 %1%\n"

#: src/mmg/tabs/chapters.cpp:354
msgid "Each chapter and each edition has a unique identifier. This identifier is normally assigned automatically by the programs, but it can be changed manually if it is really needed."
msgstr "每個章節和版本都有唯一的 ID。該 ID 通常由程式自動指派，但也可以手動修改（如果確實需要的話）。"

#: src/mmg/tabs/chapters.cpp:836
msgid "Each edition must contain at least one chapter."
msgstr "每個版本必須至少包含一個章節。"

#: src/mmg/tabs/global.cpp:250
msgid "Each range consists of a start and end frame/field number with a '-' in the middle, e.g. '157-238'."
msgstr "每個範圍由起始和結束影格/圖場號碼中間加上「-」組成，例如「157-238」。"

#: src/mmg/tabs/global.cpp:239
msgid "Each range consists of a start and end timecode with a '-' in the middle, e.g. '00:01:15-00:03:20'."
msgstr "每個範圍由起始和結束時間碼中間加上「-」組成，例如「00:01:15-00:03:20」。"

#: src/info/mkvinfo.cpp:190
#, boost-format
msgid "EbmlVoid (size: %1%)"
msgstr "Ebml 空隙 (大小: %1%)"

#: src/mmg/tabs/additional_parts_dlg.cpp:54
msgid "Edit additional source file parts"
msgstr "編輯附加來源檔案分割數"

#: src/propedit/propedit_cli_parser.cpp:224
msgid "Edit selectors for properties"
msgstr "屬性的編輯選擇器"

#: src/mmg/tabs/chapters.cpp:530
#, fuzzy
msgid "Edition"
msgstr "版本%d"

#: src/mmg/tabs/chapters.cpp:881
#: src/mmg/tabs/chapters.cpp:928
#, c-format, boost-format
msgid "EditionEntry %u"
msgstr "版本條目 %u"

#: src/mmg/tabs/global.cpp:278
#, fuzzy
msgid "Either the word 'all' which selects all chapters or a comma-separated list of chapter numbers before which to split."
msgstr "用逗號區隔開要在所有選擇章節之後分割的章節編號清單。"

#: src/propedit/propedit.cpp:70
#, boost-format
msgid "Element %1% is written.\n"
msgstr "元件 %1% 已寫入。\n"

#: src/propedit/propedit_cli_parser.cpp:144
msgid "Element types:\n"
msgstr "元件類型:\n"

#: src/info/qt_ui.cpp:55
msgid "Elements"
msgstr "元件"

#: src/propedit/propedit_cli_parser.cpp:169
#, boost-format
msgid "Elements in the category '%1%' ('--edit %2%'):\n"
msgstr "元件於類別「%1%」(「--edit %2%」):\n"

#: src/info/mkvinfo.cpp:844
#, boost-format
msgid "Enabled: %1%"
msgstr "已啟用: %1%"

#: src/mmg/tabs/global.cpp:307
msgid "Enables splitting of the output into more than one file. You can split after a given size, after a given amount of time has passed in each file or after a list of timecodes."
msgstr "啟用分割，將輸出檔分割為多個檔。可以在給定大小、給定每個檔案包含的時間量或一系列時間碼後分割。"

#: src/info/mkvinfo.cpp:728
#, boost-format
msgid "Encryption algorithm: %1% (%2%)"
msgstr "加密演算法: %1% (%2%)"

#: src/info/mkvinfo.cpp:739
#, boost-format
msgid "Encryption key ID: %1%"
msgstr "加密鑰匙 ID: %1%"

#: src/mmg/tabs/chapters.cpp:352
msgid "End:"
msgstr "終止時間:"

#: src/common/iso639.cpp:524
msgid "English language name"
msgstr "英文語言名稱"

#: src/info/qt_ui.cpp:130
#: src/info/wxwidgets_ui.cpp:234
msgid "Error"
msgstr "錯誤"

#: src/input/r_avc.cpp:66
#, boost-format
msgid "Error %1%\n"
msgstr "錯誤 %1%\n"

#: src/input/subtitles.cpp:134
#, boost-format
msgid "Error in line %1%: expected a SRT timecode line but found something else. Aborting this file.\n"
msgstr "在第 %1% 行處發生錯誤: 預期為 SRT 時間碼行，但發現的是其他一些東西。放棄該檔案。\n"

#: src/input/subtitles.cpp:125
#, boost-format
msgid "Error in line %1%: expected subtitle number and found some text.\n"
msgstr "在第 %1% 行處發生錯誤: 預期為字幕編號但發現一些文字。\n"

#: src/mmg/mmg.cpp:281
#: src/mmg/mmg_dialog.cpp:413
#: src/mmg/mmg_dialog.cpp:434
msgid "Error loading settings"
msgstr "載入設定發生錯誤"

#: src/mmg/tabs/chapters.cpp:745
msgid "Error opening file"
msgstr "開啟檔案時發生錯誤"

#: src/input/r_mpeg_ps.cpp:1008
msgid "Error parsing a MPEG PS packet during the header reading phase. This stream seems to be badly damaged.\n"
msgstr "在表頭讀取階段解析 MPEG PS 套件時發生錯誤。媒體流似乎已被嚴重損壞。\n"

#: src/propedit/chapter_target.cpp:68
#, boost-format
msgid "Error parsing the chapters in '%1%': some mandatory elements are missing.\n"
msgstr "解析「%1%」中的章節時發生錯誤: 缺少一些必須的元件。\n"

#: src/mmg/tabs/chapters.cpp:629
msgid "Error parsing the file"
msgstr "解析檔案時發生錯誤"

#: src/merge/mkvmerge.cpp:484
#: src/propedit/tag_target.cpp:139
#, boost-format
msgid "Error parsing the tags in '%1%': some mandatory elements are missing.\n"
msgstr "解析「%1%」中的標籤發生錯誤: 缺少一些必須的元件。\n"

#: src/info/qt_ui.cpp:77
msgid "Error saving the information"
msgstr "儲存資訊發生錯誤"

#: src/mmg/header_editor/frame.cpp:663
#: src/mmg/header_editor/frame.cpp:669
#: src/mmg/tabs/chapters.cpp:1829
#: src/mmg/tabs/chapters.cpp:1841
#: src/mmg/tabs/chapters.cpp:1847
msgid "Error writing Matroska file"
msgstr "寫入 Matroska 檔時發生錯誤"

#: src/common/output.cpp:77
#: src/mmg/mux_dialog.cpp:283
msgid "Error:"
msgstr "發生錯誤:"

#: src/common/output.cpp:78
msgid "Error: "
msgstr "發生錯誤: "

#: src/info/mkvinfo.cpp:1612
#, boost-format
msgid "Error: Couldn't open input file %1% (%2%).\n"
msgstr "發生錯誤: 無法開啟輸入檔 %1% (%2%)。\n"

#: src/extract/timecodes_v2.cpp:204
#: src/extract/tracks.cpp:392
msgid "Error: No EBML head found."
msgstr "發生錯誤: 未發現 EBML 表頭。"

#: src/merge/mkvmerge.cpp:1837
msgid ""
"Error: no output file name was given.\n"
"\n"
msgstr ""
"錯誤: 未給定輸出檔名。\n"
"\n"

#: src/output/p_vorbis.cpp:63
msgid "Error: vorbis_packetizer: Could not extract the stream's parameters from the first packets.\n"
msgstr "發生錯誤: vorbis_packetizer: 無法從第一個套件中提取媒體流參數。\n"

#: src/mmg/mux_dialog.cpp:71
msgid "Errors:"
msgstr "錯誤資訊:"

#: src/mmg/mux_dialog.cpp:329
msgid "Everything went fine."
msgstr "一切正常。"

#: src/extract/extract_cli_parser.cpp:73
#: src/extract/extract_cli_parser.cpp:81
#: src/extract/extract_cli_parser.cpp:90
#: src/extract/extract_cli_parser.cpp:98
#: src/extract/extract_cli_parser.cpp:107
#: src/extract/extract_cli_parser.cpp:115
msgid "Example"
msgstr "範例"

#: src/mmg/options/mkvmerge.cpp:99
#, c-format, boost-format
msgid "Executable files (*.exe)|*.exe|%s"
msgstr "可執行檔 (*.exe)|*.exe|%s"

#: src/mmg/header_editor/frame.cpp:147
msgid "Expand all entries so that their sub-entries will be shown"
msgstr "展開所有項目，這樣它們的子項目都將被顯示"

#: src/common/xml/ebml_converter.cpp:204
#, boost-format
msgid "Expected a time in the following format: HH:MM:SS.nnn (HH = hour, MM = minute, SS = second, nnn = millisecond up to nanosecond. You may use up to nine digits for 'n' which would mean nanosecond precision). You may omit the hour as well. Found '%1%' instead. Additional error message: %2%"
msgstr "預期為如下格式的時間: HH:MM:SS.nnn (HH = 時, MM = 分, SS = 秒, nnn = 毫秒至毫微秒。您可以使用多達九位數的「n」以精確至毫微秒)。也可以省略時數。但發現的為「%1%」。其他錯誤資訊: %2%"

#: src/extract/extract_cli_parser.cpp:96
msgid "Exports the chapter information in the simple format used in OGM tools (CHAPTER01=... CHAPTER01NAME=...)."
msgstr "用 OGM 工具的簡易格式來匯出章節資訊 (CHAPTER01=... CHAPTER01名稱=...)。"

#: src/mmg/tabs/input.cpp:203
msgid "Extra options"
msgstr "額外選項"

#: src/extract/extract_cli_parser.cpp:70
msgid "Extract the data to a raw file including the CodecPrivate as a header."
msgstr "提取資料到 raw 檔案，包括 CodecPrivate 作為表頭。"

#: src/extract/extract_cli_parser.cpp:69
msgid "Extract the data to a raw file."
msgstr "提取資料到 raw 檔案。"

#: src/output/p_avc.cpp:147
#: src/output/p_mpeg4_p10.cpp:93
#, boost-format
msgid "Extracted the aspect ratio information from the MPEG-4 layer 10 (AVC) video data and set the display dimensions to %1%/%2%.\n"
msgstr "從 MPEG-4 layer 10 (AVC) 視訊資料中提取外觀比例資訊並設定顯示尺寸為 %1%/%2%。\n"

#: src/output/p_mpeg4_p2.cpp:330
#, boost-format
msgid "Extracted the aspect ratio information from the MPEG4 layer 2 video data and set the display dimensions to %1%/%2%.\n"
msgstr "從 MPEG4 layer 2 視訊資料中提取外觀比例資訊並設定顯示尺寸為 %1%/%2%。\n"

#: src/output/p_theora.cpp:73
#, boost-format
msgid "Extracted the aspect ratio information from the Theora video headers and set the display dimensions to %1%/%2%.\n"
msgstr "從 Theora 視訊頭中提取外觀比例資訊並設定顯示尺寸為 %1%/%2%。\n"

#: src/extract/tracks.cpp:114
#, boost-format
msgid "Extracting track %1% with the CodecID '%2%' to the file '%3%'. Container format: %4%\n"
msgstr "正在提取軌道 %1% （CodecID 為「%2%」）至檔案「%3%」。容器格式: %4%\n"

#: src/extract/tracks.cpp:96
#, boost-format
msgid "Extraction of track ID %1% with the CodecID '%2%' is not supported.\n"
msgstr "不支援要提取的軌道識別碼 %1%（CodecID 為「%2%」）。\n"

#: src/input/r_flac.h:52
#: src/output/p_flac.h:39
msgid "FLAC"
msgstr "FLAC"

#: src/common/file_types.cpp:34
msgid "FLAC (Free Lossless Audio Codec)"
msgstr "FLAC (自由無損音訊編解碼)"

#: src/common/file_types.cpp:36
msgid "FLV (Flash Video)"
msgstr "FLV (Flash 影片)"

#: src/mmg/tabs/input_format.cpp:241
msgid "FPS:"
msgstr "畫格率 (fps):"

#: src/extract/xtr_vobsub.cpp:81
#, boost-format
msgid "Failed to create the VobSub data file '%1%': %2%\n"
msgstr "建立 VobSub 資料檔案「%1%」失敗: %2%\n"

#: src/extract/xtr_textsubs.cpp:340
#: src/extract/xtr_vobsub.cpp:225
#, boost-format
msgid "Failed to create the file '%1%': %2%\n"
msgstr "建立檔案「%1%」失敗: %2%\n"

#: src/extract/xtr_base.cpp:74
#, boost-format
msgid "Failed to create the file '%1%': %2% (%3%)\n"
msgstr "建立檔案失敗「%1%」: %2% (%3%)\n"

#: src/extract/xtr_tta.cpp:45
#, boost-format
msgid "Failed to create the temporary file '%1%': %2%\n"
msgstr "建立暫存檔案「%1%」失敗: %2%\n"

#: src/extract/xtr_textsubs.cpp:343
#, boost-format
msgid "Failed to parse the USF codec private data for track %1%: %2%\n"
msgstr "解析軌道 %1% 的 USF 編解碼器專有資料失敗: %2%\n"

#: src/info/mkvinfo.cpp:512
#, boost-format
msgid "Family UID: %1%"
msgstr "家族 UID: %1%"

#: src/merge/mkvmerge.cpp:381
#, boost-format
msgid "File %1% has unknown type. Please have a look at the supported file types ('mkvmerge --list-types') and contact the author Moritz Bunkus <moritz@bunkus.org> if your file type is supported but not recognized properly.\n"
msgstr "檔案 %1% 類型未知。請查看受支援的檔案類型清單 (「mkvmerge --list-types」)，如果您的檔案類型受支援但沒被正常識別，請聯繫作者 Moritz Bunkus <moritz@bunkus.org>。\n"

#: src/merge/pr_generic.cpp:1484
#, boost-format
msgid "File '%1%': container: %2%"
msgstr "檔案「%1%」: 容器: %2%"

#: src/merge/pr_generic.cpp:1715
#, boost-format
msgid "File '%1%': unsupported container: %2%\n"
msgstr "檔案「%1%」: 不支援的容器: %2%\n"

#: src/info/mkvinfo.cpp:1109
#, boost-format
msgid "File UID: %1%"
msgstr "檔案 UID: %1%"

#: src/input/r_real.cpp:430
#: src/input/r_real.cpp:439
#, boost-format
msgid "File contains fewer frames than expected or is corrupt after frame %1%.\n"
msgstr "檔案包含的畫格數比預期的少，或者檔在 %1% 畫格後被破壞。\n"

#: src/mmg/mmg_dialog.cpp:799
#: src/mmg/mux_dialog.cpp:121
#: src/mmg/tabs/input.cpp:527
msgid "File creation failed"
msgstr "建立檔案失敗"

#: src/info/mkvinfo.cpp:1106
#, boost-format
msgid "File data, size: %1%"
msgstr "檔案資料, 大小: %1%"

#: src/info/mkvinfo.cpp:1097
#, boost-format
msgid "File description: %1%"
msgstr "檔案描述: %1%"

#: src/mmg/tabs/input.cpp:579
#: src/mmg/tabs/input.cpp:594
msgid "File identification failed"
msgstr "檔案無法識別"

#: src/mmg/tabs/input.cpp:574
#, c-format, boost-format
msgid "File identification failed for '%s'. Return code: %d"
msgstr "檔案「%s」無法識別。返回碼: %d"

#: src/mmg/tabs/input.cpp:577
#, c-format, boost-format
msgid "File identification failed. Return code: %d. Errno: %d (%s). Make sure that you've selected a mkvmerge executable in the settings dialog."
msgstr "檔案識別失敗。返回碼: %d。錯誤代號: %d (%s)。請確認您在設定對話窗中選擇了 mkvmerge 可執行檔。"

#: src/mmg/tabs/input.cpp:723
msgid "File is already processed"
msgstr "檔案已處理完畢"

#: src/mmg/header_editor/frame.cpp:512
msgid "File modified"
msgstr "檔案已修改"

#: src/mmg/tabs/additional_parts_dlg.cpp:82
#: src/mmg/tabs/select_scanned_file_dlg.cpp:59
#: src/mmg/tabs/select_scanned_file_dlg.cpp:73
msgid "File name"
msgstr "檔名"

#: src/info/mkvinfo.cpp:1100
#, boost-format
msgid "File name: %1%"
msgstr "檔名: %1%"

#: src/mmg/header_editor/frame.cpp:258
#: src/mmg/tabs/chapters.cpp:598
msgid "File parsing failed"
msgstr "解析檔案失敗"

#: src/mmg/tabs/input.cpp:803
msgid "File removal not possible"
msgstr "檔案不能移除"

#: src/mmg/header_editor/frame.cpp:675
#: src/mmg/tabs/chapters.cpp:1854
msgid "File structure warning"
msgstr "檔案結構警告"

#: src/mmg/tabs/global.cpp:330
msgid "File/segment linking"
msgstr "檔案/剪輯連接"

#: src/mmg/tabs/global.cpp:302
msgid "File/segment title:"
msgstr "檔案/剪輯標題:"

#: src/merge/output_control.cpp:1077
msgid "Files cannot be appended to themselves. The argument for '--append-to' was invalid.\n"
msgstr "檔案不能被添加至自己上。「--append-to」的參數無效。\n"

#: src/mmg/jobs.cpp:376
#, c-format, boost-format
msgid "Finished job ID %d on %s: status '%s'"
msgstr "任務 ID %d 完成於 %s: 狀態「%s」"

#: src/mmg/jobs.cpp:474
msgid "Finished on"
msgstr "完成時間"

#: src/mmg/jobs.cpp:139
#, c-format, boost-format
msgid "Finished processing on %s"
msgstr "已完成對 %s 的處理"

#: src/mmg/tabs/input_format.cpp:270
msgid "Fix bitstream timing information"
msgstr "修復位元串流時間資訊"

#: src/mmg/tabs/chapters.cpp:361
msgid "Flags:"
msgstr "標記:"

#: src/input/r_flv.cpp:263
msgid "Flash Video"
msgstr "Flash 視訊"

#: src/mmg/header_editor/value_page.cpp:147
msgid "Floating point number"
msgstr "浮點數"

#: src/mmg/tabs/global.cpp:339
#: src/mmg/tabs/global.cpp:341
msgid "For an in-depth explanantion of file/segment linking and this feature please read mkvmerge's documentation."
msgstr "要深入瞭解檔案/剪輯連接功能，請閱讀 mkvmerge 文件檔。"

#: src/mmg/cli_options_dlg.cpp:129
msgid "Force EBML style lacing."
msgstr "強制 EBML 式緊縮。"

#: src/mmg/cli_options_dlg.cpp:127
msgid "Force Xiph style lacing."
msgstr "強制 Xiph 式緊縮。"

#: src/common/cli_parser.cpp:175
msgid "Force the translations for 'code' to be used."
msgstr "強制使用「code」的翻譯。"

#: src/info/mkvinfo.cpp:910
#, boost-format
msgid "Forced flag: %1%"
msgstr "“強制”標記: %1%"

#: src/mmg/tabs/input_general.cpp:188
msgid "Forced track flag:"
msgstr "“強制軌”標記:"

#: src/mmg/tabs/input_format.cpp:236
msgid "Forces the FourCC of the video track to this value. Note that this only works for video tracks that use the AVI compatibility mode or for QuickTime video tracks. This option CANNOT be used to change Matroska's CodecID."
msgstr "強制該視訊軌的 FourCC 為此值。注意，這只對使用 AVI 相容模式的視訊軌或 QuickTime 視訊軌有效。本選項 *不能* 用於更改 Matroska 的 CodecID。"

#: src/mmg/cli_options_dlg.cpp:137
msgid "Forces the Matroska reader to use the generic passthrough packetizer even for known and supported track types."
msgstr "強制 Matroska 讀取器使用通用呈遞分組器即使軌道類型已知或受支援。"

#: src/mmg/tabs/input_format.cpp:244
msgid "Forces the NALU size length to a certain number of bytes. This parameter is only available for AVC/h.264 elementary streams read from AVC/h.264 ES files, AVIs or Matroska files created with '--engage allow_avc_in_vwf_mode'. It defaults to 4 bytes, but there are files which do not contain a frame or slice that is bigger than 65535 bytes. For such files you can use this parameter and decrease the size to 2."
msgstr "強制 NALU 長度大小為一定的位元組數。本參數只對 AVC/h.264 ES 檔、AVI 檔或使用「--engage allow_avc_in_vwf_mode」建立的 Matroska 檔中的 AVC/h.264 基本流有效。如果預設值為 4 位元組，但可能有包含大於 65535 位元組的畫格或切面的檔案。對這類檔您可以使用本參數將大小降至 2。"

#: src/mmg/cli_options_dlg.cpp:111
msgid "Forces the timecode scale factor to REPLACEME. You have to replace REPLACEME with a value between 1000 and 10000000 or with -1. Normally mkvmerge will use a value of 1000000 which means that timecodes and durations will have a precision of 1ms. For files that will not contain a video track but at least one audio track mkvmerge will automatically choose a timecode scale factor so that all timecodes and durations have a precision of one sample. This causes bigger overhead but allows precise seeking and extraction. If the magical value -1 is used then mkvmerge will use sample precision even if a video track is present."
msgstr "強制時間碼縮放係數為 REPLACEME。您得用 1000 至 10000000 之間的值或者 -1 來替代 REPLACEME。通常 mkvmerge 會使用值 1000000，這樣時間碼和時間長度的精確度為 1ms。對於不包含視訊軌但含有至少一條音軌的檔案，mkvmerge 會自動選擇一個時間碼縮放係數以使各軌的取樣精確度相同。這將引起更大的額外開銷，但將允許更精確的定位與提取。如果使用了魔法值 -1，即使有視訊軌，mkvmerge 也將使用取樣精確度。"

#: src/mmg/tabs/input.cpp:202
msgid "Format specific options"
msgstr "格式特殊選項"

#: src/mpegparser/M2VParser.cpp:437
msgid "Found B frame without second reference in a non closed GOP. Fix the MPEG2 video stream before attempting to multiplex it.\n"
msgstr "在非關閉的 GOP 裡找到沒有秒數參考的 B 畫格。在分離前請修復 MPEG2 視訊串流。\n"

#: src/mmg/tabs/input_format.cpp:235
msgid "FourCC:"
msgstr "FourCC:"

#: src/merge/mkvmerge.cpp:1211
#, boost-format
msgid "FourCC: Invalid track ID in '%1% %2%'.\n"
msgstr "FourCC: 無效的軌道 ID 於「%1% %2%」。\n"

#: src/merge/mkvmerge.cpp:1207
#, boost-format
msgid "FourCC: Missing track ID in '%1% %2%'.\n"
msgstr "FourCC: 缺少軌道 ID 於「%1% %2%」。\n"

#: src/info/mkvinfo.cpp:204
#, boost-format
msgid "Frame number: %1%"
msgstr "畫格數: %1%"

#: src/info/mkvinfo.cpp:659
#, boost-format
msgid "Frame rate: %1%"
msgstr "畫格率: %1%"

#: src/info/mkvinfo.cpp:194
#: src/info/mkvinfo.cpp:213
#, boost-format
msgid "Frame with size %1%%2%%3%"
msgstr "畫格，大小為 %1%%2%%3%"

#: src/mmg/tabs/global.cpp:263
msgid "Frames/fields:"
msgstr "影格數/圖場數:"

#: src/mmg/tabs/input_extra.cpp:133
msgid "Free-form edit field for user defined options for this track. What you input here is added after all the other options mmg adds so that you could overwrite any of mmg's options for this track. All occurences of the string \"<TID>\" will be replaced by the track's track ID."
msgstr "無格式限制的文字方塊，供使用者定義此軌的命令列選項。您在這裡輸入的選項將被放在 mmg 添加的所有其他選項之後，這樣您可以覆蓋 mmg 為此軌建立的任何選項。所有出現字串 \"<TID>\" 的地方都會被替換為目前軌道的軌道 ID。"

#: src/info/mkvinfo.cpp:633
#, boost-format
msgid "Gamma: %1%"
msgstr "伽瑪修正: %1%"

#: src/mmg/tabs/input.cpp:201
msgid "General track options"
msgstr "軌道一般選項"

#: src/mmg/mmg_dialog.cpp:327
msgid "Global"
msgstr "總體"

#: src/extract/extract_cli_parser.cpp:59
#: src/mmg/tabs/global.cpp:301
msgid "Global options"
msgstr " 整體選項"

#: src/mmg/mmg.cpp:55
#, c-format, boost-format
msgid "Global tags (%d entries) from %s"
msgstr "整體標籤 (%d 個項目) 自 %s"

#: src/merge/pr_generic.cpp:1490
#, boost-format
msgid "Global tags: %1% entries"
msgstr "整體標籤: %1% 項目"

#: src/mmg/header_editor/frame.cpp:152
msgid "H&eaders"
msgstr "表頭(&E)"

#: src/mmg/header_editor/frame.cpp:172
msgid "Header editor"
msgstr "表頭編輯器"

#: src/mmg/header_editor/frame.cpp:134
msgid "Header editor ready."
msgstr "表頭編輯器準備就緒。"

#: src/mmg/header_editor/frame.cpp:174
#, c-format, boost-format
msgid "Header editor: %s"
msgstr "表頭編輯器: %s"

#: src/common/compression/header_removal.cpp:47
#, boost-format
msgid "Header removal compression not possible because the buffer contained %1% bytes which is less than the size of the headers that should be removed, %2%."
msgstr "無法執行除頭壓縮，因為緩衝區包含小於要移除表頭大小的 %1% 位元組的資料，%2%。"

#: src/common/compression/header_removal.cpp:61
#, boost-format
msgid "Header removal compression not possible because the buffer did not start with the bytes that should be removed. Wanted bytes:%1%; found:%2%."
msgstr "無法執行移除表頭壓縮，因為緩衝區未以待移除的位元組起始。需要的位元組:%1%; 找到的是:%2%。"

#: src/mmg/header_editor/frame.cpp:525
#: src/mmg/header_editor/frame.cpp:615
#: src/mmg/header_editor/frame.cpp:620
msgid "Header validation"
msgstr "表頭檢驗"

#: src/mmg/header_editor/frame.cpp:553
#: src/mmg/header_editor/frame.cpp:562
#: src/mmg/header_editor/frame.cpp:754
msgid "Headers modified"
msgstr "表頭已修改"

#: src/common/property_element.cpp:136
#: src/mmg/header_editor/frame.cpp:431
msgid "Height of the encoded video frames in pixels."
msgstr "編碼後的視訊畫格的高度，單位: 像素。"

#: src/common/property_element.cpp:138
#: src/mmg/header_editor/frame.cpp:441
msgid "Height of the video frames to display."
msgstr "視訊畫格的顯示高度。"

#: src/mmg/mmg_dialog.cpp:716
#: src/mmg/mmg_dialog.cpp:722
msgid "Help file not found"
msgstr "找不到說明檔"

#: src/mmg/mmg_dialog.cpp:746
msgid ""
"Help is available in form of tool tips, from the\n"
"'Help' menu or by pressing the 'F1' key."
msgstr ""
"從「說明」選單或按「F1」鍵，說明會以\n"
"工具提示的形式出現。"

#: src/mmg/cli_options_dlg.cpp:32
msgid ""
"Here you can add more command line options either by\n"
"entering them below or by chosing one from the drop\n"
"down box and pressing the 'add' button."
msgstr ""
"在這裡可以加入其他命令列選項。\n"
"您既可以直接在下面輸入，也可以從下拉清單中選取，\n"
"再按下“加入”按鈕。"

#: src/mmg/tabs/chapters.cpp:350
msgid "Here you can adjust all the timecodes of the selected chapter and of all its sub-chapters by a specific amount either increasing or decreasing them."
msgstr "這裡可以用指定的增減量來調整選擇章節的所有時間碼。"

#: src/mmg/options/chapters.cpp:76
msgid ""
"Here you can set the default values that mmg will use\n"
"for each chapter that you create. These values can\n"
"then be changed if needed. The default values will be\n"
"saved when you exit mmg."
msgstr ""
"在這裡您可以設定 mmg 應用於您所建立章節的預設值。\n"
"如果需要，這些值也可以以後修改。\n"
"預設值會在您離開 mmg 時儲存。"

#: src/mmg/tabs/chapters.cpp:347
msgid "Here you can set the values for the language and the country that you want to apply to all the chapters below and including the currently selected entry."
msgstr "設定您希望應用至下面所有章節（含目前所選項目）的語言及國家值。"

#: src/mmg/jobs.cpp:463
msgid "ID"
msgstr "ID"

#: src/common/iso639.cpp:526
msgid "ISO639-1 code"
msgstr "ISO639-1 碼"

#: src/common/iso639.cpp:525
msgid "ISO639-2 code"
msgstr "ISO639-2 碼"

#: src/input/r_ivf.h:35
#, fuzzy
msgid "IVF (VP8/VP9)"
msgstr "IVF (VP8)"

#: src/common/file_types.cpp:37
msgid "IVF with VP8 video files"
msgstr "含 VP8 視訊檔的 IVF"

#: src/mmg/tabs/chapters.cpp:363
msgid "If a chapter is marked 'hidden' then the player should not show this chapter entry to the user. Such entries could still be used by the menu system."
msgstr "如果一個章節被標記為“隱藏”，播放器將不會向使用者顯示該章節項目。這樣的項目仍然可以透過功能表系統調用。"

#: src/mmg/tabs/chapters.cpp:391
msgid "If a chapter is not marked 'enabled' then the player should skip the part of the file that this chapter occupies."
msgstr "如果一個章節沒有被標記為“啟用”，播放器將會跳過檔案中被該章節佔用的一段。"

#: src/mmg/tabs/chapters.cpp:371
msgid "If a chapter or an edition is marked 'hidden' then the player should not show this chapter entry (or all of this edition's entries) to the user. Such entries could still be used by the menu system."
msgstr "如果章節或版本被標記為“隱藏”，播放器不會顯示該章節項目。這些項目仍然可以透過功能表系統使用。"

#: src/mmg/tabs/global.cpp:258
msgid "If a range's start number is prefixed with '+' then its content will be written to the same file as the previous range. Otherwise a new file will be created for this range."
msgstr "若範圍的起始數字以「+」開頭則本身的內容會寫入和上一個範圍相同的檔案。否則會為新範圍建立新的檔案。"

#: src/mmg/tabs/global.cpp:242
msgid "If a range's start timecode is prefixed with '+' then its content will be written to the same file as the previous range. Otherwise a new file will be created for this range."
msgstr "若範圍的起始時間碼以「+」開頭則本身的內容會寫入和上一個範圍相同的檔案。否則會為新範圍建立新的檔案。"

#: src/mmg/tabs/global.cpp:257
msgid "If a start number is left out then the previous range's end number is used, or the start of the file if there was no previous range."
msgstr "若起始數字小於上一個範圍的結束數字或檔案的起始 (若沒有上一個範圍)。"

#: src/mmg/tabs/global.cpp:240
msgid "If a start timecode is left out then the previous range's end timecode is used, or the start of the file if there was no previous range."
msgstr "若起始時間碼小於上一個範圍的結束時間碼或檔案的起始時間 (若沒有上一個範圍)。"

#: src/mmg/tabs/chapters.cpp:366
msgid "If an edition is marked 'ordered' then the chapters can be defined multiple times and the order to play them is enforced."
msgstr "如果版本被標記為「定序」則章節會被定義成多段時間且會強制播放順序。"

#: src/mmg/tabs/chapters.cpp:394
msgid "If an edition is marked as 'default' then it should be used as the default edition."
msgstr "如果版本被標記為「預設」則會被使用作為預設版本。"

#: src/mmg/options/output.cpp:51
msgid "If checked mmg make sure the suggested output file name is unique by adding a number (e.g. ' (1)') to the end of the file name. This is only done if the unmodified file name already exists."
msgstr "如果勾選 mmg 會用在檔名尾端加上編號 (例如「(1)」) 確保建議的輸出檔名為獨一無二。這只會在未修改的檔名已經存在時執行。"

#: src/mmg/options/output.cpp:55
msgid "If checked mmg will ask for confirmation before overwriting existing files, or before adding a new job if there's an old job whose description matches the new one."
msgstr "如果選中該項，mmg 將在覆寫已存在的檔案或在新增一個與已有任務描述相同的新任務時，尋問您的確認。"

#: src/mmg/options/output.cpp:35
msgid "If checked mmg will automatically set the output filename if it hasn't been set already. This happens when you add the first file. If unset mmg will not touch the output filename."
msgstr "如果選中該項，且輸出檔案名尚未設定，mmg 將會自動設定。這只發生在您添加第一個檔案時。如果未選該項，mmg 不會修改輸出檔名。"

#: src/mmg/options/mmg.cpp:74
msgid "If checked mmg will warn if it thinks that you're using it incorrectly. Such warnings are shown at least once even if you turn this feature off."
msgstr "如果選中該項，mmg 將在它認為您用法不正確時發出警告。即使您將該功能關閉，此類警告也將至少出現一次。"

#: src/mmg/options/output.cpp:47
msgid "If left empty then mmg will set the output file name to be in the same directory as the first file added to this job. Otherwise this directory will be used."
msgstr "如果留空，mmg 將設定輸出檔名與添加至此任務的第一個檔案同路徑。反之將使用此目錄。"

#: src/mmg/tabs/global.cpp:253
#: src/mmg/tabs/global.cpp:268
msgid "If no video track is output no splitting will occur."
msgstr "如果沒有視訊軌道則輸出不會分割。"

#: src/mmg/tabs/attachments.cpp:169
msgid "If splitting is a file can be attached either to all files created or only to the first file. Has no effect if no splitting is used."
msgstr "如果啟用了檔分割，一個檔可以附加至建立的所有檔，或僅附加至建立的第一個檔。如果未使用分割功能則無影響。"

#: src/mmg/mmg_dialog.cpp:1980
msgid "If you encounter problems during playback of files please consider visiting the newly created MKVToolNix troubleshooting advice page:"
msgstr "若你在播放檔案時遇到問題，請考慮訪問新建立的 MKVToolNix 障礙排除建議網頁:"

#: src/output/p_textsubs.cpp:64
#, boost-format
msgid "Ignoring an entry which starts after it ends (%1%).\n"
msgstr "忽略起始時間在結束時間之後的項目。(%1%)\n"

#: src/input/subtitles.cpp:522
#, boost-format
msgid "Imported font from %1%"
msgstr "匯入的字體，自 %1%"

#: src/input/subtitles.cpp:522
#, boost-format
msgid "Imported picture from %1%"
msgstr "匯入的圖片，自 %1%"

#: src/mmg/mmg_dialog.cpp:1936
msgid "Incompatible mkvmerge version"
msgstr "不相容的 mkvmerge 版本"

#: src/mmg/tabs/input.cpp:1016
msgid "Incompatible track"
msgstr "不相容的軌道"

#: src/input/r_real.cpp:568
#, boost-format
msgid "Inconsistent AAC audio packet (length: %1% != len_check %2%)\n"
msgstr "不相容的 AAC 音訊套件 (長度: %1% != len_check %2%)\n"

#: src/common/cli_parser.cpp:173
msgid "Increase verbosity."
msgstr "增強詳細程度。"

#: src/mmg/mmg_dialog.cpp:325
msgid "Input"
msgstr "輸入"

#: src/mmg/tabs/chapters.cpp:1262
#: src/mmg/tabs/chapters.cpp:1316
#: src/mmg/tabs/chapters.cpp:1322
#: src/mmg/tabs/chapters.cpp:1334
#: src/mmg/tabs/chapters.cpp:1353
#: src/mmg/tabs/chapters.cpp:1361
msgid "Input data error"
msgstr "輸入資料錯誤"

#: src/mmg/tabs/input.cpp:192
msgid "Input files:"
msgstr "輸入檔:"

#: src/common/bitvalue.cpp:67
#, boost-format
msgid "Input too long: %1% > %2%"
msgstr "輸入過長: %1% > %2%"

#: src/mmg/options/mmg.cpp:91
msgid "Interface language:"
msgstr "介面語言:"

#: src/info/mkvinfo.cpp:636
#, boost-format
msgid "Interlaced: %1%"
msgstr "交錯的: %1%"

#: src/extract/xtr_textsubs.cpp:133
#, boost-format
msgid "Internal bug: tracks.cpp SSA #1. %1%"
msgstr "內部錯誤: tracks.cpp SSA #1。 %1%"

#: src/mmg/header_editor/frame.cpp:679
#: src/mmg/tabs/chapters.cpp:1858
msgid "Internal program error"
msgstr "內部程式錯誤"

#: src/merge/mkvmerge.cpp:1135
#, boost-format
msgid "Invalid %1% specified in '--%2% %3%'.\n"
msgstr "無效的 %1% 指定，在「--%2% %3%」。\n"

#: src/common/xml/ebml_converter.cpp:289
#, boost-format
msgid "Invalid 'format' attribute '%1%'."
msgstr "無效的「格式」屬性「%1%」。"

#: src/common/base64.h:30
msgid "Invalid Base64 character encountered"
msgstr "遇到無效的 Base64 字元"

#: src/extract/extract_cli_parser.cpp:154
#, boost-format
msgid "Invalid BlockAddition level in argument '%1%'.\n"
msgstr "無效的附加區塊層級，在參數「%1%」中。\n"

#: src/mmg/tabs/chapters.cpp:1316
msgid "Invalid UID. A UID is simply a number."
msgstr "無效 UID。UID 僅僅是個數位。"

#: src/mmg/tabs/chapters.cpp:1322
msgid "Invalid UID. This chapter UID is already in use. The original UID has not been changed."
msgstr "無效 UID。該章節 UID 已被使用。原 UID 沒有被改變。"

#: src/mmg/tabs/chapters.cpp:1334
msgid "Invalid UID. This edition UID is already in use. The original UID has not been changed."
msgstr "無效 UID。該版本 UID 已被使用。原 UID 沒有被改變。"

#: src/common/mm_io_x.h:147
msgid "Invalid UTF-8 char. First byte: 0x%|1$02x|"
msgstr "無效 UTF-8 字元。第一位元組: 0x%|1$02x|"

#: src/input/r_avi.cpp:606
#: src/input/r_avi.cpp:611
#: src/input/r_avi.cpp:628
msgid "Invalid Vorbis headers in AVI audio track."
msgstr "有無效的 Vorbis 表頭，在 AVI 音軌中。"

#: src/extract/extract_cli_parser.cpp:226
#, boost-format
msgid "Invalid attachment ID/file name specification in argument '%1%'.\n"
msgstr "指定無效的附件 ID/檔名，在參數「%1%」中。\n"

#: src/common/xml/xml.h:54
msgid "Invalid attribute '%1%' in node '%2%' at position %3%"
msgstr "無效的屬性「%1%」在位置 %3% 上節點「%2%」中"

#: src/merge/mkvmerge.cpp:998
#, boost-format
msgid "Invalid boolean option specified in '--default-track %1%'.\n"
msgstr "無效的布林值選項指定，在「--default-track %1%」中。\n"

#: src/merge/mkvmerge.cpp:1368
#, boost-format
msgid "Invalid boolean option specified in '--fix-bitstream-timing-information %1%'.\n"
msgstr "在「--fix-bitstream-timing-information %1%」中指定無效的布林值選項。\n"

#: src/merge/mkvmerge.cpp:1024
#, boost-format
msgid "Invalid boolean option specified in '--forced-track %1%'.\n"
msgstr "無效的布林值選項指定，在「--forced-track %1%」中。\n"

#: src/merge/mkvmerge.cpp:1414
#, boost-format
msgid "Invalid boolean specified in '--aac-is-sbr %1%'.\n"
msgstr "無效的布林值指定，在「--aac-is-sbr %1%」中。\n"

#: src/propedit/propedit_cli_parser.cpp:54
#, boost-format
msgid "Invalid change spec (%3%) in '%1% %2%'.\n"
msgstr "無效的變更規格 (%3%)，在「%1% %2%」。\n"

#: src/merge/mkvmerge.cpp:811
#: src/merge/mkvmerge.cpp:850
#, boost-format
msgid "Invalid chapter number '%1%' for '--split' in '--split %2%': %3%\n"
msgstr "在「--split %2%」中的「--split」章節編號「%1%」無效: %3%\n"

#: src/merge/mkvmerge.cpp:1079
#, boost-format
msgid "Invalid compression option specified in '--compression %1%'.\n"
msgstr "無效的壓縮選項指定，在「--compression %1%」中。\n"

#: src/merge/mkvmerge.cpp:1072
#, boost-format
msgid "Invalid compression option. No track ID specified in '--compression %1%'.\n"
msgstr "無效的壓縮選項。未在「--compression %1%」指定軌道 ID。\n"

#: src/mmg/options/chapters.cpp:121
msgid "Invalid country selected"
msgstr "無效的國家選擇"

#: src/merge/mkvmerge.cpp:1049
#, boost-format
msgid "Invalid cues option specified in '--cues %1%'.\n"
msgstr "無效的索引選項指定，在「--cues %1%」中。\n"

#: src/merge/mkvmerge.cpp:1042
#, boost-format
msgid "Invalid cues option. No track ID specified in '--cues %1%'.\n"
msgstr "無效的索引選項。未在「--cues %1%」指定軌道 ID。\n"

#: src/common/xml/ebml_converter.cpp:281
#: src/common/xml/ebml_converter.cpp:285
msgid "Invalid data for Base64 encoding found."
msgstr "找到 Base64 編碼的無效資料。"

#: src/common/split_arg_parsing.cpp:66
#, boost-format
msgid "Invalid end frame/field number for '--split' in '--split %1%' (current part: %2%).\n"
msgstr "在「--split %1%」(目前部分: %2%) 中「--split' in」指定的起始影格/圖場號碼無效。\n"

#: src/common/split_arg_parsing.cpp:70
#, boost-format
msgid "Invalid end frame/field number for '--split' in '--split %1%' (current part: %2%). The end number must be bigger than the start number.\n"
msgstr "在「--split %1%」(目前部分: %2%) 中「--split' in」的結束影格/圖場號碼無效。結束數字必須大於起始數字。\n"

#: src/common/split_arg_parsing.cpp:63
#, boost-format
msgid "Invalid end time for '--split' in '--split %1%' (current part: %2%). Additional error message: %3%.\n"
msgstr "在「--split %1%」(目前部分: %2%)中「--split」的終止時間無效。額外的錯誤訊息: %3%。\n"

#: src/common/split_arg_parsing.cpp:72
#, boost-format
msgid "Invalid end time for '--split' in '--split %1%' (current part: %2%). The end time must be bigger than the start time.\n"
msgstr "在「--split %1%」(目前部分: %2%) 中「--split' in」的結束時間無效。結束時間必須大於起始時間。\n"

#: src/mmg/mmg_dialog.cpp:609
msgid "Invalid file name"
msgstr "無效的檔名"

#: src/merge/mkvmerge.cpp:927
#, boost-format
msgid "Invalid format for '--split' in '--split %1%'.\n"
msgstr "「--split」格式無效，在「--split %1%」中。\n"

#: src/extract/xtr_textsubs.cpp:191
#, boost-format
msgid "Invalid format for a SSA line ('%1%') at timecode %2%: The first field is not an integer. This entry will be skipped.\n"
msgstr "SSA 這一行 (「%1%」) 於時間碼 %2% 格式無效: 第一個欄位不是整數。該條將被跳過。\n"

#: src/extract/xtr_textsubs.cpp:180
#, boost-format
msgid "Invalid format for a SSA line ('%1%') at timecode %2%: Too many fields found (%3% instead of 9). This entry will be skipped.\n"
msgstr "SSA 這一行 (「%1%」) 於時間碼 %2% 格式無效: 發現過多欄位 (%3% 而不是 9)。該條將被跳過。\n"

#: src/mmg/tabs/chapters.cpp:1262
msgid "Invalid format used for the adjustment."
msgstr "調整功能使用的格式無效。"

#: src/mmg/tabs/chapters.cpp:1361
#, c-format, boost-format
msgid "Invalid format used for the end time for '%s'. Setting value to 0."
msgstr "終止時間「%s」格式無效。設定值為 0。"

#: src/mmg/tabs/chapters.cpp:1394
msgid "Invalid format used for the segment UID. Not using the value."
msgstr "剪輯 UID 使用無效的格式。不會使用該數值。"

#: src/mmg/tabs/chapters.cpp:1412
msgid "Invalid format used for the segment edition UID. Not using the value."
msgstr "剪輯版本 UID 使用無效的格式。不會使用該數值。"

#: src/mmg/tabs/chapters.cpp:1353
#, c-format, boost-format
msgid "Invalid format used for the start time for '%s'. Setting value to 0."
msgstr "起始時間「%s」格式無效。設定值為 0。"

#: src/common/strings/parsing.cpp:131
msgid "Invalid format: At least minutes and seconds have to be given, but no colon was found"
msgstr "格式無效: 至少要給出分數與秒數，但未找到冒號"

#: src/common/strings/parsing.cpp:117
msgid "Invalid format: Colon inside nano-second part"
msgstr "格式無效: 毫微秒部分有冒號"

#: src/common/strings/parsing.cpp:100
msgid "Invalid format: More than nine nano-second digits"
msgstr "格式無效: 毫微秒部分超過 9 位元"

#: src/common/strings/parsing.cpp:119
msgid "Invalid format: More than two colons"
msgstr "格式無效: 超過兩個冒號"

#: src/common/strings/parsing.cpp:121
msgid "Invalid format: No digits before colon"
msgstr "格式無效: 冒號前無數位"

#: src/common/strings/parsing.cpp:110
msgid "Invalid format: No digits before decimal point"
msgstr "格式無效: 小數點前無數位"

#: src/common/strings/parsing.cpp:107
msgid "Invalid format: Second decimal point after first decimal point"
msgstr "格式無效: 小數點超過一個"

#: src/common/strings/parsing.cpp:134
msgid "Invalid format: The last character is a colon or a decimal point instead of a digit"
msgstr "格式無效 最後一個字元為冒號或小數點而非一個數位"

#: src/common/strings/parsing.cpp:127
#, boost-format
msgid "Invalid format: unknown character '%1%' found"
msgstr "格式無效: 發現未知字元「%1%」"

#: src/merge/mkvmerge.cpp:791
#, boost-format
msgid "Invalid frame for '--split' in '--split %1%'.\n"
msgstr "在「--split %1%」中「--split」的影格無效。\n"

#: src/input/r_vobsub.cpp:532
#, boost-format
msgid "Invalid header length: %1% (total length: %2%, idx: %3%, dataidx: %4%)\n"
msgstr "表頭長度無效: %1% (總長: %2%, 索引: %3%, 資料索引: %4%)\n"

#: src/mmg/options/chapters.cpp:114
#: src/mmg/tabs/chapters.cpp:1209
msgid "Invalid language selected"
msgstr "無效的語言選擇"

#: src/common/xml/ebml_converter.cpp:268
msgid "Invalid length of hexadecimal content: must be divisable by 2."
msgstr "無效的十六進位內容長度: 必須除以 2。"

#: src/common/chapters/chapters.cpp:193
#, boost-format
msgid "Invalid minute: %1%"
msgstr "無效分數: %1%"

#: src/mmg/tabs/global.cpp:672
msgid "Invalid number of max. split files given."
msgstr "給定的最大分割檔案數量無效。"

#: src/common/strings/parsing.cpp:170
#, boost-format
msgid "Invalid number of minutes: %1% > 59"
msgstr "無效分數: %1% > 59"

#: src/common/strings/parsing.cpp:172
#, boost-format
msgid "Invalid number of seconds: %1% > 59"
msgstr "無效秒數: %1% > 59"

#: src/mmg/tabs/chapters.cpp:1651
#: src/mmg/tabs/chapters.cpp:1658
#, fuzzy
msgid "Invalid operation"
msgstr "無效的開始時間碼"

#: src/common/chapters/chapters.cpp:195
#, boost-format
msgid "Invalid second: %1%"
msgstr "無效秒數: %1%"

#: src/propedit/propedit_cli_parser.cpp:42
#: src/propedit/propedit_cli_parser.cpp:63
#: src/propedit/propedit_cli_parser.cpp:72
#: src/propedit/propedit_cli_parser.cpp:97
#: src/propedit/propedit_cli_parser.cpp:106
#: src/propedit/propedit_cli_parser.cpp:116
#, boost-format
msgid "Invalid selector in '%1% %2%'.\n"
msgstr "無效的選擇器，在「%1% %2%」。\n"

#: src/merge/mkvmerge.cpp:881
#, boost-format
msgid "Invalid split size in '--split %1%'.\n"
msgstr "無效的分割大小「--split %1%」。\n"

#: src/common/split_arg_parsing.cpp:56
#, boost-format
msgid "Invalid start frame/field number for '--split' in '--split %1%' (current part: %2%).\n"
msgstr "在「--split %1%」(目前部分: %2%) 中「--split' in」指定的起始影格/圖場號碼無效。\n"

#: src/common/split_arg_parsing.cpp:77
#, boost-format
msgid "Invalid start frame/field number for '--split' in '--split %1%' (current part: %2%). The start number must be bigger than or equal to the previous part's end number.\n"
msgstr "在「--split %1%」(目前部分: %2%) 中「--split' in」的結束影格/圖場號碼無效。起始數字必須大於或等於上一個部分的結束數字。\n"

#: src/input/r_usf.cpp:208
msgid "Invalid start or stop timecode"
msgstr "無效的開始或終止時間碼"

#: src/common/split_arg_parsing.cpp:53
#, boost-format
msgid "Invalid start time for '--split' in '--split %1%' (current part: %2%). Additional error message: %3%.\n"
msgstr "在「--split %1%」(目前部分: %2%)中「--split」的起始時間無效。額外的錯誤訊息: %3%。\n"

#: src/common/split_arg_parsing.cpp:79
#, boost-format
msgid "Invalid start time for '--split' in '--split %1%' (current part: %2%). The start time must be bigger than or equal to the previous part's end time.\n"
msgstr "在「--split %1%」(目前部分: %2%) 中「--split' in」的結束時間無效。起始時間必須大於或等於上一個部分的結束時間。\n"

#: src/common/split_arg_parsing.cpp:39
#, boost-format
msgid "Invalid start/end specification for '--split' in '--split %1%' (curent part: %2%).\n"
msgstr "在「--split %1%」(目前部分: %2%) 中「--split' in」指定的起始/結束無效。\n"

#: src/merge/mkvmerge.cpp:1159
#, boost-format
msgid "Invalid sub charset option. No track ID specified in '--sub-charset %1%'.\n"
msgstr "無效的字幕字元集選項。未在「--sub-charset %1%」指定軌道 ID。\n"

#: src/merge/mkvmerge.cpp:1166
#, boost-format
msgid "Invalid sub charset specified in '--sub-charset %1%'.\n"
msgstr "無效的字幕字元集指定，在「--sub-charset %1%」。\n"

#: src/merge/mkvmerge.cpp:545
#, boost-format
msgid "Invalid sync option specified in '%1% %2%'.\n"
msgstr "無效的同步選項指定，在「%1% %2%」。\n"

#: src/merge/mkvmerge.cpp:568
#, boost-format
msgid "Invalid sync option specified in '%1% %2%'. The divisor is zero.\n"
msgstr "無效的同步選項指定，在「%1% %2%」。除數為零。\n"

#: src/merge/mkvmerge.cpp:574
#, boost-format
msgid "Invalid sync option specified in '%1% %2%'. The linear sync value may not be equal to or smaller than zero.\n"
msgstr "無效的同步選項指定，在「%1% %2%」。線性同步值不得等於或小於 0。\n"

#: src/merge/mkvmerge.cpp:537
#, boost-format
msgid "Invalid sync option. No track ID specified in '%1% %2%'.\n"
msgstr "無效的同步選項。未在「%1% %2%」指定軌道 ID。\n"

#: src/merge/mkvmerge.cpp:1190
#, boost-format
msgid "Invalid tags file name specified in '%1% %2%'.\n"
msgstr "無效的標籤檔名指定在「%1% %2%」。\n"

#: src/merge/mkvmerge.cpp:1183
#, boost-format
msgid "Invalid tags option. No track ID specified in '%1% %2%'.\n"
msgstr "無效的標籤選項。在「%1% %2%」未指定軌道 ID。\n"

#: src/merge/mkvmerge.cpp:749
#, boost-format
msgid "Invalid time for '--split' in '--split %1%'. Additional error message: %2%\n"
msgstr "「--split」的時間無效，在「--split %1%」。其他錯誤訊息: %2%\n"

#: src/merge/mkvmerge.cpp:770
#, boost-format
msgid "Invalid time for '--split' in '--split %1%'. Additional error message: %2%.\n"
msgstr "「--split」的時間無效，在「--split %1%」。其他錯誤訊息: %2%。\n"

#: src/merge/mkvmerge.cpp:514
#, boost-format
msgid "Invalid track ID in '%1% %2%'.\n"
msgstr "無效軌道 ID，在「%1% %2%」。\n"

#: src/merge/mkvmerge.cpp:541
#: src/merge/mkvmerge.cpp:1187
#, boost-format
msgid "Invalid track ID specified in '%1% %2%'.\n"
msgstr "無效的軌道 ID 指定，在「%1% %2%」。\n"

#: src/merge/mkvmerge.cpp:1131
#, boost-format
msgid "Invalid track ID specified in '--%1% %2%'.\n"
msgstr "無效的軌道 ID 指定，在「--%1% %2%」。\n"

#: src/merge/mkvmerge.cpp:1411
#, boost-format
msgid "Invalid track ID specified in '--aac-is-sbr %1%'.\n"
msgstr "無效的軌道 ID 指定，在「--aac-is-sbr %1%」。\n"

#: src/merge/mkvmerge.cpp:1076
#, boost-format
msgid "Invalid track ID specified in '--compression %1%'.\n"
msgstr "無效的軌道 ID 指定，在「--compression %1%」。\n"

#: src/merge/mkvmerge.cpp:1046
#, boost-format
msgid "Invalid track ID specified in '--cues %1%'.\n"
msgstr "無效的軌道 ID 指定，在「--cues %1%」。\n"

#: src/merge/mkvmerge.cpp:992
#, boost-format
msgid "Invalid track ID specified in '--default-track %1%'.\n"
msgstr "無效的軌道 ID 指定，在「--default-track %1%」。\n"

#: src/merge/mkvmerge.cpp:1362
#, boost-format
msgid "Invalid track ID specified in '--fix-bitstream-timing-information %1%'.\n"
msgstr "在「--fix-bitstream-timing-information %1%」中指定無效的軌道 ID。\n"

#: src/merge/mkvmerge.cpp:1018
#, boost-format
msgid "Invalid track ID specified in '--forced-track %1%'.\n"
msgstr "無效的軌道 ID 指定，在「--forced-track %1%」。\n"

#: src/merge/mkvmerge.cpp:1163
#, boost-format
msgid "Invalid track ID specified in '--sub-charset %1%'.\n"
msgstr "無效的軌道 ID 指定，在「--sub-charset %1%」。\n"

#: src/extract/extract_cli_parser.cpp:228
#, boost-format
msgid "Invalid track ID/file name specification in argument '%1%'.\n"
msgstr "在參數「%1%」中指定的軌道 ID 或檔名無效。\n"

#: src/mmg/mmg_dialog.cpp:1984
msgid "It can also be opened from the 'Help' menu."
msgstr "也可以從「說明」選單開啟。"

#: src/mmg/mmg_dialog.cpp:1486
msgid "Job added to job queue"
msgstr "任務已添加至任務佇列"

#: src/mmg/mmg_dialog.cpp:1438
msgid "Job description"
msgstr "任務描述"

#: src/mmg/jobs.cpp:410
msgid "Job output"
msgstr "任務輸出資訊"

#: src/mmg/jobs.cpp:454
msgid "Job queue management"
msgstr "任務佇列管理"

#: src/output/p_kate.h:39
msgid "Kate"
msgstr "Kate"

#: src/output/p_kate.cpp:69
msgid "Kate packet is too small and is being skipped.\n"
msgstr "Kate 套件過小，跳過。\n"

#: src/extract/extract_cli_parser.cpp:68
msgid "Keep only the BlockAdditions up to this level (default: keep all levels)"
msgstr "只維持 BlockAdditions 高於這個層級 (預設: 維持所有層級)"

#: src/info/mkvinfo.cpp:203
#, boost-format
msgid "Lace number: %1%"
msgstr "緊縮數: %1%"

#: src/info/mkvinfo.cpp:904
#, boost-format
msgid "Lacing flag: %1%"
msgstr "“緊縮”標記: %1%"

#: src/common/property_element.cpp:128
#: src/mmg/header_editor/frame.cpp:414
#: src/mmg/tabs/select_scanned_file_dlg.cpp:70
msgid "Language"
msgstr "語言"

#: src/mmg/tabs/input_general.cpp:185
msgid "Language for this track. Select one of the ISO639-2 language codes."
msgstr "此軌的語言。選擇一個 ISO639-2 語言碼。"

#: src/common/kate.cpp:76
msgid "Language is not NUL terminated"
msgstr "語言未以 NUL 結尾"

#: src/mmg/options/chapters.cpp:86
#: src/mmg/tabs/chapters.cpp:377
#: src/mmg/tabs/global.cpp:347
#: src/mmg/tabs/input_general.cpp:184
msgid "Language:"
msgstr "語言:"

#: src/info/mkvinfo.cpp:914
#, boost-format
msgid "Language: %1%"
msgstr "語言: %1%"

#: src/mmg/options/languages.cpp:111
msgid "Languages"
msgstr "語言"

#: src/mmg/cli_options_dlg.cpp:121
msgid "Leave additional space (EbmlVoid) in the output file after the chapters."
msgstr "在輸出檔的章節中留額外的空格 (EbmlVoid)。"

#: src/mmg/mmg_dialog.cpp:301
msgid "Lets you add arbitrary options to the command line"
msgstr "允許您向命令列添加任意選項"

#: src/merge/timecode_factory.cpp:356
#, boost-format
msgid "Line %1% of the timecode file '%2%' contains inconsistent data (e.g. the duration or the FPS are smaller than zero).\n"
msgstr "時間碼檔案「%2%」中的第 %1% 行包含不相容的資料 (如時間長度 或 FPS 小於零)。\n"

#: src/merge/timecode_factory.cpp:119
#, boost-format
msgid "Line %1% of the timecode file '%2%' contains inconsistent data (e.g. the start frame number is bigger than the end frame number, or some values are smaller than zero).\n"
msgstr "時間碼檔案「%2%」中的第 %1% 行包含不相容的資料 (如起始畫格數大於終止畫格數，或者某些值小於零)。\n"

#: src/merge/timecode_factory.cpp:114
#: src/merge/timecode_factory.cpp:349
#, boost-format
msgid "Line %1% of the timecode file '%2%' could not be parsed.\n"
msgstr "無法解析時間碼檔案「%2%」中的第 %1% 行。\n"

#: src/input/subtitles.cpp:198
#, boost-format
msgid "Line %1%: Negative timestamp encountered. The entry will be adjusted to start from 00:00:00.000.\n"
msgstr "第 %1% 行: 遇到負的時間戳。此項目會調整為從 00:00:00.000 開始。\n"

#: src/input/r_vobsub.cpp:294
#, boost-format
msgid "Line %1%: The current timestamp (%2%) is smaller than the previous one (%3%). The entries will be sorted according to their timestamps. This might result in the wrong order for some subtitle entries. If this is the case then you have to fix the .idx file manually.\n"
msgstr "第 %1% 行: 目前時間戳記 (%2%) 比前一個早 (%3%)。各條將按時間戳記重新排序。這可能導致某些字幕項目順序發生錯誤。如果是這樣，您需要手動修正 .idx 檔案。\n"

#: src/input/r_vobsub.cpp:244
#: src/input/r_vobsub.cpp:267
#, boost-format
msgid "Line %1%: The line seems to be a subtitle entry but the format couldn't be recognized. This entry will be skipped.\n"
msgstr "第 %1% 行: 這一行似乎是字幕項目但格式無法識別。此條將被跳過。\n"

#: src/input/r_vobsub.cpp:284
#, boost-format
msgid "Line %1%: The line seems to be a subtitle entry but the timecode was negative even after adding the track delay. Negative timecodes are not supported in Matroska. This entry will be skipped.\n"
msgstr "第 %1% 行: 這一行似乎是字幕項目但時間碼為負即使添加了軌道延遲。負的時間碼不受 Matroska 的支援。此條將被跳過。\n"

#: src/propedit/propedit_cli_parser.cpp:192
msgid "List all valid property names and exit"
msgstr "列出全部有效的屬性名稱並離開"

#: src/mmg/mmg_dialog.cpp:303
msgid "Load a chapter file (simple/OGM format or XML format)"
msgstr "載入章節檔 (簡單/OGM 格式或 XML 格式)"

#: src/mmg/mmg_dialog.cpp:288
msgid "Load muxing settings from a file"
msgstr "從檔案載入合成設定"

#: src/mmg/mux_dialog.cpp:211
#, c-format, boost-format
msgid "Log files (*.txt)|*.txt|%s"
msgstr "日誌檔 (*.txt)|*.txt|%s"

#: src/mmg/jobs.cpp:86
msgid "Log output:"
msgstr "日誌輸出:"

#: src/info/mkvinfo.cpp:757
msgid "MD5"
msgstr "MD5"

#: src/mmg/tabs/attachments.cpp:163
msgid "MIME type for this track. Select one of the pre-defined MIME types or enter one yourself."
msgstr "此軌的 MIME 類型。選擇一個預定義的 MIME 類型或自行輸入。"

#: src/mmg/tabs/attachments.cpp:162
msgid "MIME type:"
msgstr "MIME 類型:"

#: src/mmg/mmg_dialog.cpp:744
msgid "MKVToolNix is licensed under the GNU GPL v2"
msgstr "MKVToolNix 授權為 GNU GPL 第二版"

#: src/input/r_mp3.h:36
msgid "MP2/MP3"
msgstr "MP2/MP3"

#: src/output/p_mp3.h:42
msgid "MP3"
msgstr "MP3"

#: src/common/file_types.cpp:38
msgid "MP4 audio/video files"
msgstr "MP4 音/視訊檔"

#: src/common/file_types.cpp:39
msgid "MPEG audio files"
msgstr "MPEG 音訊檔"

#: src/input/r_mpeg_ps.h:211
msgid "MPEG program stream"
msgstr "MPEG 節目串流"

#: src/common/file_types.cpp:40
msgid "MPEG program streams"
msgstr "MPEG 節目串流"

#: src/input/r_mpeg_ts.h:391
msgid "MPEG transport stream"
msgstr "MPEG 傳輸串流"

#: src/common/file_types.cpp:41
msgid "MPEG transport streams"
msgstr "MPEG 傳輸串流"

#: src/input/r_mpeg_es.h:34
msgid "MPEG video elementary stream"
msgstr "MPEG 視訊基本串流"

#: src/common/file_types.cpp:42
msgid "MPEG video elementary streams"
msgstr "MPEG 視訊基本串流"

#: src/output/p_mpeg1_2.h:38
msgid "MPEG-1/2"
msgstr "MPEG-1/2"

#: src/output/p_mpeg4_p2.h:65
msgid "MPEG-4"
msgstr "MPEG-4"

#: src/common/file_types.cpp:43
msgid "MPLS Blu-ray playlist"
msgstr "MPLS 藍光播放清單"

#: src/mmg/options/output.cpp:50
msgid "Make suggested output file names unique"
msgstr "讓建議的輸出檔名為獨一無二"

#: src/mmg/tabs/input_general.cpp:187
msgid "Make this track the default track for its type (audio, video, subtitles). Players should prefer tracks with the default track flag set."
msgstr "將此軌作為其所屬類別（音訊，視訊，字幕）的預設軌。播放器會優先使用有“預設軌”標記的軌道。"

#: src/input/r_matroska.cpp:1379
#: src/input/r_matroska.cpp:1394
msgid "Malformed AAC codec initialization data found.\n"
msgstr "發現不正常的 AAC 編解碼器初始化資料。\n"

#: src/input/r_matroska.cpp:1387
#, boost-format
msgid "Malformed codec id '%1%'.\n"
msgstr "不正常的編解碼器 id「%1%」。\n"

#: src/input/subtitles.cpp:368
#: src/input/subtitles.cpp:376
#: src/input/subtitles.cpp:381
#, boost-format
msgid "Malformed line? (%1%)\n"
msgstr "不正常的一行? (%1%)\n"

#: src/mmg/tabs/input_general.cpp:189
msgid "Mark this track as 'forced'. Players must play this track."
msgstr "將此軌標記為「強制」。播放器必須播放此軌。"

#: src/input/r_matroska.h:205
msgid "Matroska"
msgstr "Matroska"

#: src/mmg/mmg_dialog.cpp:356
#, c-format, boost-format
msgid "Matroska A/V files (*.mka;*.mkv;*.mk3d)|*.mkv;*.mka;*.mk3d|%s"
msgstr "Matroska 檔案 (*.mkv;*.mka;*.mks;*.mk3d)|*.mkv;*.mka;*.mks;*.mk3d|%s"

#: src/common/file_types.cpp:44
msgid "Matroska audio/video files"
msgstr "Matroska 音訊/視訊檔"

#: src/info/qt_ui.cpp:64
msgid "Matroska files (*.mkv *.mka *.mks *.mk3d);;All files (*.*)"
msgstr "Matroska 檔案 (*.mkv *.mka *.mks *.mk3d);;所有檔 (*.*)"

#: src/mmg/tabs/chapters.cpp:679
#, c-format, boost-format
msgid "Matroska files (*.mkv;*.mka;*.mk3d)|*.mkv;*.mka;*.mk3d|%s"
msgstr "Matroska 檔案 (*.mkv;*.mka;*.mks;*.mk3d)|*.mkv;*.mka;*.mks;*.mk3d|%s"

#: src/mmg/header_editor/frame.cpp:238
#, c-format, boost-format
msgid "Matroska files (*.mkv;*.mka;*.mks;*.mk3d)|*.mkv;*.mka;*.mks;*.mk3d|%s"
msgstr "Matroska 檔案 (*.mkv;*.mka;*.mks;*.mk3d)|*.mkv;*.mka;*.mks;*.mk3d|%s"

#: src/info/mkvinfo.cpp:921
#, boost-format
msgid "Max BlockAddition ID: %1%"
msgstr "最大附加區塊 ID: %1%"

#: src/mmg/tabs/global.cpp:326
msgid "Max. number of files:"
msgstr "檔案最大數量:"

#: src/info/mkvinfo.cpp:890
#, boost-format
msgid "MaxCache: %1%"
msgstr "最大快取: %1%"

#: src/common/xml/ebml_converter.cpp:227
#, boost-format
msgid "Maximum allowed length: %1%, actual length: %2%"
msgstr "允許的最大長度: %1%，實際長度: %2%"

#: src/common/xml/ebml_converter.cpp:171
#: src/common/xml/ebml_converter.cpp:185
#: src/common/xml/ebml_converter.cpp:216
#, boost-format
msgid "Maximum allowed value: %1%, actual value: %2%"
msgstr "允許的最大值: %1%，實際數值: %2%"

#: src/common/property_element.cpp:124
#: src/mmg/header_editor/frame.cpp:402
msgid "Maximum cache"
msgstr "最大快取"

#: src/extract/xtr_rmff.cpp:47
#, boost-format
msgid "Memory allocation error: %1% (%2%).\n"
msgstr "記憶體分配發生錯誤: %1% (%2%)。\n"

#: src/extract/xtr_rmff.cpp:64
msgid "Memory for a RealAudio/RealVideo frame could not be allocated.\n"
msgstr "無法為一個 RealAudio/RealVideo 畫格分配記憶體。\n"

#: src/info/mkvinfo.cpp:1103
#, boost-format
msgid "Mime type: %1%"
msgstr "Mime 類型: %1%"

#: src/info/mkvinfo.cpp:887
#, boost-format
msgid "MinCache: %1%"
msgstr "最小快取: %1%"

#: src/common/xml/ebml_converter.cpp:225
#, boost-format
msgid "Minimum allowed length: %1%, actual length: %2%"
msgstr "允許的最小長度: %1%，實際長度: %2%"

#: src/common/xml/ebml_converter.cpp:169
#: src/common/xml/ebml_converter.cpp:183
#: src/common/xml/ebml_converter.cpp:214
#, boost-format
msgid "Minimum allowed value: %1%, actual value: %2%"
msgstr "允許的最小值: %1%，實際數值: %2%"

#: src/common/property_element.cpp:122
#: src/mmg/header_editor/frame.cpp:397
msgid "Minimum cache"
msgstr "最小快取"

#: src/mmg/options/mmg.cpp:133
msgid "Minimum duration for playlists in seconds:"
msgstr "播放清單的最短時間長度，單位為秒:"

#: src/common/command_line.cpp:217
msgid "Missing argument for '--output-charset'.\n"
msgstr "「--output-charset」缺少參數。\n"

#: src/common/command_line.cpp:251
msgid "Missing argument for '--ui-language'.\n"
msgstr "「--ui-language」缺少參數。\n"

#: src/common/cli_parser.cpp:104
#, boost-format
msgid "Missing argument to '%1%'.\n"
msgstr "缺少給「%1%」的參數。\n"

#: src/mmg/mmg.cpp:272
msgid "Missing file name"
msgstr "缺少檔名"

#: src/mmg/mmg.cpp:272
msgid "Missing file name after for the option '--edit-headers'."
msgstr "選項「--edit-headers」後缺少檔名。"

#: src/input/r_ogm.cpp:945
msgid "Missing header/comment packets for stream. This file is broken but should be muxed correctly. If not please contact the author Moritz Bunkus <moritz@bunkus.org>.\n"
msgstr "缺少串流的表頭/註釋封包。檔案已損壞但應該能正常合成。如果確定檔案沒有損壞，請聯繫作者 Moritz Bunkus <moritz@bunkus.org>。\n"

#: src/mmg/tabs/attachments.cpp:389
msgid "Missing input"
msgstr "尚未輸入"

#: src/common/bitvalue.cpp:78
msgid "Missing one hex digit"
msgstr "缺少一十六進位位"

#: src/extract/extract_cli_parser.cpp:247
#, boost-format
msgid "Missing output file name in argument '%1%'.\n"
msgstr "參數「%1%」缺少輸出檔名。\n"

#: src/common/split_arg_parsing.cpp:33
#, boost-format
msgid "Missing start/end specifications for '--split' in '--split %1%'.\n"
msgstr "在「--split %1%」中「--split」沒有指定起始/結束。\n"

#: src/propedit/options.cpp:157
#, boost-format
msgid "Modification of properties in the section '%1%' was requested, but no corresponding level 1 element was found in the file. %2%\n"
msgstr "在段落「%1%」中屬性必須修改，但檔案裡未發現符合的等級 1 元件。%2%\n"

#: src/info/mkvinfo.cpp:1228
msgid "More"
msgstr "更多"

#: src/merge/mkvmerge.cpp:1964
#, boost-format
msgid "More than one MIME type was given for a single attachment. '%1%' will be discarded and '%2%' used instead.\n"
msgstr "單個附件被指定了多於一個 MIME 類型。「%1%」將被廢棄，並用「%2%」代替。\n"

#: src/merge/mkvmerge.cpp:1955
msgid "More than one description was given for a single attachment.\n"
msgstr "單個附件被指定了多於一個描述。\n"

#: src/propedit/options.cpp:101
#, boost-format
msgid "More than one file name has been given ('%1%' and '%2%').\n"
msgstr "指定多個檔名 (「%1%」和「%2%」)。\n"

#: src/merge/mkvmerge.cpp:1974
#, boost-format
msgid "More than one name was given for a single attachment. '%1%' will be discarded and '%2%' used instead.\n"
msgstr "單個附件被指定了多於一個名稱。「%1%」將被廢棄，並用「%2%」代替。\n"

#: src/merge/output_control.cpp:1150
#, boost-format
msgid "More than one track is to be appended to the track %1% from file no. %2% ('%3%'). The argument for '--append-to' was invalid.\n"
msgstr "被添加至軌道 %1%（自檔案 %2% (「%3%」)）的軌道多於一條。「--append-to」的參數無效。\n"

#: src/extract/tracks.cpp:72
#, boost-format
msgid "More than one track with the track number %1% found.\n"
msgstr "軌道編號為 %1% 的軌道多於一條。\n"

<<<<<<< HEAD
#: src/mmg/jobs.cpp:484
#, fuzzy
msgid "Move the selected jobs down"
msgstr "將所選任務下移"

#: src/mmg/jobs.cpp:481
#, fuzzy
msgid "Move the selected jobs up"
=======
#: src/mmg/jobs.cpp:501
msgid "Move the selected job(s) down"
msgstr "將所選任務下移"

#: src/mmg/jobs.cpp:498
msgid "Move the selected job(s) up"
>>>>>>> ff0a6f61
msgstr "將所選任務上移"

#: src/info/mkvinfo.cpp:493
#, boost-format
msgid "Muxing application: %1%"
msgstr "合成應用程式: %1%"

#: src/mmg/mux_dialog.cpp:133
msgid "Muxing in progress."
msgstr "合成進行中。"

#: src/merge/mkvmerge.cpp:2501
#, boost-format
msgid "Muxing took %1%.\n"
msgstr "合成花費時間 %1%。\n"

#: src/mmg/tabs/input_format.cpp:243
msgid "NALU size length:"
msgstr "NALU 長度大小:"

#: src/common/property_element.cpp:127
#: src/mmg/header_editor/frame.cpp:411
msgid "Name"
msgstr "名稱"

#: src/mmg/tabs/input_general.cpp:183
msgid "Name for this track, e.g. \"director's comments\"."
msgstr "此軌的名稱，如“導演評論”。"

#: src/mmg/tabs/attachments.cpp:159
#: src/mmg/tabs/chapters.cpp:376
msgid "Name:"
msgstr "名稱:"

#: src/info/mkvinfo.cpp:848
#, boost-format
msgid "Name: %1%"
msgstr "名稱: %1%"

#: src/mmg/tabs/chapters.cpp:493
msgid "New chapters created."
msgstr "新章節已建立。"

#: src/mmg/header_editor/value_page.cpp:161
msgid "New value:"
msgstr "新數值:"

#: src/common/property_element.cpp:104
#: src/mmg/header_editor/frame.cpp:329
msgid "Next filename"
msgstr "下一個檔名"

#: src/info/mkvinfo.cpp:527
#, boost-format
msgid "Next filename: %1%"
msgstr "下一個檔名: %1%"

#: src/info/mkvinfo.cpp:1652
#, boost-format
msgid "Next level 0 element is not a segment but %1%"
msgstr "下一個 0 層級元件不是剪輯而是 %1%"

#: src/mmg/tabs/global.cpp:340
msgid "Next segment UID:"
msgstr "下一個剪輯 UID:"

#: src/info/mkvinfo.cpp:524
#, boost-format
msgid "Next segment UID: %1%"
msgstr "下一個剪輯 UID: %1%"

#: src/common/property_element.cpp:108
#: src/mmg/header_editor/frame.cpp:340
msgid "Next segment's unique ID"
msgstr "下一個剪輯的唯一 ID"

#: src/merge/mkvmerge.cpp:1125
#, boost-format
msgid "No %1% specified in '--%2% %3%'.\n"
msgstr "未指定 %1%，在「--%2% %3%」。\n"

#: src/input/r_qtmp4.cpp:1211
msgid "No AC3 header found in first frame; track will be skipped.\n"
msgstr "第一個畫格未發現 AC3 表頭; 此軌將被跳過。\n"

#: src/input/r_qtmp4.cpp:1238
#, fuzzy
msgid "No DTS header found in first frames; track will be skipped.\n"
msgstr "第一個畫格未發現 AC3 表頭; 此軌將被跳過。\n"

#: src/info/mkvinfo.cpp:1626
msgid "No EBML head found."
msgstr "未找到 EBML 表頭。"

#: src/mmg/tabs/attachments.cpp:389
#, c-format, boost-format
msgid "No MIME type has been selected for the attachment '%s'."
msgstr "附件「%s」的 MIME 類型尚未選擇。"

#: src/merge/mkvmerge.cpp:306
#, boost-format
msgid "No MIME type has been set for the attachment '%1%', and it could not be guessed.\n"
msgstr "附件「%1%」的 MIME 類型尚未設定，且無法猜測。\n"

#: src/merge/output_control.cpp:1109
#, boost-format
msgid "No append mapping was given for the file no. %1% ('%2%'). A default mapping of %3% will be used instead. Please keep that in mind if mkvmerge aborts with an error message regarding invalid '--append-to' options.\n"
msgstr "沒有為檔案 %1% (「%2%」) 指定添加對應。將使用預設對應 %3%。如果 mkvmerge 異常中止並輸出關於無效的「--append-to」選項的錯誤訊息，請留意。\n"

#: src/propedit/attachment_target.cpp:191
#: src/propedit/attachment_target.cpp:199
#, boost-format
msgid "No attachment matched the spec '%1%'.\n"
msgstr "沒有符合形式「%1%」的附件。\n"

#: src/mmg/tabs/chapters.cpp:818
msgid "No chapter entries have been create yet."
msgstr "尚未建立任何章節項目。"

#: src/merge/mkvmerge.cpp:816
#, boost-format
msgid "No chapter numbers listed after '--split %1%'.\n"
msgstr "沒有章節編號列在「--split %1%」後面。\n"

#: src/mmg/tabs/chapters.cpp:605
msgid "No chapters found"
msgstr "未找到章節"

#: src/merge/mkvmerge.cpp:820
#: src/merge/mkvmerge.cpp:846
msgid "No chapters in source files or chapter files found to split by.\n"
msgstr "來源檔案中沒有章節或找不到要分割的章節檔案。\n"

#: src/mmg/header_editor/frame.cpp:517
msgid "No fields modified"
msgstr "未修改圖場"

#: src/mmg/header_editor/frame.cpp:218
msgid ""
"No file has been loaded yet. You can open a file by selecting\n"
"'Open' from the 'File' menu."
msgstr ""
"尚未載入檔案。您可以透過“檔案”功能表中的“開啟”來\n"
"開啟一個檔案。"

#: src/mmg/header_editor/frame.cpp:218
msgid "No file loaded"
msgstr "未載入檔案"

#: src/info/mkvinfo.cpp:1736
#: src/propedit/options.cpp:33
msgid "No file name given.\n"
msgstr "未給定檔名。\n"

#: src/common/xml/ebml_converter.cpp:236
msgid "No filename found after the '@'."
msgstr "在「@」後面沒有找到檔名。"

#: src/mmg/cli_options_dlg.cpp:159
msgid "No help available."
msgstr "無可用的說明。"

#: src/merge/mkvmerge.cpp:2313
msgid "No input files were given. No output will be created.\n"
msgstr "未給定任何輸入檔。將不建立輸出檔。\n"

#: src/input/r_flac.cpp:182
msgid "No metadata block found. This file is broken.\n"
msgstr "未發現中繼資料區塊。檔案已損壞。\n"

#: src/extract/extract_cli_parser.cpp:245
msgid "No output file name specified, will use attachment name.\n"
msgstr "未指定輸出檔名，將使用附件名。\n"

#: src/common/mm_io_x.cpp:40
msgid "No permission to read from, to write to or to create"
msgstr "沒有權限讀取、寫入或建立"

#: src/extract/timecodes_v2.cpp:218
#: src/extract/tracks.cpp:407
#: src/info/mkvinfo.cpp:1640
msgid "No segment/level 0 element found."
msgstr "未發現剪輯/0 層級元件。"

#: src/common/mm_io_x.cpp:39
msgid "No space left to write to"
msgstr "沒有足夠的空間寫入"

#: src/merge/mkvmerge.cpp:2482
msgid "No streams to output were found. Aborting.\n"
msgstr "未發現待輸出媒體流。終止。\n"

#: src/merge/mkvmerge.cpp:1122
#, boost-format
msgid "No track ID specified in '--%1% %2%'.\n"
msgstr "未指定軌道 ID，在「--%1% %2%」。\n"

#: src/propedit/track_target.cpp:178
#, boost-format
msgid "No track corresponding to the edit specification '%1%' was found. %2%\n"
msgstr "沒有發現符合編輯規格「%1%」的軌道。%2%\n"

#: src/extract/tracks.cpp:329
#, boost-format
msgid "No track with the ID %1% was found in the source file.\n"
msgstr "在來源檔案裡找不到 ID 為 %1% 的軌道。\n"

#: src/mmg/tabs/input.cpp:745
msgid "No tracks found"
msgstr "未發現軌道"

#: src/input/r_vobsub.cpp:95
msgid "No version number found.\n"
msgstr "未發現版本號。\n"

#: src/common/xml/ebml_converter.cpp:265
msgid "Non-hex digits encountered."
msgstr "遇到非十六進位的數字。"

#: src/mmg/header_editor/frame.cpp:517
msgid "None of the header fields has been modified. Nothing has been saved."
msgstr "表頭欄位未被修改。未儲存任何改動。"

#: src/mmg/tabs/input_format.cpp:271
msgid "Normally mkvmerge does not change the timing information (frame/field rate) stored in the video bitstream. With this option that information is adjusted to match the container timing information. The container timing information can come from various sources: from the command line via --default-duration, the source container or derived from the bitstream."
msgstr "通常 mkvmerge 不會改變儲存在影片位元串流中的時間資訊 (影格/圖場率)。使用此選項是調整資訊以符合封裝容器的時間資訊。此容器時間資訊能夠來自各種不同的來源：經由 --default-duration 命令列，從來源容器或位元串流中取得。"

#: src/mmg/cli_options_dlg.cpp:147
msgid "Normally mkvmerge keeps aspect ratio information in MPEG4 video bitstreams and puts the information into the container. This option causes mkvmerge to remove the aspect ratio information from the bitstream."
msgstr "通常 mkvmerge 保留 MPEG4 視訊位元流中的外觀比例資訊並將資訊置於容器中。此選項使 mkvmerge 從位元流中移除外觀比例資訊。"

#: src/common/bitvalue.cpp:63
#, boost-format
msgid "Not a hex digit at position %1%"
msgstr "非十六進位數位，於 %1%"

#: src/common/kax_analyzer.cpp:230
msgid "Not a valid Matroska file (no EBML head found)"
msgstr "不是有效的 Matroska 檔 (未發現 EBML 表頭)"

#: src/common/kax_analyzer.cpp:240
msgid "Not a valid Matroska file (no segment/level 0 element found)"
msgstr "不是有效的 Matroska 檔 (未發現有效的 剪輯/0 層級元件)"

#: src/merge/mkvmerge.cpp:811
msgid "Not a valid number or not positive."
msgstr "無效的數字或不是正的。"

#: src/merge/pr_generic.cpp:1161
#, boost-format
msgid "Note that the Matroska specifications regarding the storage of '%1%' have not been finalized yet. mkvmerge's support for it is therefore subject to change and uses the CodecID '%2%/EXPERIMENTAL' instead of '%2%'. This warning will be removed once the specifications have been finalized and mkvmerge has been updated accordingly.\n"
msgstr "注意 Matroska 規範有關「%1%」的儲存方面尚未完成。mkvmerge 支援是因為改變主題且使用 CodecID '%2%/EXPERIMENTAL' 替代「%2%」。一旦規範完成會移除這個警告而 mkvmerge 也會相應地更新。\n"

#: src/extract/attachments.cpp:132
#: src/extract/timecodes_v2.cpp:186
#: src/extract/tracks.cpp:349
#: src/propedit/options.cpp:36
msgid "Nothing to do.\n"
msgstr "什麼都不做。\n"

#: src/mmg/mmg_dialog.cpp:1972
msgid "Notice"
msgstr "注意"

#: src/mmg/tabs/select_scanned_file_dlg.cpp:44
msgid "Number of chapters:"
msgstr "章節數:"

#: src/common/property_element.cpp:126
#: src/mmg/header_editor/frame.cpp:408
msgid "Number of nanoseconds (not scaled) per frame."
msgstr "每畫格的毫微秒數 (未縮放前的)。"

#: src/common/property_element.cpp:152
#: src/mmg/header_editor/frame.cpp:489
msgid "Numbers of channels in the track."
msgstr "此軌道的聲道數。"

#: src/input/r_ogm.h:89
msgid "Ogg/OGM"
msgstr "Ogg/OGM"

#: src/common/file_types.cpp:47
msgid "Ogg/OGM audio/video files"
msgstr "Ogg/OGM 音訊/視訊檔"

#: src/mmg/message_dialog.cpp:31
#: src/mmg/mux_dialog.cpp:77
msgid "Ok"
msgstr "確定"

#: src/mmg/tabs/chapters.cpp:782
msgid "One of the chapters does not have a name."
msgstr "有一個章節沒有名稱。"

#: src/propedit/propedit_cli_parser.cpp:254
msgid "One of the options '--attachment-name', '--attachment-description' or '--attachment-mime-type' has been used without a following '--add-attachment' or '--replace-attachment' option.\n"
msgstr "選項「--attachment-name」、「--attachment-description」或「--attachment-mime-type」其中一個已經在沒有下列「--add-attachment」或「--replace-attachment」選項的情況下使用。\n"

#: src/mmg/update_checker.cpp:58
msgid "Online check for updates"
msgstr "線上檢查更新"

#: src/merge/mkvmerge.cpp:852
#, boost-format
msgid "Only %1% chapters found in source files & chapter files."
msgstr "在來源檔案 & 章節檔案中只找到 %1% 章節。"

#: src/mmg/tabs/input_format.cpp:258
msgid "Only needed in certain situations:"
msgstr ""

#: src/merge/mkvmerge.cpp:1560
#, boost-format
msgid "Only one chapter file allowed in '%1% %2%'.\n"
msgstr "僅允許有一個章節檔，在「%1% %2%」。\n"

#: src/info/info_cli_parser.cpp:107
msgid "Only one input file is allowed.\n"
msgstr "僅允許有一個輸入檔。\n"

#: src/common/xml/xml.h:92
msgid "Only one instance of <%1%> is allowed beneath <%2%> at position %3%."
msgstr "於位置 %3% 上的 <%2%> 下方只允許一個 <%1%> 實例。"

#: src/common/xml/ebml_tags_converter.cpp:96
msgid "Only one of <String> and <Binary> may be used beneath <Simple> but not both at the same time."
msgstr "<Simple> 下只能使用 <String> 與 <Binary> 中的一項，而不能同時使用。"

#: src/merge/mkvmerge.cpp:1827
msgid "Only one output file allowed.\n"
msgstr "僅允許有一個輸出檔。\n"

#: src/merge/mkvmerge.cpp:1570
#, boost-format
msgid "Only one segment info file allowed in '%1% %2%'.\n"
msgstr "僅允許有一個剪輯檔，在「%1% %2%」。\n"

#: src/merge/output_control.cpp:1090
#, boost-format
msgid "Only partial append mappings were given for the file no. %1% ('%2%'). Either don't specify any mapping (in which case the default mapping will be used) or specify a mapping for all tracks that are to be copied.\n"
msgstr "只給出了檔案 %1% (「%2%」) 的部分添加對應。只有不指定任何對應 (此時將使用預設對應) 或為所有軌道指定對應時，才會複製所有軌道。\n"

#: src/mmg/options/mmg.cpp:135
msgid "Only playlists whose duration are at least this long are considered and offered to the user for selection."
msgstr "只有播放清單的時間長度至少有一定長度並提供使用者選擇。"

#: src/info/info_cli_parser.cpp:42
msgid "Only show summaries of the contents, not each element."
msgstr "僅顯示內容的摘要，而非所有元件。"

#: src/mmg/tabs/attachments.cpp:168
msgid "Only to the first"
msgstr "僅附加至第一個檔案"

#: src/input/r_vobsub.cpp:104
msgid "Only v7 and newer VobSub files are supported. If you have an older version then use the VSConv utility from http://sourceforge.net/projects/guliverkli/ to convert these files to v7 files.\n"
msgstr "只支援 v7 和更高版本的 VobSub 檔。如果您使用的是舊版檔，請使用 VSConv 實用程式（可在 http://sourceforge.net/projects/guliverkli/ 獲取）將這些檔轉換為 v7 檔。\n"

#: src/mmg/mmg_dialog.cpp:291
msgid "Op&tions\tCtrl-P"
msgstr "選項(&T)\tCtrl-P"

#: src/info/qt_ui.cpp:64
msgid "Open File"
msgstr "開啟檔案"

#: src/info/wxwidgets_ui.cpp:112
#: src/mmg/header_editor/frame.cpp:238
msgid "Open a Matroska file"
msgstr "開啟 Matroska 檔案"

#: src/mmg/header_editor/frame.cpp:142
msgid "Open an existing Matroska file"
msgstr "開啟現有的 Matroska 檔案"

#: src/mmg/mux_dialog.cpp:265
msgid "Open folder"
msgstr "開啟資料夾"

#: src/mmg/mmg_dialog.cpp:811
msgid "Option file created."
msgstr "選項檔已建立。"

#: src/info/info_cli_parser.cpp:35
#: src/mmg/options/dialog.cpp:37
#: src/propedit/propedit_cli_parser.cpp:191
msgid "Options"
msgstr "選項"

#: src/mmg/cli_options_dlg.cpp:118
msgid "Options meant ONLY for developpers. Do not use them. If something is considered to be an officially supported option then it's NOT in this list!"
msgstr "*僅* 為開發者設計的選項。不要用它們。凡是被官方支援的東西都 *不在* 這個清單中！"

#: src/output/p_opus.h:38
msgid "Opus"
msgstr "Opus"

#: src/common/file_types.cpp:48
msgid "Opus (in Ogg) audio files"
msgstr "Opus (在 Ogg 中) 音訊檔"

#: src/info/mkvinfo.cpp:676
#, boost-format
msgid "Order: %1%"
msgstr "編碼指令: %1%"

#: src/mmg/header_editor/value_page.cpp:176
msgid "Original value:"
msgstr "原始數值:"

#: src/propedit/propedit_cli_parser.cpp:218
msgid "Other options"
msgstr "其他選項"

#: src/mmg/mux_dialog.cpp:64
#: src/mmg/options/output.cpp:159
msgid "Output"
msgstr "輸出"

#: src/mmg/mmg_dialog.cpp:330
msgid "Output filename"
msgstr "輸出檔名"

#: src/common/cli_parser.cpp:177
msgid "Output messages in this charset"
msgstr "用這個字元集輸出訊息"

#: src/mmg/jobs.cpp:415
msgid "Output of the selected jobs:"
msgstr "所選任務的輸出資訊:"

#: src/info/mkvinfo.cpp:550
#, boost-format
msgid "Output sampling frequency: %1%"
msgstr "輸出取樣頻率: %1%"

#: src/mmg/tabs/input.cpp:590
msgid "Output:"
msgstr "輸出:"

<<<<<<< HEAD
#: src/mmg/mmg_dialog.cpp:556
#: src/mmg/mmg_dialog.cpp:1433
=======
#: src/mmg/mmg_dialog.cpp:574
msgid "Overwrite existing file(s)?"
msgstr "覆寫已存在的檔案?"

#: src/mmg/mmg_dialog.cpp:555
#: src/mmg/mmg_dialog.cpp:1432
>>>>>>> ff0a6f61
msgid "Overwrite existing file?"
msgstr "覆寫已存在的檔案?"

#: src/mmg/mmg_dialog.cpp:575
#, fuzzy
msgid "Overwrite existing files?"
msgstr "覆寫已存在的檔案?"

#: src/output/p_pcm.h:46
msgid "PCM"
msgstr "PCM"

#: src/output/p_pgs.h:38
msgid "PGS"
msgstr "PGS"

#: src/common/file_types.cpp:45
msgid "PGS/SUP subtitles"
msgstr "PGS/SUP 字幕"

#: src/input/r_pgssup.h:33
msgid "PGSSUP"
msgstr "PGSSUP"

#: src/input/r_vobsub.cpp:540
#, boost-format
msgid "PTS error: 0x%|1$02x| %|2$02x|%|3$02x| %|4$02x|%|5$02x|\n"
msgstr "PTS 錯誤: 0x%|1$02x| %|2$02x|%|3$02x| %|4$02x|%|5$02x|\n"

#: src/output/p_flac.cpp:76
#, boost-format
msgid "Packet number %1% contained an invalid FLAC header and is being skipped.\n"
msgstr "套件編號 %1% 包含無效的 FLAC 表頭，將被跳過。\n"

#: src/merge/pr_generic.cpp:256
#, boost-format
msgid "Packet queue not empty (flushed: %1%). Frames have been lost during remux. %2%\n"
msgstr "套件佇列不是空的 (已緩衝: %1%)。畫格已在重新合成時丟失。 %2%\n"

#: src/mmg/options/output.cpp:40
msgid "Parent directory of the first input file"
msgstr "第一個輸入檔的上一層目錄"

#: src/info/wxwidgets_ui.cpp:118
msgid "Parse the file completely and show all elements"
msgstr "完整解析檔案並顯示所有元件"

#: src/extract/extract_cli_parser.cpp:60
msgid "Parse the whole file instead of relying on the index."
msgstr "解析整個檔案而不是依靠索引。"

#: src/info/mkvinfo.cpp:1426
msgid "Parsing file"
msgstr "正在解析檔案"

#: src/mmg/tabs/global.cpp:236
#: src/mmg/tabs/global.cpp:247
msgid "Parts:"
msgstr "部分:"

#: src/info/mkvinfo.cpp:617
#, boost-format
msgid "Pixel crop bottom: %1%"
msgstr "底部像素剪裁: %1%"

#: src/info/mkvinfo.cpp:602
#, boost-format
msgid "Pixel crop left: %1%"
msgstr "左邊像素剪裁: %1%"

#: src/info/mkvinfo.cpp:612
#, boost-format
msgid "Pixel crop right: %1%"
msgstr "右邊像素剪裁: %1%"

#: src/info/mkvinfo.cpp:607
#, boost-format
msgid "Pixel crop top: %1%"
msgstr "頂部像素剪裁: %1%"

#: src/info/mkvinfo.cpp:587
#, boost-format
msgid "Pixel height: %1%"
msgstr "像素高度: %1%"

#: src/info/mkvinfo.cpp:582
#, boost-format
msgid "Pixel width: %1%"
msgstr "像素寬度: %1%"

#: src/mmg/tabs/select_scanned_file_dlg.cpp:48
msgid "Playlist items:"
msgstr "播放清單項目:"

#: src/mmg/options/mkvmerge.cpp:111
msgid "Please do not select 'mmg' itself as the 'mkvmerge' executable."
msgstr "請不要選擇「mmg」自己作為「mkvmerge」可執行檔。"

#: src/mmg/mmg_dialog.cpp:1438
msgid "Please enter a description for the new job:"
msgstr "請輸入新任務的描述:"

#: src/mmg/tabs/chapters.cpp:87
msgid ""
"Please enter the values for the language and the\n"
"country that you want to apply to all the chapters\n"
"below and including the currently selected entry."
msgstr ""
"請輸入將應用於下面所有章節（含目前選定項目）\n"
"的語言和國家值。"

#: src/merge/mkvmerge.cpp:281
msgid ""
"Please read the man page/the HTML documentation to mkvmerge. It\n"
"explains several details in great length which are not obvious from\n"
"this listing.\n"
msgstr ""
"請閱讀 mkvmerge 命令列使用說明文件。\n"
"它以大篇幅解釋了本清單中不易看透的細節。\n"

#: src/common/property_element.cpp:103
#: src/mmg/header_editor/frame.cpp:326
msgid "Previous filename"
msgstr "上一個檔名"

#: src/info/mkvinfo.cpp:521
#, boost-format
msgid "Previous filename: %1%"
msgstr "上一個檔名: %1%"

#: src/mmg/tabs/global.cpp:338
msgid "Previous segment UID:"
msgstr "上一個剪輯 UID:"

#: src/info/mkvinfo.cpp:518
#, boost-format
msgid "Previous segment UID: %1%"
msgstr "上一個剪輯 UID: %1%"

#: src/common/property_element.cpp:107
#: src/mmg/header_editor/frame.cpp:336
msgid "Previous segment's unique ID"
msgstr "上一個剪輯的唯一 ID"

#: src/mmg/tabs/additional_parts_dlg.cpp:55
msgid "Primary file name:"
msgstr "主要檔名:"

#: src/mmg/options/mkvmerge.cpp:54
msgid "Process priority:"
msgstr "處理程序優先權:"

#: src/mmg/jobs.cpp:62
msgid "Processing 1000/1000"
msgstr "正在處理 1000/1000"

#: src/mmg/jobs.cpp:170
#, c-format, boost-format
msgid "Processing job %d/%d"
msgstr "正在處理任務 %d/%d"

#: src/mmg/jobs.cpp:262
#: src/mmg/mux_dialog.cpp:295
msgid "Progress"
msgstr "進度"

#: src/extract/timecodes_v2.cpp:289
#: src/extract/tracks.cpp:440
#: src/merge/mkvmerge.cpp:2325
#: src/merge/output_control.cpp:563
#, boost-format
msgid "Progress: %1%%%%2%"
msgstr "進度: %1%%%%2%"

#: src/extract/mkvextract.cpp:88
#: src/extract/timecodes_v2.cpp:379
msgid "Progress: 100%\n"
msgstr "進度: 100%\n"

#: src/merge/output_control.cpp:541
#, boost-format
msgid "Progress: 100%%%1%"
msgstr "進度: 100%%%1%"

#: src/common/kax_analyzer.cpp:1103
#, boost-format
msgid "Progress: [%1%%2%] %3%%%"
msgstr "進度: [%1%%2%] %3%%%"

#: src/mmg/mmg_dialog.cpp:1879
msgid "Querying mkvmerge's capabilities"
msgstr "正向 mkvmerge 查詢處理能力"

#: src/common/file_types.cpp:46
msgid "QuickTime audio/video files"
msgstr "QuickTime 音訊/視訊檔"

#: src/input/r_qtmp4.h:350
msgid "QuickTime/MP4"
msgstr "QuickTime/MP4"

#: src/input/r_qtmp4.cpp:316
#, boost-format
msgid "Quicktime/MP4 reader: '%1%' atom is too small. Expected size: >= %2%. Actual size: %3%.\n"
msgstr "Quicktime/MP4 讀取器:「%1%」單元過小。預期大小: >= %2%。實際大小: %3%。\n"

#: src/input/r_qtmp4.cpp:1799
msgid "Quicktime/MP4 reader: Constant samplesize & variable duration not yet supported. Contact the author if you have such a sample file.\n"
msgstr "Quicktime/MP4 讀取器: 尚不支援固定取樣大小與可變時間長度。如果您有這樣的樣本檔案，請聯繫作者。\n"

#: src/input/r_qtmp4.cpp:1168
#, boost-format
msgid "Quicktime/MP4 reader: Could not read chunk number %1%/%2% with size %3% from position %4%. Aborting.\n"
msgstr "Quicktime/MP4 讀取器: 無法讀取塊號 %1%/%2% 大小 %3% 位置 %4%。正在中止。\n"

#: src/input/r_qtmp4.cpp:2105
#: src/input/r_qtmp4.cpp:2119
#, boost-format
msgid "Quicktime/MP4 reader: Could not read the extended sound description atom for track ID %1%.\n"
msgstr "Quicktime/MP4 讀取器: 無法讀取軌道 %1% 的擴展音訊描述單元。\n"

#: src/input/r_qtmp4.cpp:2076
#, boost-format
msgid "Quicktime/MP4 reader: Could not read the sound description atom for track ID %1%.\n"
msgstr "Quicktime/MP4 讀取器: 無法讀取軌道 %1% 的音訊描述單元。\n"

#: src/input/r_qtmp4.cpp:908
#, boost-format
msgid "Quicktime/MP4 reader: Could not read the stream description atom for track ID %1%.\n"
msgstr "Quicktime/MP4 讀取器: 無法讀取軌道 %1% 的流描述單元。\n"

#: src/input/r_qtmp4.cpp:2151
#, boost-format
msgid "Quicktime/MP4 reader: Could not read the video description atom for track ID %1%.\n"
msgstr "Quicktime/MP4 讀取器: 無法讀取軌道 %1% 的視訊描述單元。\n"

#: src/input/r_qtmp4.cpp:248
msgid "Quicktime/MP4 reader: Have not found any header atoms.\n"
msgstr "Quicktime/MP4 讀取器: 未發現任何表頭單元。\n"

#: src/input/r_qtmp4.cpp:250
msgid "Quicktime/MP4 reader: Have not found the 'mdat' atom. No movie data found.\n"
msgstr "Quicktime/MP4 讀取器: 未發現「mdat」單元。找不到影片資料。\n"

#: src/input/r_qtmp4.cpp:78
#, boost-format
msgid "Quicktime/MP4 reader: Invalid chunk size %1% at %2%.\n"
msgstr "Quicktime/MP4 讀取器: 無效的區塊大小 %1% 於 %2%。\n"

#: src/input/r_qtmp4.cpp:2502
#, boost-format
msgid "Quicktime/MP4 reader: MPEG4 part 10/AVC track %1% is missing its decoder config. Skipping this track.\n"
msgstr "Quicktime/MP4 讀取器: MPEG4 part 10/AVC 軌道 %1% 缺少解碼器設定資訊。正在跳過該軌。\n"

#: src/input/r_qtmp4.cpp:2518
#, boost-format
msgid "Quicktime/MP4 reader: MPEG4 track %1% is missing the esds atom/the decoder config. Skipping this track.\n"
msgstr "Quicktime/MP4 讀取器: MPEG4 軌 %1% 缺少 esds 單元/解碼器設定資訊。正在跳過該軌。\n"

#: src/input/r_qtmp4.cpp:485
#, boost-format
msgid "Quicktime/MP4 reader: The 'media header' atom ('mdhd') uses the unsupported version %1%.\n"
msgstr "Quicktime/MP4 讀取器: 「media header」媒體表頭單元 (「mdhd」) 使用了不受支援的版本 %1%。\n"

#: src/input/r_qtmp4.cpp:901
#, boost-format
msgid "Quicktime/MP4 reader: The 'size' field is too small in the stream description atom for track ID %1%.\n"
msgstr "Quicktime/MP4 讀取器: 軌道 %1% 的媒體流描述單元的「size」欄位過小。\n"

#: src/input/r_qtmp4.cpp:490
msgid "Quicktime/MP4 reader: The 'time scale' parameter was 0. This is not supported.\n"
msgstr "Quicktime/MP4 讀取器: 「time scale」時間縮放參數為 0。這是不支援的。\n"

#: src/input/r_qtmp4.cpp:2476
#, boost-format
msgid "Quicktime/MP4 reader: The AAC track %1% is missing the esds atom/the decoder config. Skipping this track.\n"
msgstr "Quicktime/MP4 讀取器: 該 AAC 軌道 %1% 缺少 esds 單元/解碼器設定資訊。正在跳過該軌。\n"

#: src/input/r_qtmp4.cpp:2471
#, boost-format
msgid "Quicktime/MP4 reader: The audio track %1% is using an unsupported 'object type id' of %2% in the 'esds' atom. Skipping this track.\n"
msgstr "Quicktime/MP4 讀取器: 音軌 %1% 的「esds」單元使用了不支援的「object type id」物件類別號 %2%。正在跳過該軌。\n"

#: src/input/r_qtmp4.cpp:2512
#, boost-format
msgid "Quicktime/MP4 reader: The video track %1% is missing the ESDS atom. Skipping this track.\n"
msgstr "Quicktime/MP4 讀取器: 視訊軌 %1% 遺失 ESDS 單元。正在跳過此軌。\n"

#: src/input/r_qtmp4.cpp:348
#, boost-format
msgid "Quicktime/MP4 reader: This file uses compressed headers with an unknown or unsupported compression algorithm '%1%'. Aborting.\n"
msgstr "Quicktime/MP4 讀取器: 此檔案用不明或不支援的壓縮演算法「%1%」壓縮表頭。正在中止。\n"

#: src/input/r_qtmp4.cpp:381
#, boost-format
msgid "Quicktime/MP4 reader: This file uses compressed headers, but the expected uncompressed size (%1%) was not what is available after uncompressing (%2%).\n"
msgstr "Quicktime/MP4 讀取器: 此檔案的表頭經過壓縮，但預期的解壓縮後大小 (%1%) 與解壓縮得到的大小不符 (%2%)。\n"

#: src/input/r_qtmp4.cpp:372
#, boost-format
msgid "Quicktime/MP4 reader: This file uses compressed headers, but the zlib library could not be initialized. Error code from zlib: %1%. Aborting.\n"
msgstr "Quicktime/MP4 讀取器: 此檔按的表頭經過壓縮，但無法初始化 zlib 庫。zlib 錯誤碼: %1%。正在中止。\n"

#: src/input/r_qtmp4.cpp:377
#, boost-format
msgid "Quicktime/MP4 reader: This file uses compressed headers, but they could not be uncompressed. Error code from zlib: %1%. Aborting.\n"
msgstr "Quicktime/MP4 讀取器: 此檔按的表頭經過壓縮，但無法解壓。zlib 錯誤碼: %1%。正在中止。\n"

#: src/input/r_qtmp4.cpp:2445
#: src/input/r_qtmp4.cpp:2460
#: src/input/r_qtmp4.cpp:2486
#: src/input/r_qtmp4.cpp:2536
#, boost-format
msgid "Quicktime/MP4 reader: Track %1% is missing some data. Broken header atoms?\n"
msgstr "Quicktime/MP4 讀取器: 軌道 %1% 缺少一些資料。表頭單元損壞?\n"

#: src/input/r_qtmp4.cpp:2084
#: src/input/r_qtmp4.cpp:2158
#, boost-format
msgid "Quicktime/MP4 reader: Track ID %1% has more than one FourCC. Only using the first one (%|2$.4s|) and not this one (%|3$.4s|).\n"
msgstr "Quicktime/MP4 讀取器: 軌道 ID %1% 有多於一個 FourCC。只使用了第一個 (%|2$.4s|) 而非 (%|3$.4s|)。\n"

#: src/mmg/mmg_dialog.cpp:293
msgid "Quit the application"
msgstr "離開本程式"

#: src/mmg/header_editor/frame.cpp:146
msgid "Quit the header editor"
msgstr "離開表頭編輯器"

#: src/info/wxwidgets_ui.cpp:116
msgid "Quits mkvinfo"
msgstr "離開 mkvinfo"

#: src/info/mkvinfo.cpp:747
msgid "RSA"
msgstr "RSA"

<<<<<<< HEAD
#: src/mmg/jobs.cpp:489
#, fuzzy
msgid "Re-enable the selected jobs"
=======
#: src/mmg/jobs.cpp:506
msgid "Re-enable the selected job(s)"
>>>>>>> ff0a6f61
msgstr "重新啟用所選任務"

#: src/merge/output_control.cpp:974
#, boost-format
msgid "Re-rendering track headers: data_size != 0 not implemented yet. %1%\n"
msgstr "重新計算軌道表頭: 資料大小 != 0 尚未實現。%1%\n"

#: src/input/r_mpeg_ps.cpp:364
msgid "Reading encrypted VOBs is not supported.\n"
msgstr "不支援讀取加密的 VOB。\n"

#: src/common/cli_parser.cpp:179
msgid "Reads additional command line options from the specified file (see man page)."
msgstr "從指定的檔案讀取額外的命令列選項 (詳見使用說明)。"

#: src/info/qt_ui.cpp:155
msgid "Ready"
msgstr "準備就緒"

#: src/common/property_element.cpp:151
#: src/mmg/header_editor/frame.cpp:485
msgid "Real output sampling frequency in Hz."
msgstr "實際輸出的取樣頻率，單位 Hz。"

#: src/output/p_realaudio.h:34
msgid "RealAudio"
msgstr "RealAudio"

#: src/input/r_real.h:99
msgid "RealMedia"
msgstr "RealMedia"

#: src/common/file_types.cpp:49
msgid "RealMedia audio/video files"
msgstr "RealMedia 音訊/視訊檔"

#: src/input/r_real.cpp:339
#, boost-format
msgid "RealMedia files may contain HE-AAC / AAC+ / SBR AAC audio. In some cases this can NOT be detected automatically. Therefore you have to specifiy '--aac-is-sbr %1%' manually for this input file if the file actually contains SBR AAC. The file will be muxed in the WRONG way otherwise. Also read mkvmerge's documentation.\n"
msgstr "RealMedia 檔可能包含 HE-AAC / AAC+ / SBR AAC 音訊。某些情況下這 *無法* 自動偵測。因此您需要為輸入檔手動指定「--aac-is-sbr %1%」如果檔案確實含有 SBR AAC。否則檔案會被 *錯誤地* 合成。參考閱讀 mkvmerge 的使用說明。\n"

#: src/common/cli_parser.cpp:178
msgid "Redirects all messages into this file."
msgstr "轉移全部的訊息到這個檔案裡。"

#: src/info/mkvinfo.cpp:197
#, boost-format
msgid "Reference block: %1%.%|2$06d|ms"
msgstr "參考區塊: %1%.%|2$06d|ms"

#: src/info/mkvinfo.cpp:196
#, boost-format
msgid "Reference block: -%1%.%|2$06d|ms"
msgstr "參考區塊: -%1%.%|2$06d|ms"

#: src/info/mkvinfo.cpp:198
#, boost-format
msgid "Reference priority: %1%"
msgstr "參考優先順序: %1%"

#: src/info/mkvinfo.cpp:200
#, boost-format
msgid "Reference virtual: %1%"
msgstr "虛擬參考: %1%"

#: src/mmg/header_editor/frame.cpp:144
msgid "Reload the current file without saving"
msgstr "在不儲存的情況下重新載入目前檔案"

#: src/mmg/jobs.cpp:67
#: src/mmg/jobs.cpp:69
#: src/mmg/mux_dialog.cpp:52
#: src/mmg/tabs/scanning_for_playlists_dlg.cpp:43
msgid "Remaining time:"
msgstr "剩餘時間: "

#: src/mmg/tabs/chapters.cpp:345
msgid "Remove chapter"
msgstr "移除章節"

#: src/mmg/header_editor/value_page.cpp:167
msgid "Remove element"
msgstr "移除元件"

#: src/mmg/options/mmg.cpp:68
msgid "Remove job from job queue after run:"
msgstr "執行後從任務佇列中移除任務:"

#: src/mmg/tabs/chapters.cpp:375
msgid "Remove name"
msgstr "移除名稱"

#: src/propedit/propedit_cli_parser.cpp:212
msgid "Replace an attachment with the file 'filename'"
msgstr "用此檔案的「檔名」取代附件"

#: src/common/kax_file.cpp:268
msgid "Resync failed: no valid Matroska level 1 element found.\n"
msgstr "重新同步失敗: 找到不正確的 Matroska 等級 1 元件。\n"

#: src/common/kax_file.cpp:260
#, boost-format
msgid "Resyncing successful at position %1%.\n"
msgstr "位置 %1% 重新同步成功。\n"

#: src/mmg/mmg_dialog.cpp:294
msgid "Run mkvmerge and start the muxing process"
msgstr "執行 mkvmerge 並開始合成處理程序"

#: src/mmg/mmg_dialog.cpp:292
msgid "Run the header field editor"
msgstr "執行表頭欄位編輯器"

#: src/mmg/mmg_dialog.cpp:295
msgid "S&how the command line"
msgstr "顯示命令列(&H)"

#: src/mmg/jobs.cpp:536
msgid "S&tart selected"
msgstr "開始所選(&T)"

#: src/info/mkvinfo.cpp:756
msgid "SHA1-160"
msgstr "SHA1-160"

#: src/input/r_srt.h:33
msgid "SRT subtitles"
msgstr "SRT 字幕"

#: src/common/file_types.cpp:50
msgid "SRT text subtitles"
msgstr "SRT 文字字幕"

#: src/input/r_ssa.h:32
msgid "SSA/ASS subtitles"
msgstr "SSA/ASS 字幕"

#: src/common/file_types.cpp:51
msgid "SSA/ASS text subtitles"
msgstr "SSA/ASS 文字字幕"

#: src/mmg/mmg_dialog.cpp:297
msgid "Sa&ve command line"
msgstr "儲存命令列(&V)"

#: src/mmg/options/output.cpp:39
msgid "Same directory as the first input file's"
msgstr "與第一個輸入檔同目錄"

#: src/common/property_element.cpp:150
#: src/mmg/header_editor/frame.cpp:480
msgid "Sampling frequency in Hz."
msgstr "取樣頻率，單位 Hz。"

#: src/info/mkvinfo.cpp:545
#, boost-format
msgid "Sampling frequency: %1%"
msgstr "取樣頻率: %1%"

#: src/mmg/mmg_dialog.cpp:306
msgid "Save &as"
msgstr "另存新檔(&A)"

#: src/mmg/cli_options_dlg.cpp:63
msgid "Save as default for new jobs"
msgstr "儲存成新任務的預設值"

#: src/info/qt_ui.cpp:71
msgid "Save information as"
msgstr "另存資訊"

#: src/mmg/mux_dialog.cpp:84
msgid "Save log"
msgstr "儲存日誌"

#: src/mmg/mmg_dialog.cpp:289
msgid "Save muxing settings to a file"
msgstr "將合成設定值儲存至檔案"

#: src/mmg/mmg_dialog.cpp:297
msgid "Save the command line to a file"
msgstr "將命令列儲存至檔案"

#: src/mmg/mmg_dialog.cpp:298
msgid "Save the command line to an option file that can be read by mkvmerge"
msgstr "將命令列儲存為 mkvmerge 可讀的選項檔"

#: src/mmg/mmg_dialog.cpp:304
msgid "Save the current chapters to a XML file"
msgstr "將目前章節存為 XML 檔"

#: src/mmg/mmg_dialog.cpp:306
msgid "Save the current chapters to a file with another name"
msgstr "將目前章節以另一名稱儲存"

#: src/mmg/mmg_dialog.cpp:305
msgid "Save the current chapters to an existing Matroska file"
msgstr "將目前章節存至現有的 Matroska 檔"

#: src/mmg/header_editor/frame.cpp:143
msgid "Save the header values"
msgstr "儲存表頭欄位值"

#: src/mmg/mmg_dialog.cpp:305
msgid "Save to &Matroska file"
msgstr "儲存至 &Matroska 檔(&M)"

#: src/info/wxwidgets_ui.cpp:113
msgid "Saves the information from the current file to a text file"
msgstr "從目前檔儲存資訊至純文字檔"

#: src/mmg/tabs/ask_scan_for_playlists_dlg.cpp:24
msgid "Scan directory for other playlists"
msgstr "掃描其他播放清單的目錄"

#: src/mmg/options/mmg.cpp:124
msgid "Scan directory for other playlists:"
msgstr "掃描其他播放清單的目錄:"

#: src/mmg/tabs/select_scanned_file_dlg.cpp:33
msgid "Scanned files"
msgstr "掃描的檔案"

#: src/merge/mkvmerge.cpp:2381
#, boost-format
msgid "Scanning %1% files in %2% playlist.\n"
msgid_plural "Scanning %1% files in %2% playlists.\n"
msgstr[0] ""
msgstr[1] ""

#: src/mmg/tabs/scanning_for_playlists_dlg.cpp:30
msgid "Scanning directory"
msgstr "掃描目錄中"

#: src/info/mkvinfo.cpp:690
#, boost-format
msgid "Scope: %1% (%2%)"
msgstr "範圍: %1% (%2%)"

#: src/info/mkvinfo.cpp:980
#, boost-format
msgid "Seek ID: %1% (%2%)"
msgstr "定位 ID: %1% (%2%)"

#: src/info/mkvinfo.cpp:972
msgid "Seek entry"
msgstr "定位項"

#: src/info/mkvinfo.cpp:963
msgid "Seek head"
msgstr "定位表頭"

#: src/info/mkvinfo.cpp:959
msgid "Seek head (subentries will be skipped)"
msgstr "定位表頭 (子項目將被跳過)"

#: src/info/mkvinfo.cpp:993
#, boost-format
msgid "Seek position: %1%"
msgstr "定位位置: %1%"

#: src/info/mkvinfo.cpp:932
#, fuzzy, boost-format
msgid "Seek pre-roll: %|1$.3f|ms (%2%ns)"
msgstr "時間長度: %|1$.3f|s (%2%)"

#: src/extract/timecodes_v2.cpp:222
#: src/extract/tracks.cpp:412
#: src/info/qt_ui.cpp:177
#: src/info/wxwidgets_ui.cpp:210
msgid "Segment"
msgstr "剪輯"

#: src/mmg/tabs/chapters.cpp:356
msgid "Segment UID:"
msgstr "剪輯 UID:"

#: src/info/mkvinfo.cpp:509
#, boost-format
msgid "Segment UID: %1%"
msgstr "剪輯 UID: %1%"

#: src/mmg/tabs/global.cpp:331
msgid "Segment UIDs:"
msgstr "剪輯 UID:"

#: src/mmg/tabs/chapters.cpp:359
msgid "Segment edition UID:"
msgstr "剪輯版本 UID:"

#: src/common/property_element.cpp:102
#: src/mmg/header_editor/frame.cpp:323
msgid "Segment filename"
msgstr "剪輯檔名"

#: src/info/mkvinfo.cpp:530
#, boost-format
msgid "Segment filename: %1%"
msgstr "剪輯檔名: %1%"

#: src/mmg/tabs/global.cpp:365
msgid "Segment info file:"
msgstr "剪輯資訊檔: "

#: src/mmg/tabs/global.cpp:389
#, c-format, boost-format
msgid "Segment info files (*.xml)|*.xml|%s"
msgstr "剪輯資訊檔 (*.xml)|*.xml|%s"

#: src/extract/timecodes_v2.cpp:242
#: src/info/mkvinfo.cpp:471
#: src/info/qt_ui.cpp:178
#: src/info/wxwidgets_ui.cpp:213
#: src/mmg/header_editor/frame.cpp:314
#: src/propedit/options.cpp:172
#: src/propedit/propedit_cli_parser.cpp:140
#: src/propedit/propedit_cli_parser.cpp:225
msgid "Segment information"
msgstr "剪輯資訊"

#: src/extract/timecodes_v2.cpp:276
#: src/info/mkvinfo.cpp:782
#: src/info/qt_ui.cpp:179
#: src/info/wxwidgets_ui.cpp:213
msgid "Segment tracks"
msgstr "剪輯軌道"

#: src/common/property_element.cpp:105
#: src/mmg/header_editor/frame.cpp:332
msgid "Segment unique ID"
msgstr "剪輯唯一 ID"

#: src/info/mkvinfo.cpp:1648
#, boost-format
msgid "Segment, size %1%"
msgstr "剪輯, 大小 %1%"

#: src/info/mkvinfo.cpp:1646
msgid "Segment, size unknown"
msgstr "剪輯, 未知大小"

#: src/info/wxwidgets_ui.cpp:268
msgid "Select Matroska file"
msgstr "選擇 Matroska 檔案"

#: src/mmg/tabs/select_scanned_file_dlg.cpp:27
msgid "Select file to add"
msgstr "選擇要加入的檔案"

#: src/info/wxwidgets_ui.cpp:282
msgid "Select output file"
msgstr "選擇輸出檔"

#: src/mmg/mmg_dialog.cpp:290
msgid "Select the file you want to write to"
msgstr "選擇您要寫入的檔案"

#: src/mmg/options/languages.cpp:79
msgid ""
"Select the languages you want to be shown at the top\n"
"of language drop down boxes."
msgstr ""
"選擇您想要顯示在語言下拉式選單最上面\n"
"的語言。"

#: src/mmg/tabs/chapters.cpp:85
msgid "Select values to be applied"
msgstr "選擇將應用的值"

#: src/mmg/tabs/input_extra.cpp:127
msgid "Selects for which blocks mkvmerge will produce index entries ( = cue entries). \"default\" is a good choice for almost all situations."
msgstr "選擇 mkvmerge 將為哪些區塊建立索引。在幾乎所有情況下，“預設”是個合適的選擇。"

#: src/mmg/tabs/input_format.cpp:257
msgid "Selects the character set a subtitle file or chapter information was written with."
msgstr ""

#: src/mmg/mmg_dialog.cpp:290
msgid "Set &output file"
msgstr "設定輸出檔(&O)"

#: src/mmg/tabs/chapters.cpp:102
msgid "Set country to:"
msgstr "設定國家為:"

#: src/common/property_element.cpp:115
#: src/mmg/header_editor/frame.cpp:385
msgid ""
"Set if that track (audio, video or subs) SHOULD\n"
"be used if no language found matches the\n"
"user preference."
msgstr ""
"設定未找到符合使用者偏好設定的語言時\n"
"此軌 (音訊, 視訊 或 字幕) 是否 *應該*\n"
"被使用。"

#: src/common/property_element.cpp:118
#: src/mmg/header_editor/frame.cpp:392
msgid ""
"Set if that track MUST be used during playback.\n"
"There can be many forced track for a kind (audio,\n"
"video or subs). The player should select the one\n"
"whose language matches the user preference or the\n"
"default + forced track."
msgstr ""
"設定此軌在播放過程中是否 *必須* 使用。\n"
"每類軌道 (音訊, 視訊 或 字幕)可以有多個強制軌。\n"
"播放器應該選擇符合使用者偏好設定或預設且強制的軌。"

#: src/common/property_element.cpp:117
#: src/mmg/header_editor/frame.cpp:388
msgid "Set if the track is used."
msgstr "設定軌道是否可用。"

#: src/common/property_element.cpp:134
msgid "Set if the video is interlaced."
msgstr "若視訊為交錯式請設定。"

#: src/mmg/tabs/chapters.cpp:95
msgid "Set language to:"
msgstr "設定語言為:"

#: src/propedit/propedit_cli_parser.cpp:216
msgid "Set the MIME type to use for the following '--add-attachment' or '--replace-attachment' option"
msgstr "設定用於下列「--add-attachment」或「--replace-attachment」選項的 MIME 類型。"

#: src/mmg/options/mmg.cpp:53
msgid "Set the delay input field from the file name"
msgstr "根據第一個檔案的名稱設定“延遲”輸入框"

#: src/propedit/propedit_cli_parser.cpp:215
msgid "Set the description to use for the following '--add-attachment' or '--replace-attachment' option"
msgstr "設定用於下列「--add-attachment」或「--replace-attachment」選項的描述"

#: src/propedit/propedit_cli_parser.cpp:214
msgid "Set the name to use for the following '--add-attachment' or '--replace-attachment' option"
msgstr "設定用於下列「--add-attachment」或「--replace-attachment」選項的名稱"

#: src/mmg/tabs/chapters.cpp:346
msgid "Set values"
msgstr "設定語言值"

#: src/propedit/propedit_cli_parser.cpp:200
msgid "Sets a property to the value if it exists and add it otherwise"
msgstr "如果屬性已存在把屬性設定為這個值，不然將屬性加入"

#: src/propedit/propedit_cli_parser.cpp:196
msgid "Sets the Matroska file section that all following add/set/delete actions operate on (see below and man page for syntax)"
msgstr "設定 Matroska 檔案段落全部後面接著 加入/設定/刪除 動作操作 (詳見下面內容和 syntax 的使用說明)"

#: src/propedit/propedit_cli_parser.cpp:193
msgid "Sets the Matroska parser mode to 'fast' (default) or 'full'"
msgstr "設定 Matroska 解析器模式為「快速」(預設) 或「完整」"

#: src/mmg/tabs/input_extra.cpp:129
msgid "Sets the compression algorithm to be used for this track. If no option is selected mkvmerge will decide whether or not to compress and which algorithm to use based on the track type. Most track types are not compressed at all. "
msgstr "設定此軌道使用的壓縮算法。如果沒有選擇壓縮算法則 mkvmerge 會決定是否壓縮且針對軌道類型使用不同壓縮算法。大部分的軌道類型為不壓縮。"

#: src/mmg/tabs/input_format.cpp:265
msgid "Sets the cropping parameters. Must be comma-separated list of four numbers for the cropping to be used at the left, top, right and bottom."
msgstr "設定剪裁參數。必須是四位數的逗點分隔清單，其分別對應左邊、頂端、右邊和底端的剪裁。"

#: src/mmg/tabs/input_format.cpp:242
msgid "Sets the default duration or number of frames per second for a track. This can either be a floating point number or a fraction."
msgstr "設定軌道的預設時間長度或每秒影格數。這一項可以是浮點數，也可以是分數。"

#: src/mmg/tabs/input_format.cpp:230
msgid "Sets the display aspect ratio of the track. The format can be either 'a/b' in which case both numbers must be integer (e.g. 16/9) or just a single floting point number 'f' (e.g. 2.35)."
msgstr "設定軌道的顯示外觀比例。格式可以是兩個整數構成的「a/b」(如 16/9) 或者單個浮點數「f」(如 2.35)。"

#: src/mmg/tabs/input_format.cpp:234
msgid "Sets the display height of the track. The width must be set as well, or this field will be ignored."
msgstr "設定軌道的顯示高度。必須同時設定寬度，否則此欄位將被忽略。"

#: src/mmg/tabs/input_format.cpp:233
msgid "Sets the display width of the track. The height must be set as well, or this field will be ignored."
msgstr "設定軌道的顯示寬度。必須同時設定高度，否則此欄位將被忽略。"

#: src/mmg/options/mkvmerge.cpp:57
msgid "Sets the priority that mkvmerge will run with. Chosing 'lowest' will cause mkvmerge to select a low I/O priority as well."
msgstr "設定 mkvmerge 執行的優先權。選擇「最低」會讓 mkvmerge 也選擇低優先權的輸入輸出 (I/O)。"

#: src/mmg/tabs/global.cpp:332
msgid ""
"Sets the segment UIDs to use. This is a comma-separated list of 128bit segment UIDs in the usual UID form: hex numbers with or without the \"0x\" prefix, with or without spaces, exactly 32 digits.\n"
"\n"
"Each file created contains one segment, and each segment has one segment UID. If more segment UIDs are specified than segments are created then the surplus UIDs are ignored. If fewer UIDs are specified than segments are created then random UIDs will be created for them."
msgstr ""
"設定要使用的剪輯 UID。這是一份用常見 UID 形式的 128 位元剪輯 UID 逗號分隔式清單: 十六進位數字含或不含 \"0x\" 字首、含或不含空格、剛好 32 位數字。\n"
"\n"
"每個檔案建立都包含一個剪輯，並且每個剪輯擁有一個剪輯 UID。如果指定的剪輯 UID 多於建立的剪輯數，那麼剩餘的 UID 會被忽略。如果指定的剪輯 UID 少於建立的剪輯數，則會建立隨機的 UID 給多出來的剪輯。"

#: src/mmg/tabs/input_format.cpp:239
msgid "Sets the stereo mode of the video track to this value. If left empty then the track's original stereo mode will be kept or, if it didn't have one, none will be set at all."
msgstr "選擇此視訊軌的立體視法。如果留空則保留原模式，或者如果原本就沒有，任何模式都不會設定。"

#: src/info/mkvinfo.cpp:717
#, boost-format
msgid "Settings: %1%"
msgstr "設定: %1%"

#: src/mmg/cli_options_dlg.cpp:93
msgid "Several options that control the overall output that mkvmerge creates."
msgstr "控制 mkvmerge 整體輸出的一些選項。"

#: src/input/r_real.cpp:555
#, boost-format
msgid "Short AAC audio packet (length: %1% < %2%)\n"
msgstr "短的 AAC 音訊套件 (長: %1% < %2%)\n"

#: src/input/r_real.cpp:548
#, boost-format
msgid "Short AAC audio packet (length: %1% < 2)\n"
msgstr "短的 AAC 音訊套件 (長: %1% < 2)\n"

#: src/info/wxwidgets_ui.cpp:118
msgid "Show &all elements\tCtrl-A"
msgstr "顯示所有分支(&A)\tCtrl-A"

#: src/info/wxwidgets_ui.cpp:126
msgid "Show about dialog"
msgstr "顯示“關於”對話窗"

#: src/info/info_cli_parser.cpp:45
msgid "Show all bytes of each frame as a hex dump."
msgstr "以十六進位轉儲形式顯示每畫格的全部位元組。"

#: src/info/wxwidgets_ui.cpp:119
msgid "Show element si&zes\tCtrl-Z"
msgstr "顯示元件大小(&Z)\tCtrl-Z"

#: src/mmg/options/mmg.cpp:86
msgid "Show mmg's debug window"
msgstr "顯示 mmg 的除錯視窗"

#: src/mmg/mmg_dialog.cpp:313
msgid "Show program information"
msgstr "顯示程式資訊"

#: src/info/info_cli_parser.cpp:43
msgid "Show statistics for each track in verbose mode."
msgstr "在詳細資訊模式裡顯示每個資料軌的統計資料。"

#: src/mmg/mmg_dialog.cpp:295
msgid "Show the command line mmg creates for mkvmerge"
msgstr "顯示 mmg 為 mkvmerge 建立的命令列"

#: src/info/info_cli_parser.cpp:44
msgid "Show the first 16 bytes of each frame as a hex dump."
msgstr "以十六進位轉儲形式顯示每畫格的前 16 位元組。"

#: src/mmg/mmg_dialog.cpp:312
msgid "Show the guide to mkvmerge GUI"
msgstr "顯示 mkvmerge GUI 指南"

#: src/info/wxwidgets_ui.cpp:119
msgid "Show the size of each element including its header"
msgstr "顯示每個元件的大小 (包含項目的表頭)"

#: src/info/info_cli_parser.cpp:46
msgid "Show the size of each element including its header."
msgstr "顯示每個元件包含表頭的大小。"

#: src/common/cli_parser.cpp:180
msgid "Show this help."
msgstr "顯示這項說明。"

#: src/common/cli_parser.cpp:181
msgid "Show version information."
msgstr "顯示版本資訊。"

#: src/mmg/options/mmg.cpp:87
msgid "Shows mmg's debug window in which debug messages will appear. This is only useful if you're helping the author debug a problem in mmg."
msgstr "顯示 mmg 的除錯視窗，在該視窗中會出現除錯訊息。這只當您幫助作者除錯 mmg 的問題時有用。"

#: src/info/mkvinfo.cpp:744
#, boost-format
msgid "Signature algorithm: %1% (%2%)"
msgstr "簽章演算法: %1% (%2%)"

#: src/info/mkvinfo.cpp:753
#, boost-format
msgid "Signature hash algorithm: %1% (%2%)"
msgstr "簽章雜湊演算法: %1% (%2%)"

#: src/info/mkvinfo.cpp:761
#, boost-format
msgid "Signature key ID: %1%"
msgstr "簽章鑰匙 ID: %1%"

#: src/info/mkvinfo.cpp:764
#, boost-format
msgid "Signature: %1%"
msgstr "簽章: %1%"

#: src/mmg/header_editor/value_page.cpp:146
msgid "Signed integer"
msgstr "帶正負號的整數"

#: src/info/mkvinfo.cpp:1125
#, boost-format
msgid "Silent Track Number: %1%"
msgstr "靜軌號: %1%"

#: src/extract/timecodes_v2.cpp:309
msgid "Simple block"
msgstr "簡單區塊"

#: src/common/chapters/chapters.cpp:50
#, boost-format
msgid "Simple chapter parser: %1%\n"
msgstr "簡單章節解析器: %1%\n"

#: src/extract/tracks.cpp:462
msgid "SimpleBlock"
msgstr "簡單區塊"

#: src/info/mkvinfo.cpp:212
#, boost-format
msgid "SimpleBlock (%1%track number %2%, %3% frame(s), timecode %|4$.3f|s = %5%)"
msgstr "簡單區塊 (%1%軌道編號 %2%, %3% 畫格, 時間碼 %|4$.3f|s = %5%)"

#: src/mpegparser/M2VParser.cpp:392
msgid "Single field frame before GOP header detected. Fix the MPEG2 video stream before attempting to multiplex it.\n"
msgstr "在 GOP 表頭前偵測到單圖場畫格。在分離前請修復 MPEG2 視訊串流。\n"

#: src/mmg/tabs/select_scanned_file_dlg.cpp:63
msgid "Size"
msgstr "大小"

#: src/mmg/tabs/global.cpp:195
#: src/mmg/tabs/global.cpp:198
#: src/mmg/tabs/select_scanned_file_dlg.cpp:42
msgid "Size:"
msgstr "大小:"

#: src/output/p_aac.cpp:71
#, boost-format
msgid "Skipping %1% bytes (no valid AAC header found). This might cause audio/video desynchronisation.\n"
msgstr "跳過 %1% 位元組 (未發現有效的 AAC 頭)。這可能會導致音畫不同步。\n"

#: src/output/p_dts.cpp:85
#, boost-format
msgid "Skipping %1% bytes (no valid DTS header found). This might cause audio/video desynchronisation.\n"
msgstr "跳過 %1% 位元組 (未發現有效的 DTS 表頭)。這可能會導致聲音與畫面不同步。\n"

#: src/input/r_mp3.cpp:59
#, boost-format
msgid "Skipping %1% bytes at the beginning (no valid MP3 header found).\n"
msgstr "跳過開頭 %1% 位元組 (未發現有效的 MP3 表頭)。\n"

#: src/info/mkvinfo.cpp:1244
msgid "Slices"
msgstr "切面"

#: src/mmg/header_editor/frame.cpp:562
msgid "Some header values have been modified. Do you really want to close without saving the file?"
msgstr "一些表頭值已被修改。您確實要在不儲存檔案的情況下關閉？"

#: src/mmg/header_editor/frame.cpp:754
msgid "Some header values have been modified. Do you really want to load a new file without saving the current one?"
msgstr "一些表頭值已被修改。您確實要在不儲存目前檔案的情況下載入一個新的檔？"

#: src/mmg/header_editor/frame.cpp:553
msgid "Some header values have been modified. Do you really want to reload without saving the file?"
msgstr "一些表頭值已被修改。您確實要在不儲存檔案的情況下重新載入？"

#: src/merge/output_control.cpp:1598
#, boost-format
msgid "Some tag elements are missing (this error should not have occured - another similar error should have occured earlier). %1%\n"
msgstr "缺少某些標籤元件 (不該發生此錯誤 - 另一個類似的錯誤應該在早些時候發生過)。%1%\n"

#: src/common/property_element.cpp:128
#: src/mmg/header_editor/frame.cpp:415
msgid ""
"Specifies the language of the track in the\n"
"Matroska languages form."
msgstr "指定此軌在 Matroska 語言表單中的語言。"

#: src/common/property_element.cpp:144
#: src/mmg/header_editor/frame.cpp:471
msgid ""
"Specify the possible modifications to the aspect ratio\n"
"(0: free resizing, 1: keep aspect ratio, 2: fixed)."
msgstr ""
"指定對外觀比例的可能修正\n"
"(0: 任意調整大小, 1: 保持外觀比例, 2: 固定)。"

#: src/mmg/tabs/global.cpp:306
msgid "Split mode:"
msgstr "分割方式:"

#: src/mmg/tabs/global.cpp:305
msgid "Splitting"
msgstr "分割"

#: src/mmg/tabs/global.cpp:570
msgid "Splitting by size was selected, but no size has been given."
msgstr "已選擇按大小分割，但未給出大小。"

#: src/mmg/tabs/global.cpp:603
msgid "Splitting by timecode/duration was selected, but nothing was entered."
msgstr "已選擇按時間碼/播放時間長度分割，但未輸入任何數值。"

#: src/mmg/mmg_dialog.cpp:572
#, c-format, boost-format
msgid "Splitting is active, and at least one of the potential output files '%s%s*%s' already exists. Do you want to overwrite them?"
msgstr "正在執行分割操作，但至少有一個潛在的輸出檔「%s%s*%s」已存在。是否覆寫？"

#: src/mmg/tabs/global.cpp:280
msgid "Splitting will occur right before the first key frame whose timecode is equal to or bigger than the start timecode for the chapters whose numbers are listed."
msgstr "在時間碼等於或大於列出編號的章節起始時間碼的第一個關鍵影格之前進行分割。"

#: src/mmg/mmg_dialog.cpp:332
msgid "Sta&rt muxing"
msgstr "開始合成(&R)"

#: src/mmg/mmg_dialog.cpp:294
msgid "Sta&rt muxing (run mkvmerge)\tCtrl-R"
msgstr "開始合成(啟動 mkvmerge)(&R)\tCtrl-R"

#: src/info/info_cli_parser.cpp:38
msgid "Start the GUI (and open inname if it was given)."
msgstr "啟動 GUI (若是給定的檔案則開啟輸入檔名稱)。"

#: src/mmg/jobs.cpp:533
msgid "Start the jobs whose status is 'pending'"
msgstr "啟動狀態為“掛起”的任務"

<<<<<<< HEAD
#: src/mmg/jobs.cpp:520
#, fuzzy
msgid "Start the selected jobs regardless of their status"
=======
#: src/mmg/jobs.cpp:537
msgid "Start the selected job(s) regardless of their status"
>>>>>>> ff0a6f61
msgstr "啟動選擇的任務（不論其狀態如何）"

#: src/mmg/mmg_dialog.cpp:287
msgid "Start with empty settings"
msgstr "清空所有設定並重新啟動"

#: src/mmg/tabs/chapters.cpp:351
msgid "Start:"
msgstr "開始時間:"

#: src/mmg/jobs.cpp:472
msgid "Started on"
msgstr "啟動時間"

#: src/mmg/jobs.cpp:226
#, c-format, boost-format
msgid "Starting job ID %d (%s) on %s"
msgstr "正在啟動任務 ID %d (%s) 於 %s"

#: src/info/mkvinfo.cpp:1587
#, boost-format
msgid "Statistics for track number %1%: number of blocks: %2%; size in bytes: %3%; duration in seconds: %4%; approximate bitrate in bits/second: %5%\n"
msgstr "資料軌編號 %1% : 區塊編號: %2%的統計資料；大小: %3% 位元組；時間長度: %4% 秒；近似位元率: %5% 位元/秒\n"

#: src/mmg/jobs.cpp:466
msgid "Status"
msgstr "狀態"

#: src/mmg/jobs.cpp:58
#: src/mmg/mux_dialog.cpp:50
msgid "Status and progress"
msgstr "狀態和進度"

#: src/mmg/header_editor/value_page.cpp:174
#: src/mmg/update_checker.cpp:61
msgid "Status:"
msgstr "狀態:"

#: src/merge/mkvmerge.cpp:711
#, boost-format
msgid "Stereo mode parameter: not given in the form <TID>:<n|keyword> where n is a number between 0 and %1% or one of these keywords: %2% (argument was '%3%').\n"
msgstr "立體視覺模式參數: 未以 <TID>:<n|keyword> 形式給定參數，其中可以是 0 到 %1% 中的數字或這些關鍵字其中一個: %2% (參數為「%3%」)。\n"

#: src/info/mkvinfo.cpp:641
#, boost-format
msgid "Stereo mode: %1% (%2%)"
msgstr "立體視法: %1% (%2%)"

#: src/common/property_element.cpp:146
#: src/mmg/header_editor/frame.cpp:475
msgid "Stereo-3D video mode (0 - 11, see documentation)."
msgstr "立體 3D 影片模式 (0 - 11，請見文件)。"

#: src/mmg/tabs/input_format.cpp:238
msgid "Stereoscopy:"
msgstr "立體觀察:"

#: src/mmg/tabs/input_format.cpp:251
msgid "Stretch by:"
msgstr "延展率:"

#: src/mmg/tabs/input_format.cpp:252
msgid "Stretch this track's timecodes. This entry can have two formats. It is either a positive floating point number, or a fraction like e.g. 1200/1253. Works best on video and subtitle tracks."
msgstr "延展此軌的時間碼。本項支援兩種格式。既可以是正的浮點數，也可以是形如 1200/1253 的分數。應用於視訊軌與字幕軌時效果最佳。"

#: src/mmg/header_editor/value_page.cpp:144
msgid "String"
msgstr "字串"

#: src/extract/xtr_textsubs.cpp:160
#, boost-format
msgid "Subtitle track %1% is missing some duration elements. Please check the resulting SSA/ASS file for entries that have the same start and end time.\n"
msgstr "字幕軌 %1% 缺少時間長度元件。請檢查輸出的 SSA/ASS 檔中有相同起始和終止時間的項目。\n"

#: src/mmg/header_editor/track_type_page.cpp:56
#, c-format, boost-format
msgid "Subtitle track %u"
msgstr "字幕軌 %u"

#: src/merge/mkvmerge.cpp:348
msgid "Supported file types:\n"
msgstr "支援的檔案類型:\n"

#: src/common/cli_parser.cpp:174
msgid "Suppress status output."
msgstr "停用狀態輸出。"

#: src/input/r_tta.h:38
#: src/output/p_tta.h:34
msgid "TTA"
msgstr "TTA"

#: src/common/file_types.cpp:52
msgid "TTA (The lossless True Audio codec)"
msgstr "TTA (The True Audio 無損音訊編解碼)"

#: src/extract/extract_cli_parser.cpp:78
msgid "Tag extraction"
msgstr "提取標籤"

#: src/mmg/tabs/global.cpp:361
msgid "Tag file:"
msgstr "標籤檔:"

#: src/mmg/tabs/global.cpp:379
#, c-format, boost-format
msgid "Tag files (*.xml)|*.xml|%s"
msgstr "標籤檔 (*.xml)|*.xml|%s"

#: src/mmg/tabs/input_general.cpp:278
#, c-format, boost-format
msgid "Tag files (*.xml;*.txt)|*.xml;*.txt|%s"
msgstr "標籤檔 (*.xml;*.txt)|*.xml;*.txt|%s"

#: src/propedit/propedit_cli_parser.cpp:235
msgid "Tag selectors"
msgstr "標籤選擇器"

#: src/info/mkvinfo.cpp:1515
#: src/propedit/options.cpp:177
msgid "Tags"
msgstr "標籤"

#: src/merge/output_control.cpp:1586
msgid "Tags are not allowed in WebM compliant files. No tags will be written into any output file.\n"
msgstr "在 WebM 遵循檔裡不能有標籤。不會將標籤寫進任何輸出檔。\n"

#: src/merge/pr_generic.cpp:1491
#, boost-format
msgid "Tags for track ID %1%: %2% entries"
msgstr "軌道 ID 的標籤 %1%: %2% 項目"

#: src/mmg/mmg.cpp:59
#, c-format, boost-format
msgid "Tags for track ID %lld (%d entries) from %s"
msgstr "軌道 ID 的標籤 %lld (%d 個項目) 自 %s"

#: src/mmg/tabs/input_general.cpp:190
msgid "Tags:"
msgstr "標籤:"

#: src/mmg/cli_options_dlg.cpp:101
msgid "Tells mkvmerge not to create and write the cue data which can be compared to an index in an AVI. Matroska files can be played back without the cue data, but seeking will probably be imprecise and slower. Use this only for testing purposes."
msgstr "告訴 mkvmerge 不要建立和寫入類似 AVI 索引的 cue 索引資料。Matroska 檔可以在無 cue 索引資料的情況下播放，但定位可能會變得不精確且遲鈍些。本功能僅供測試用途。"

#: src/mmg/cli_options_dlg.cpp:105
msgid "Tells mkvmerge to create a meta seek element at the end of the file containing all clusters."
msgstr "告訴 mkvmerge 要在檔案結尾部建立變換定位元件。"

#: src/info/qt_ui.cpp:71
msgid "Text files (*.txt);;All files (*.*)"
msgstr "純文字檔 (*.txt);;所有檔 (*.*)"

#: src/mmg/jobs.cpp:438
#, c-format, boost-format
msgid "Text files (*.txt)|*.txt|%s"
msgstr "純文字檔 (*.txt)|*.txt|%s"

#: src/info/wxwidgets_ui.cpp:282
msgid "Text files (*.txt)|*.txt|All files|*.*"
msgstr "純文字檔 (*.txt)|*.txt|所有檔|*.*"

#: src/input/r_vobsub.cpp:237
msgid "The .idx file does not contain an 'id: ...' line to indicate the language.\n"
msgstr "此 .idx 檔案不包含指明語言的第「id: ...」行。\n"

#: src/output/p_aac.cpp:204
#, boost-format
msgid "The AAC profiles are different: %1% and %2%"
msgstr "AAC profile 不同: %1% 與 %2%"

#: src/input/r_qtmp4.cpp:1278
msgid "The AVC video track is missing the 'CTTS' atom for frame timecode offsets. However, AVC/h.264 allows frames to have more than the traditional one (for P frames) or two (for B frames) references to other frames. The timecodes for such frames will be out-of-order, and the 'CTTS' atom is needed for getting the timecodes right. As it is missing the timecodes for this track might be wrong. You should watch the resulting file and make sure that it looks like you expected it to.\n"
msgstr "此 AVC 視訊軌缺少「CTTS」畫格時間碼偏移單元。然而，AVC/h.264 允許畫格有超過通常的一次 (對於 P 畫格) 或兩次 (對於 B 畫格) 畫格參考。此類畫格的時間碼會變得無序，需要「CTTS」單元來修正。由於缺少時間碼，此軌可能發生錯誤。請查看生成的檔案，確認它是不是您預期的樣子。\n"

#: src/extract/tracks.cpp:295
#, boost-format
msgid "The CUE sheet for track %1% will be written to '%2%'.\n"
msgstr "軌道 %1% 的 CUE 表單會寫入到 「%2%」。\n"

#: src/merge/connection_checks.h:54
msgid "The CodecID of the two tracks is different: %1% and %2%"
msgstr "兩軌的 CodecID 不同: %1% 與 %2%"

#: src/output/p_flac.cpp:48
msgid "The FLAC headers could not be parsed: the stream info structure was not found.\n"
msgstr "無法解析 FLAC 頭: 找不到媒體流資訊結構。\n"

#: src/output/p_video.cpp:103
#, boost-format
msgid "The FPS is 0.0 but the reader did not provide a timecode for a packet. %1%\n"
msgstr "FPS 為 0.0 且讀取器未提供套件的時間碼。%1%\n"

#: src/mmg/tabs/input.cpp:1415
#, c-format, boost-format
msgid "The FPS setting for track nr. %s in file '%s' is invalid."
msgstr "軌 %s（自檔案「%s」）的 FPS 設定無效。"

#: src/merge/mkvmerge.cpp:1214
#, boost-format
msgid "The FourCC must be exactly four characters long in '%1% %2%'.\n"
msgstr "FourCC 值必須為四個字元的長度，在「%1% %2%」。\n"

#: src/mmg/tabs/input.cpp:1403
#, c-format, boost-format
msgid "The FourCC setting for track nr. %s in file '%s' is not exactly four characters long."
msgstr "檔案「%s」中軌道 nr. %s 的 FourCC 設定值不是正好四個字元長。"

#: src/mmg/mmg_dialog.cpp:1932
#, boost-format
msgid "The GUI is configured to use the mkvmerge executable from a different version (%1%) than the GUI itself (%2%). This is not supported but will not be prevented either. You should change the mkvmerge executable in the preferences dialog."
msgstr "此圖形介面 (GUI) 設定使用 mkvmerge 可執行檔版本 (%1%) 與自己的版本 (%2%) 不同。不建議這種情形，但也不會阻止。你可以在偏好設定對話窗裡變更 mkvmerge 可執行檔。"

#: src/extract/extract_cli_parser.cpp:236
#, fuzzy, boost-format
msgid "The ID '%1%' has already been used for another output file.\n"
msgstr "檔案「%1%」已開啟以寫入。\n"

#: src/input/r_ogm.cpp:1497
#, boost-format
msgid "The Kate identification header could not be parsed (%1%).\n"
msgstr "無法解析 Kate 辨識表頭 (%1%)。\n"

#: src/input/r_qtmp4.cpp:790
#, boost-format
msgid "The MP4 file '%1%' contains chapters whose format was not recognized. This is often the case if the chapters are not encoded in UTF-8. Use the '--chapter-charset' option in order to specify the charset to use.\n"
msgstr "此 MP4 檔「%1%」含有無法辨識格式的章節。若章節不是用 UTF-8 編碼時常發生這個情形。使用「--chapter-charset」選項來指定要使用的字元編碼集。\n"

#: src/mmg/header_editor/frame.cpp:673
#: src/propedit/propedit.cpp:40
msgid "The Matroska file was modified, but the meta seek entry could not be updated. This means that players might have a hard time finding this element. Please use your favorite player to check this file."
msgstr "Matroska 檔已經修改過，但變換定位項目無法更新。這表示播放器可能很難找到該元件。請使用您喜歡的播放器檢查此檔案。"

#: src/mmg/tabs/chapters.cpp:1851
msgid ""
"The Matroska file was modified, but the meta seek entry could not be updated. This means that players might have a hard time finding this element. Please use your favorite player to check this file.\n"
"\n"
"The proper solution is to save these chapters into a XML file and then to remux the file with the chapters included."
msgstr ""
"Matroska 檔已修改，但變換定位項無法更新。這意味著播放器可能很難找到該元件。請使用您最喜歡的播放器檢查此檔。\n"
"\n"
"合適的解決方法是先儲存這些章節至 XML 檔，然後使用重新合成檔（包含這些章節）。"

#: src/merge/mkvmerge.cpp:1338
#, boost-format
msgid "The NALU size length must be a number between 2 and 4 inclusively in '--nalu-size-length %1%'.\n"
msgstr "NALU 長度大小必須為 2 與 4 之間（含 2 與 4）的數字，在「--nalu-size-length %1%」中。\n"

#: src/input/r_ogm.cpp:1331
#, boost-format
msgid "The Theora identifaction header could not be parsed (%1%).\n"
msgstr "Theora 識別表頭無法解析 (%1%)。\n"

#: src/output/p_vorbis.cpp:141
msgid "The Vorbis codebooks are different; such tracks cannot be concatenated without reencoding"
msgstr "Vorbis 碼表不同; 這種軌道不能連接，除非重新編碼"

#: src/common/chapters/chapters.cpp:375
#: src/common/xml/ebml_chapters_converter.cpp:211
#, boost-format
msgid "The XML chapter file '%1%' contains an error at position %3%: %2%\n"
msgstr "此 XML 章節檔案「%1%」於位置 %3% 含有一個錯誤: %2%\n"

#: src/common/chapters/chapters.cpp:377
#: src/common/xml/ebml_chapters_converter.cpp:214
#, boost-format
msgid "The XML chapter file '%1%' contains an error: %2%\n"
msgstr "此 XML 章節檔案「%1%」含有一個錯誤: %2%\n"

#: src/common/chapters/chapters.cpp:373
#: src/common/xml/ebml_chapters_converter.cpp:208
#, boost-format
msgid "The XML chapter file '%1%' could not be read.\n"
msgstr "此 XML 章節檔案「%1%」無法讀取。\n"

#: src/common/xml/ebml_converter.cpp:349
msgid "The XML root element is not a master element."
msgstr "此 XML 根元件不是主元件。"

#: src/common/xml/ebml_segmentinfo_converter.cpp:91
#, boost-format
msgid "The XML segmentinfo file '%1%' contains an error at position %3%: %2%\n"
msgstr "此 XML 剪輯資訊檔案「%1%」於位置 %3% 含有一個錯誤: %2%\n"

#: src/common/xml/ebml_segmentinfo_converter.cpp:94
#, boost-format
msgid "The XML segmentinfo file '%1%' contains an error: %2%\n"
msgstr "此 XML 剪輯資訊檔案「%1%」含有一個錯誤: %2%\n"

#: src/common/xml/ebml_segmentinfo_converter.cpp:88
#, boost-format
msgid "The XML segmentinfo file '%1%' could not be read.\n"
msgstr "此 XML 剪輯資訊檔案「%1%」無法讀取。\n"

#: src/common/xml/ebml_tags_converter.cpp:120
#, boost-format
msgid "The XML tag file '%1%' contains an error at position %3%: %2%\n"
msgstr "此 XML 標籤檔案「%1%」於位置 %3% 包含一個錯誤: %2%\n"

#: src/common/xml/ebml_tags_converter.cpp:123
#, boost-format
msgid "The XML tag file '%1%' contains an error: %2%\n"
msgstr "此 XML 標籤檔案「%1%」含有一個錯誤: %2%\n"

#: src/common/xml/ebml_tags_converter.cpp:117
#, boost-format
msgid "The XML tag file '%1%' could not be read.\n"
msgstr "此 XML 標籤檔案「%1%」無法讀取。\n"

#: src/merge/mkvmerge.cpp:1631
#, boost-format
msgid "The argument '%1%' to '%2%' is invalid: '%3%' is not a valid track ID.\n"
msgstr "「%2%」的「%1%」參數無效:「%3%」不是有效的軌道 ID。\n"

#: src/merge/mkvmerge.cpp:1640
#, boost-format
msgid "The argument '%1%' to '%2%' is invalid: '%3%' must be either 'all' or 'first'.\n"
msgstr "「%2%」的「%1%」參數無效:「%3%」必須為「all」或「first」中的一個。\n"

#: src/merge/mkvmerge.cpp:1627
#, boost-format
msgid "The argument '%1%' to '%2%' is invalid: too many colons in element '%3%'.\n"
msgstr "「%2%」的「%1%」參數無效: 元件「%3%」的冒號過多。\n"

#: src/merge/mkvmerge.cpp:1585
msgid "The argument to '--timecode-scale' must be a number.\n"
msgstr "「--timecode-scale」的參數必須為數字。\n"

#: src/mmg/tabs/input.cpp:1457
#, c-format, boost-format
msgid "The aspect ratio setting for track nr. %s in file '%s' is invalid."
msgstr "軌道編號 %s（檔案「%s」）的外觀比例設定無效。"

#: src/extract/attachments.cpp:116
#, boost-format
msgid "The attachment #%1%, ID %2%, MIME type %3%, size %4%, is written to '%5%'.\n"
msgstr "附件 #%1%, ID %2%, MIME 類型 %3%, 大小 %4%, 正被寫入「%5%」。\n"

#: src/merge/mkvmerge.cpp:1518
#, boost-format
msgid "The attachment '%1%' could not be read.\n"
msgstr "附件「%1%」無法讀取。\n"

#: src/propedit/propedit.cpp:119
msgid "The changes are written to the file.\n"
msgstr "將變更寫入檔案。\n"

#: src/mmg/tabs/chapters.cpp:795
#, c-format, boost-format
msgid "The chapter '%s' is missing its language."
msgstr "章節「%s」遺失它的語言。"

#: src/mmg/tabs/chapters.cpp:789
#, c-format, boost-format
msgid "The chapter '%s' is missing the start time."
msgstr "章節「%s」遺失起始時間。"

#: src/mmg/mmg_dialog.cpp:622
msgid ""
"The chapter editor has been used and contains data. However, no chapter file has been selected on the global page. In mmg, the chapter editor is independant of the muxing process. The chapters present in the editor will NOT be muxed into the output file. Only the various 'save' functions from the chapter editor menu will cause the chapters to be written to the hard disk.\n"
"\n"
"Do you really want to continue muxing?\n"
"\n"
"Note: This warning can be deactivated in the 'options' dialog. Turn off the 'Warn about usage...' option."
msgstr ""
"已使用過章節編輯器，並且包含資料。然而，在『總體』選項頁沒有選擇任何章節檔。在 mmg 中，章節編輯器是獨立於合成過程的。編輯器中顯示的章節 *不會* 被合成至輸出檔中。只有章節編輯器功能表中的各「儲存」功能會使章節被寫入硬碟。\n"
"\n"
"您確定要繼續合成嗎?\n"
"\n"
"備註: 本警告可以在「設定」選項頁停用。關閉「對...用法發出警告」選項即可。"

#: src/output/p_mpeg4_p10.cpp:182
#, boost-format
msgid "The chosen NALU size length of %1% is too small. Try using '4'.\n"
msgstr "選擇的 NALU 長度大小 %1% 過小。請嘗試使用「4」。\n"

#: src/merge/mkvmerge.cpp:1664
msgid "The closing parenthesis ')' are missing.\n"
msgstr "缺少表示關閉的括號「)」。\n"

#: src/merge/pr_generic.cpp:1301
#, boost-format
msgid "The codec type '%1%' cannot be used in a WebM compliant file.\n"
msgstr "此編解碼器類型「%1%」無法用在 WebM 遵循檔。\n"

#: src/output/p_flac.cpp:101
#: src/merge/connection_checks.h:61
#, boost-format
msgid "The codec's private data does not match (lengths: %1% and %2%)."
msgstr "編解碼器專有資料不符 (長度: %1% 與 %2%)。"

#: src/output/p_mpeg4_p10.cpp:128
#, boost-format
msgid "The codec's private data does not match. Both have the same length (%1%) but different content."
msgstr "編解碼器專有資料不符。長度相同 (%1%) 但內容不同。"

#: src/input/r_wavpack.cpp:72
msgid "The correction file header was not read correctly.\n"
msgstr "校正檔未能正常讀取。\n"

#: src/mmg/options/chapters.cpp:120
#, c-format, boost-format
msgid "The country '%s' is not a valid ccTLD and cannot be selected."
msgstr "國家「%s」不是有效的 ccTLD，不能選擇。"

#: src/merge/output_control.cpp:1729
msgid "The cue entries (the index) are being written...\n"
msgstr "正在寫入 cue 項目 (此索引)...\n"

#: src/mmg/tabs/input.cpp:799
#, c-format, boost-format
msgid "The current file (number %d) cannot be removed. There are other files -- at least file number %d -- whose tracks are supposed to be appended to tracks from this file. Please remove those files first."
msgstr "目前檔案 (序號 %d) 不能移除。有其他檔案 -- 至少檔案號為 %d 的檔案 -- 有要添加至此檔某軌道的軌道。請先移除那些檔案。"

#: src/merge/pr_generic.cpp:870
#, boost-format
msgid "The current packet's timecode is smaller than that of the previous packet. This usually means that the source file is a Matroska file that has not been created 100%% correctly. The timecodes of all packets will be adjusted by %1%ms in order not to lose any data. This may throw audio/video synchronization off, but that can be corrected with mkvmerge's \"--sync\" option. If you already use \"--sync\" and you still get this warning then do NOT worry -- this is normal. If this error happens more than once and you get this message more than once for a particular track then either is the source file badly mastered, or mkvmerge contains a bug. In this case you should contact the author Moritz Bunkus <moritz@bunkus.org>.\n"
msgstr "目前套件的時間碼比前一個套件的小。這通常表明來源檔未正常 100%% 建立的 Matroska 檔案。所有套件的時間碼將以 %1%ms 調整以避免丟失任何資料。這可能導致音/視訊不同步，但可以透過 mkvmerge 的 \"--sync\" 選項修正。如果您已經使用了 \"--sync\" 但仍然收到本警告，請 *不要* 著急 -- 這是正常的。如果對於一個特定軌超過一次出現本錯誤且您超過一次收到本訊息，既可能是因為來源檔嚴重錯誤，也可能是因為 mkvmerge 包含了某個 bug。如果是這樣，請聯繫作者 Moritz Bunkus <moritz@bunkus.org>。\n"

#: src/input/r_usf.cpp:88
#, boost-format
msgid "The default language code '%1%' is not a valid ISO639-2 language code and will be ignored.\n"
msgstr "預設語言碼「%1%」不是有效的 ISO639-2 語言碼，將被忽略。\n"

#: src/mmg/tabs/input.cpp:1382
#, c-format, boost-format
msgid "The delay setting for track nr. %s in file '%s' is invalid."
msgstr "對檔案「%s」的 %s 軌的延遲設定無效。"

#: src/merge/output_control.cpp:1410
#: src/merge/output_control.cpp:1413
#: src/merge/output_control.cpp:1416
#: src/merge/output_control.cpp:1419
#: src/merge/output_control.cpp:1422
#, boost-format
msgid ""
"The demultiplexer for the file '%1%' failed to initialize:\n"
"%2%\n"
msgstr ""
"檔案「%1%」的分離器無法初始化:\n"
"%2%\n"

#: src/mmg/tabs/global.cpp:363
#: src/mmg/tabs/global.cpp:367
msgid "The difference between tags associated with a track and global tags is explained in mkvmerge's documentation. In short: global tags apply to the complete file while the tags you can add on the 'input' tab apply to only one track."
msgstr "關於關聯至軌道的標籤與整體標籤的區別已在 mkvmerge 文件檔中作出解釋。簡而言之: 整體標籤應用於整個檔案，而您能在「輸入」選項分頁中添加的標籤僅能應用於單個軌道。"

#: src/mmg/tabs/ask_scan_for_playlists_dlg.cpp:30
#, boost-format
msgid "The directory it is located in contains %1% other file with the same extension."
msgid_plural "The directory it is located in contains %1% other files with the same extension."
msgstr[0] ""
msgstr[1] ""

#: src/merge/connection_checks.h:49
msgid "The display height of the two tracks is different: %1% and %2%"
msgstr "兩軌的顯示高度不同: %1% 與 %2%"

#: src/merge/connection_checks.h:44
msgid "The display width of the two tracks is different: %1% and %2%"
msgstr "兩軌的顯示寬度不同: %1% 與 %2%"

#: src/info/wxwidgets_ui.cpp:369
#, c-format, boost-format
msgid ""
"The dragged file '%s'\n"
"is not a Matroska file."
msgstr ""
"拖入的檔案「%s」\n"
"不是 Matroska 檔。"

#: src/mmg/tabs/global.cpp:213
msgid "The duration after which a new output file is started. The time can be given either in the form HH:MM:SS.nnnnnnnnn or as the number of seconds followed by 's'. You may omit the number of hours 'HH' and the number of nanoseconds 'nnnnnnnnn'. If given then you may use up to nine digits after the decimal point. Examples: 01:00:00 (after one hour) or 1800s (after 1800 seconds)."
msgstr "在指定時間長度後開始輸出新檔。時間能以 HH:MM:SS.nnnnnnnnn 的形式或者後接「s」的秒數給定。時數「HH」與毫微秒數「nnnnnnnnn」可省略。如果要給出，您可以在小數點後使用多達九位數。示例: 01:00:00 (一小時後) 或 1800s (1800 秒後)。"

#: src/propedit/options.cpp:237
#, boost-format
msgid "The edit specifications '%1%' and '%2%' resolve to the same track with the UID %3%.\n"
msgstr "此編輯規格「%1%」和「%2%」決定 UID %3% 為相同軌道。\n"

#: src/mmg/tabs/chapters.cpp:360
msgid "The edition UID to play from the segment linked in the chapter's segment UID. This is simply a number."
msgstr "要從在章節的剪輯 UID 連結剪輯播放的版本 UID。為一個簡單的數字。"

#: src/mmg/header_editor/frame.cpp:661
#: src/mmg/tabs/chapters.cpp:1839
#: src/propedit/propedit.cpp:32
msgid "The element was written at the end of the file, but the segment size could not be updated. Therefore the element will not be visible. The process will be aborted. The file has been changed!"
msgstr "元件已被寫至檔案結尾部，但剪輯大小無法更新。因此這些元件將不可見。處理處理程序將被中止。檔已被修改!"

#: src/output/p_mpeg4_p2.cpp:371
#, boost-format
msgid "The extracted values for video width and height from the MPEG4 layer 2 video data bitstream differ from what the values in the source container. The ones from the video data bitstream (%1%x%2%) will be used.\n"
msgstr "從 MPEG4 layer 2 視訊資料位元流中提取的視訊寬度和高度值與來源容器中的不同。將使用視訊資料位元流中的 (%1%x%2%)。\n"

#: src/extract/extract_cli_parser.cpp:104
msgid "The fifth mode tries to extract chapter information and tags and outputs them as a CUE sheet. This is the reverse of using a CUE sheet with mkvmerge's '--chapters' option."
msgstr "第五種模式可試著提取章節資訊和標籤並將這些匯出成一個 CUE 表單。這和用 mkvmerge 的「--chapters」選項使用 CUE 表單相反。"

#: src/merge/mkvmerge.cpp:1499
#, boost-format
msgid "The file '%1%' cannot be attached because it does not exist or cannot be read.\n"
msgstr "無法附加檔案「%1%」，因為它不存在或無法讀取。\n"

#: src/propedit/propedit.cpp:102
#, boost-format
msgid "The file '%1%' could not be opened for reading and writing, or a read/write operation on it failed: %2%.\n"
msgstr "無法開啟檔案「%1%」進行讀取和寫入，或是讀取/寫入的操作失敗: %2%。\n"

#: src/common/command_line.cpp:49
#: src/extract/attachments.cpp:142
#: src/extract/chapters.cpp:49
#: src/extract/cuesheets.cpp:207
#: src/extract/tags.cpp:48
#: src/extract/timecodes_v2.cpp:193
#: src/extract/tracks.cpp:358
#: src/merge/output_control.cpp:329
#: src/merge/output_control.cpp:479
#: src/propedit/attachment_target.cpp:63
#, boost-format
msgid "The file '%1%' could not be opened for reading: %2%.\n"
msgstr "無法開啟檔案「%1%」進行讀取: %2%。\n"

#: src/extract/attachments.cpp:122
#: src/extract/tracks.cpp:299
#: src/extract/xtr_avi.cpp:56
#: src/extract/xtr_avi.cpp:60
#: src/extract/xtr_rmff.cpp:40
#: src/extract/xtr_tta.cpp:76
#: src/extract/xtr_wav.cpp:115
#: src/merge/output_control.cpp:1622
#, boost-format
msgid "The file '%1%' could not be opened for writing: %2%.\n"
msgstr "無法開啟檔案「%1%」進行寫入: %2%。\n"

#: src/merge/output_control.cpp:1626
#, boost-format
msgid "The file '%1%' has been opened for writing.\n"
msgstr "檔案「%1%」已開啟以寫入。\n"

#: src/merge/mkvmerge.cpp:1721
#: src/merge/mkvmerge.cpp:2347
#, boost-format
msgid "The file '%1%' has unknown type. Please have a look at the supported file types ('mkvmerge --list-types') and contact the author Moritz Bunkus <moritz@bunkus.org> if your file type is supported but not recognized properly.\n"
msgstr "檔案「%1%」類型未知。請查看支援的檔案類型 (「mkvmerge --list-types」)，若您的檔案類型受支援但被錯誤識別，請聯繫作者 Moritz Bunkus <moritz@bunkus.org>。\n"

#: src/merge/pr_generic.cpp:1719
#, boost-format
msgid "The file '%1%' is a non-supported file type (%2%).\n"
msgstr "此檔案「%1%」類型不支援 (%2%)。\n"

#: src/mmg/mmg.cpp:281
#, c-format, boost-format
msgid "The file '%s' does not exist."
msgstr "檔案「%s」不存在。"

#: src/mmg/tabs/input.cpp:721
#, c-format, boost-format
msgid "The file '%s' is already processed in combination with the file '%s'. It cannot be added a second time."
msgstr "此檔案「%s」已經用檔案「%s」以結合方式處理。它不能重複加入。"

#: src/merge/output_control.cpp:1416
msgid "The file content does not match its format type and was not recognized."
msgstr "檔案內容不符合本身的格式類型而無法辨認。"

#: src/merge/output_control.cpp:1410
#: src/merge/output_control.cpp:1413
msgid "The file could not be opened for reading, or there was not enough data to parse its headers."
msgstr "無法開啟此檔案進行讀取，或者沒有足夠的資料進行分析該檔案的表頭。"

#: src/info/qt_ui.cpp:77
msgid "The file could not be opened for writing."
msgstr "檔案無法開啟以寫入。"

#: src/mmg/mmg_dialog.cpp:413
msgid "The file does not exist."
msgstr "檔案不存在。"

#: src/mmg/mmg_dialog.cpp:434
msgid "The file does not seem to be a valid mkvmerge GUI settings file."
msgstr "此檔案似乎不是有效的 mkvmerge GUI 設定檔。"

#: src/mmg/header_editor/frame.cpp:511
msgid "The file has been changed by another program since it was read by the header editor. Therefore you have to re-load it. Unfortunately this means that all of your changes will be lost."
msgstr "在表頭編輯器讀取此檔案後，檔案已被其它程式更改。因此您需要重新載入它。不幸的是這意味著您將丟失所有變更。"

#: src/propedit/propedit.h:18
msgid "The file has not been modified."
msgstr "此檔案並沒有被修改過。"

#: src/input/r_tta.cpp:66
msgid "The file header is too short.\n"
msgstr "檔頭太短。\n"

#: src/input/r_wavpack.cpp:57
msgid "The file header was not read correctly.\n"
msgstr "檔頭讀取異常。\n"

#: src/merge/output_control.cpp:1419
msgid "The file headers could not be parsed, e.g. because they're incomplete, invalid or damaged."
msgstr "無法解析此檔案表頭，可能是因為檔案不完整、無效或已損壞。"

#: src/mmg/tabs/input.cpp:559
#, c-format, boost-format
msgid "The file is an unsupported container format (%s)."
msgstr "此檔案為不支援的容器格式 (%s)。"

#: src/mmg/wx_kax_analyzer.cpp:36
#: src/propedit/propedit.cpp:94
msgid "The file is being analyzed."
msgstr "正在分析檔案。"

#: src/merge/output_control.cpp:274
msgid "The file is being fixed, part 1/4..."
msgstr "正在固定檔案，第 1/4 步..."

#: src/merge/output_control.cpp:280
msgid "The file is being fixed, part 2/4..."
msgstr "正在固定檔案，第 2/4 步..."

#: src/merge/output_control.cpp:289
msgid "The file is being fixed, part 3/4..."
msgstr "正在固定檔案，第 3/4 步..."

#: src/merge/output_control.cpp:297
msgid "The file is being fixed, part 4/4..."
msgstr "正在固定檔，第 4/4 步..."

#: src/common/property_element.cpp:102
#: src/mmg/header_editor/frame.cpp:323
msgid "The file name for this segment."
msgstr "此剪輯的檔名。"

#: src/merge/output_control.cpp:1123
#, boost-format
msgid "The file no. %1% ('%2%') does not contain a track with the ID %3%, or that track is not to be copied. The argument for '--append-to' was invalid.\n"
msgstr "檔案 %1% (「%2%」) 不含 ID 為 %3% 的軌道，或者沒選擇複製該軌道。選項「--append-to」的參數無效。\n"

#: src/merge/output_control.cpp:1129
#, boost-format
msgid "The file no. %1% ('%2%') does not contain a track with the ID %3%, or that track is not to be copied. Therefore no track can be appended to it. The argument for '--append-to' was invalid.\n"
msgstr "檔案 %1% (「%2%」) 不含 ID 為 %3% 的軌道，或者沒選擇複製該軌道。因此沒有軌道可以添加給它。選項「--append-to」的參數無效。\n"

#: src/merge/output_control.cpp:1069
#, boost-format
msgid "The file no. %1% ('%2%') is not being appended. The argument for '--append-to' was invalid.\n"
msgstr "此檔案 %1% (「%2%」) 未被添加。選項「--append-to」的參數無效。\n"

#: src/common/mm_io_x.cpp:38
msgid "The file or directory was not found"
msgstr "找不到此檔案或目錄"

#: src/mmg/header_editor/frame.cpp:248
msgid "The file you tried to open is not a Matroska file."
msgstr "您試著開啟的檔案不是 Matroska 檔。"

#: src/mmg/tabs/chapters.cpp:684
msgid "The file you tried to save to is NOT a Matroska file."
msgstr "您試著儲存至的檔案 *不是* Matroska 檔。"

#: src/mmg/tabs/chapters.cpp:721
msgid "The file you tried to save to is a Matroska file. For this to work you have to use the 'Save to Matroska file' menu option."
msgstr "您試著儲存至的檔案是個 Matroska 檔。要這樣做的話，您應該使用“儲存至 Matroska 檔”功能表項目。"

#: src/mmg/tabs/ask_scan_for_playlists_dlg.cpp:29
#, fuzzy
msgid "The file you've added is a playlist."
msgstr "檔頭太短。\n"

#: src/common/kax_file.cpp:48
#, boost-format
msgid "The first cluster timecode after the resync is %1%.\n"
msgstr "第一個叢集重新同步後的時間碼為 %1%。\n"

#: src/merge/mkvmerge.cpp:1709
msgid "The first file cannot be appended because there are no files to append to.\n"
msgstr "第一個檔案不能作為添加檔，因為沒有檔案可供其添加。\n"

#: src/extract/extract_cli_parser.cpp:65
msgid "The first mode extracts some tracks to external files."
msgstr "第一種模式會提取一些軌道到外部檔案。"

#: src/extract/extract_cli_parser.cpp:55
msgid "The first word tells mkvextract what to extract. The second must be the source file. There are few global options that can be used with all modes. All other options depend on the mode."
msgstr "第一個單字可告訴 mkvextract 提取什麼。第二個必須是來源檔。有一些整體選項可以在所有模式中使用。全部其他選項取決於使用的模式。"

#: src/mmg/tabs/additional_parts_dlg.cpp:60
msgid "The following list shows the files that make up this playlist."
msgstr ""

#: src/mmg/tabs/additional_parts_dlg.cpp:65
msgid "The following parts are read after the primary file as if they were all part of one big file."
msgstr "最初檔案後面會讀取下列分割數如同一個大檔案的所有部分。"

#: src/mmg/tabs/global.cpp:631
#: src/mmg/tabs/global.cpp:653
msgid "The format of the split argument is invalid."
msgstr "分割參數的格式無效。"

#: src/mmg/tabs/global.cpp:592
msgid "The format of the split size is invalid (size too small)."
msgstr "分割大小格式無效 (大小太小)。"

#: src/mmg/tabs/global.cpp:584
#: src/mmg/tabs/global.cpp:588
msgid "The format of the split size is invalid."
msgstr "分割大小格式無效。"

#: src/mmg/tabs/global.cpp:611
msgid "The format of the split timecode/duration is invalid."
msgstr "分割時間碼/時間長度格式無效。"

#: src/merge/output_control.cpp:1193
msgid "The formats do not match."
msgstr "格式不符。"

#: src/extract/extract_cli_parser.cpp:95
msgid "The fourth mode extracts the chapters and converts them to XML. The output is written to the standard output. The output can be used as a source for mkvmerge."
msgstr "第四種模式可提取章節並將章節轉換成 XML。此輸出會寫入到標準輸出。此輸出可以用來作為 mkvmerge 的來源。"

#: src/merge/mkvmerge.cpp:1591
msgid "The given timecode scale factor is outside the valid range (1...10000000 or -1 for 'sample precision even if a video track is present').\n"
msgstr "給定的時間碼縮放比例超出有效範圍 (1...10000000 或 -1 代表「即使視訊軌已提供時的取樣精確度」)。\n"

#: src/merge/connection_checks.h:39
msgid "The height of the two tracks is different: %1% and %2%"
msgstr "兩軌高度不同: %1% 與 %2%"

#: src/mmg/tabs/input.cpp:745
#, c-format, boost-format
msgid "The input file '%s' does not contain any tracks."
msgstr "輸入檔「%s」不包含任何軌道。"

#: src/mmg/tabs/input.cpp:1299
msgid ""
"The job file could not have been parsed correctly.\n"
"Either it is invalid / damaged, or you've just found\n"
"a bug in mmg. Please report this to the author\n"
"Moritz Bunkus <moritz@bunkus.org>\n"
"\n"
"(Problem occured in tab_input::load(), #1)"
msgstr ""
"無法正常解析任務檔。\n"
"可能是因為它無效/已損壞，也可能您剛發現了\n"
"mmg 的 bug。請將此報告給作者\n"
"Moritz Bunkus <moritz@bunkus.org>\n"
"\n"
"(問題出在 tab_input::load(), #1)"

#: src/mmg/tabs/input.cpp:1306
msgid ""
"The job file could not have been parsed correctly.\n"
"Either it is invalid / damaged, or you've just found\n"
"a bug in mmg. Please report this to the author\n"
"Moritz Bunkus <moritz@bunkus.org>\n"
"\n"
"(Problem occured in tab_input::load(), #2)"
msgstr ""
"無法正常解析任務檔。\n"
"可能是因為它無效/已損壞，也可能您剛發現了\n"
"mmg 的 bug。請將此報告給作者\n"
"Moritz Bunkus <moritz@bunkus.org>\n"
"\n"
"(問題出在 tab_input::load(), #2)"

#: src/mmg/tabs/input.cpp:1319
msgid ""
"The job file could not have been parsed correctly.\n"
"Either it is invalid / damaged, or you've just found\n"
"a bug in mmg. Please report this to the author\n"
"Moritz Bunkus <moritz@bunkus.org>\n"
"\n"
"(Problem occured in tab_input::load(), #3)"
msgstr ""
"任務檔無法正常解析。\n"
"可能是由於檔無效或損壞，也可能是因為\n"
"您剛發現了 mmg 的 bug。請報告給作者\n"
"Moritz Bunkus <moritz@bunkus.org>\n"
"\n"
"(問題出在 tab_input::load(), #3)"

#: src/mmg/options/chapters.cpp:113
#: src/mmg/tabs/chapters.cpp:1209
#, c-format, boost-format
msgid "The language '%s' is not a valid language and cannot be selected."
msgstr "語言「%s」不是有效的語言，不可選。"

#: src/input/r_usf.cpp:104
#, boost-format
msgid "The language code '%1%' is not a valid ISO639-2 language code and will be ignored.\n"
msgstr "語言碼「%1%」不是有效的 ISO639-2 語言碼，將被忽略。\n"

#: src/common/kax_file.cpp:197
#, boost-format
msgid "The last timecode processed before the error was encountered was %1%.\n"
msgstr "發生錯誤前處理的最後時間碼為 %1%。\n"

#: src/merge/timecode_factory.cpp:213
#, boost-format
msgid "The line %1% of the timecode file '%2%' does not contain a valid floating point number.\n"
msgstr "時間碼檔案「%2%」的第 %1% 行不包含有效的浮點數。\n"

#: src/common/translation.cpp:308
msgid "The locale could not be set properly. Check the LANG, LC_ALL and LC_MESSAGES environment variables.\n"
msgstr "地區無法正常設定。請檢查 LANG, LC_ALL 和 LC_MESSAGES 環境變數。\n"

#: src/mmg/tabs/global.cpp:327
msgid "The maximum number of files that will be created even if the last file might contain more bytes/time than wanted. Useful e.g. when you want exactly two files. If you leave this empty then there is no limit for the number of files mkvmerge might create."
msgstr "將建立的最大檔案數量，即使最後一個檔包含的位元組數/時間多於您想要的。本功能有時很有用，例如當您想要恰恰兩個檔時。如果此處留空，mkvmerge 將建立的檔數目將不受限制。"

#: src/common/property_element.cpp:124
#: src/mmg/header_editor/frame.cpp:403
msgid ""
"The maximum number of frames a player\n"
"should be able to cache during playback.\n"
"If set to 0, the reference pseudo-cache system\n"
"is not used."
msgstr ""
"播放器播放過程中應該快取的最大畫格數。\n"
"如果設為 0, 將不使用參考偽快取系統。"

#: src/mmg/header_editor/frame.cpp:667
#: src/mmg/tabs/chapters.cpp:1845
#: src/propedit/propedit.cpp:36
msgid "The meta seek element was written at the end of the file, but the segment size could not be updated. Therefore the element will not be visible. The process will be aborted. The file has been changed!"
msgstr "變換定位元件已被寫至檔案結尾部，但剪輯大小無法更新。因此這些元件不可見。處理處理程序將被中止。檔案已有改動！"

#: src/common/property_element.cpp:122
#: src/mmg/header_editor/frame.cpp:398
msgid ""
"The minimum number of frames a player\n"
"should be able to cache during playback.\n"
"If set to 0, the reference pseudo-cache system\n"
"is not used."
msgstr ""
"播放器播放過程中應該快取的最小畫格數。\n"
"如果設為 0, 將不使用參考偽快取系統。"

#: src/mmg/mmg_dialog.cpp:720
msgid "The mkvmerge GUI help file was not found in the path you've selected. Please try again, or abort by pressing the 'abort' button."
msgstr "在您選擇的路徑找不到 mkvmerge GUI 説明檔。請重試一次，或者按「取消」按鈕中止。"

#: src/mmg/mmg_dialog.cpp:713
msgid ""
"The mkvmerge GUI help file was not found. This indicates that it has never before been opened, or that the installation path has since been changed.\n"
"\n"
"Please select the location of the 'mkvmerge-gui.hhp' file."
msgstr ""
"找不到 mkvmerge GUI 說明檔。這表明它從來沒有被開啟過，或者安裝目錄曾有變動。\n"
"\n"
"請選擇「mkvmerge-gui.hhp」檔案的位置。"

#: src/propedit/change.cpp:61
#, boost-format
msgid "The name '%1%' is not a valid property name for the current edit specification in '%2%'.\n"
msgstr "名稱「%1%」對於目前在「%2%」中的編輯規範不是有效的屬性名稱。\n"

#: src/merge/mkvmerge.cpp:1676
#, boost-format
msgid "The name of the output file '%1%' and of one of the input files is the same. This would cause mkvmerge to overwrite one of your input files. This is most likely not what you want.\n"
msgstr "輸出檔「%1%」的名稱與輸入檔之一相同。這將使 mkvmerge 覆寫輸入檔之一。這大概不是您想要的。\n"

#: src/merge/mkvmerge.cpp:1450
#, boost-format
msgid "The next UID was already given in '%1% %2%'.\n"
msgstr "下一 UID 已在「%1% %2%」給出。\n"

#: src/merge/connection_checks.h:29
msgid "The number of bits per sample of the two audio tracks is different: %1% and %2%"
msgstr "兩軌的每次取樣位元數（音訊位元深度）不同: %1% 與 %2%"

#: src/merge/connection_checks.h:24
msgid "The number of channels of the two audio tracks is different: %1% and %2%"
msgstr "兩音軌的聲道數不同: %1% 與 %2%"

#: src/merge/timecode_factory.cpp:269
#, boost-format
msgid "The number of external timecodes %1% is smaller than the number of frames in this track. The remaining frames of this track might not be timestamped the way you intended them to be. mkvmerge might even crash.\n"
msgstr "外部時間碼數 %1% 小於此軌的畫格數。此軌的其餘畫格將可能不按您想要的方式標記時間戳記。mkvmerge 甚至可能不正常關閉。\n"

#: src/common/property_element.cpp:143
#: src/mmg/header_editor/frame.cpp:466
msgid ""
"The number of video pixels to remove\n"
"on the bottom of the image."
msgstr "視訊畫面底部要移除的像素數目。"

#: src/common/property_element.cpp:140
#: src/mmg/header_editor/frame.cpp:451
msgid ""
"The number of video pixels to remove\n"
"on the left of the image."
msgstr "視訊畫面左邊要移除的像素數目。"

#: src/common/property_element.cpp:142
#: src/mmg/header_editor/frame.cpp:461
msgid ""
"The number of video pixels to remove\n"
"on the right of the image."
msgstr "視訊畫面右邊要移除的像素數目。"

#: src/common/property_element.cpp:141
#: src/mmg/header_editor/frame.cpp:456
msgid ""
"The number of video pixels to remove\n"
"on the top of the image."
msgstr "視訊畫面頂部要移除的像素數目。"

#: src/mmg/tabs/global.cpp:251
#: src/mmg/tabs/global.cpp:266
#: src/mmg/tabs/global.cpp:279
msgid "The numbering starts at 1."
msgstr "數字從 1 開始算起。"

#: src/mmg/tabs/global.cpp:254
#: src/mmg/tabs/global.cpp:269
msgid "The numbers given with this argument are interpreted based on the number of Matroska blocks that are output."
msgstr "此參數給定的數字輸出時會根據 Matroska 區塊數量理解。"

#: src/merge/mkvmerge.cpp:2056
msgid "The option '--meta-seek-size' is no longer supported. Please read mkvmerge's documentation, especially the section about the MATROSKA FILE LAYOUT.\n"
msgstr "選項「--meta-seek-size」不再受支援。請閱讀 mkvmerge 的使用說明，尤其是關於 *Matroska 檔規劃* 的段落。\n"

#: src/propedit/propedit_cli_parser.cpp:222
msgid "The order of the various options is not important."
msgstr "各種選項的順序不會影響結果。"

#: src/mmg/mmg_dialog.cpp:555
#: src/mmg/mmg_dialog.cpp:1429
#, c-format, boost-format
msgid "The output file '%s' already exists. Do you want to overwrite it?"
msgstr "即將輸出的檔案「%s」已存在。是否覆蓋？"

#: src/mmg/mmg_dialog.cpp:609
msgid "The output file name is invalid, e.g. it might contain invalid characters like ':'."
msgstr "此輸出檔名不正確，可能是包含無效的字元如「:」。"

#: src/merge/mkvmerge.cpp:1437
#, boost-format
msgid "The previous UID was already given in '%1% %2%'.\n"
msgstr "上一個 UID 已在「%1% %2%」給出。\n"

#: src/propedit/change.cpp:113
#, boost-format
msgid "The property value contains non-ASCII characters, but the property is not a Unicode string in '%1%'. %2%\n"
msgstr "此屬性值包含非 ASCII 字元，但在「%1%」的屬性不是 Unicode 字串。%2%\n"

#: src/propedit/change.cpp:155
#, boost-format
msgid "The property value is not a valid binary spec or it is not exactly 128 bits long in '%1%'. %2%\n"
msgstr "此屬性值在「%1%」不是有效的二進位規格或者不是準確地 128 位元長。%2%\n"

#: src/propedit/change.cpp:140
#, boost-format
msgid "The property value is not a valid boolean in '%1%'. %2%\n"
msgstr "屬性值「%1%」不是有效的布林值。%2%\n"

#: src/propedit/change.cpp:147
#, boost-format
msgid "The property value is not a valid floating point number in '%1%'. %2%\n"
msgstr "屬性值「%1%」不是有效的浮點數。%2%\n"

#: src/propedit/change.cpp:132
#, boost-format
msgid "The property value is not a valid signed integer in '%1%'. %2%\n"
msgstr "屬性值「%1%」不是有效的帶正負號整數。%2%\n"

#: src/propedit/change.cpp:126
#, boost-format
msgid "The property value is not a valid unsigned integer in '%1%'. %2%\n"
msgstr "此屬性值在「%1%」不是有效的不帶正負號整數。%2%\n"

#: src/merge/output_control.cpp:1195
msgid "The reason is unknown."
msgstr "原因不詳。"

#: src/common/xml/ebml_converter.cpp:341
#, boost-format
msgid "The root element must be <%1%>."
msgstr "根元件必須為 <%1%>。"

#: src/merge/connection_checks.h:19
msgid "The sample rate of the two audio tracks is different: %1% and %2%"
msgstr "兩音軌的取樣頻率不同: %1% 與 %2%"

#: src/extract/extract_cli_parser.cpp:79
msgid "The second mode extracts the tags and converts them to XML. The output is written to the standard output. The output can be used as a source for mkvmerge."
msgstr "第二種模式可提取標籤並將標籤轉換成 XML。此輸出會寫入到標準輸出。此輸出可以用來作為 mkvmerge 的來源。"

#: src/input/r_tta.cpp:86
msgid "The seek table in this TTA file seems to be broken.\n"
msgstr "此 TTA 檔案中的定位表似乎已損壞。\n"

#: src/mmg/tabs/chapters.cpp:801
#, c-format, boost-format
msgid "The selected language '%s' for the chapter '%s' is not a valid language code. Please select one of the predefined ones."
msgstr "選定的語言「%s」（章節「%s」）不是有效的語言碼。請選擇預定義碼中的一項。"

#: src/extract/extract_cli_parser.cpp:113
msgid "The sixth mode finds the timecodes of all blocks for a track and outputs a timecode v2 file with these timecodes."
msgstr "第六種模式可尋找軌道所有區塊的時間碼並輸出一個含有這些時間碼的時間碼 v2 檔案。"

#: src/mmg/tabs/global.cpp:199
msgid "The size after which a new output file is started. The letters 'G', 'M' and 'K' can be used to indicate giga/mega/kilo bytes respectively. All units are based on 1024 (G = 1024^3, M = 1024^2, K = 1024)."
msgstr "在此大小後開始新的輸出檔。字母「G」, 「M」和「K」分別可以用來代表十億/百萬/千位元。所有單位換算均基於 1024 (G = 1024^3, M = 1024^2, K = 1024)。"

#: src/merge/mkvmerge.cpp:1512
#, boost-format
msgid "The size of attachment '%1%' is 0.\n"
msgstr "附件「%1%」的大小為 0。\n"

#: src/merge/output_control.cpp:333
#: src/merge/output_control.cpp:482
#, boost-format
msgid "The source file '%1%' could not be opened successfully, or retrieving its size by seeking to the end did not work.\n"
msgstr "來源檔案「%1%」無法成功開啟，或者無法透過定位至末端檢索。\n"

#: src/mmg/tabs/input.cpp:1393
#, c-format, boost-format
msgid "The stretch setting for track nr. %s in file '%s' is invalid."
msgstr "軌道 %s（自檔案「%s」）的延展設定無效。"

#: src/propedit/propedit_cli_parser.cpp:236
msgid "The string 'all' works on all tags."
msgstr "字串「all」可對全部標籤產生作用。"

#: src/propedit/propedit_cli_parser.cpp:237
msgid "The string 'global' works on the global tags."
msgstr "字串「global」可對整體標籤產生作用。"

#: src/propedit/propedit_cli_parser.cpp:230
msgid "The string 'track:' followed by one of the chars 'a', 'b', 's' or 'v' followed by a number 'n' selects the nth audio, button, subtitle or video track (e.g. '--edit track:a2'). Numbering starts at 1."
msgstr "字串「track:」後面接著「a」、「b」、「s」或「v」其中一個字元，而字元後面的數字「n」表示選擇第幾音軌、按鈕軌道、字幕軌或視訊軌 (例如「--edit track:a2」)。數字從 1 開始算起。"

#: src/propedit/propedit_cli_parser.cpp:232
msgid "The string 'track:=uid' with 'uid' being a number selects the track whose 'track UID' element equals 'uid'."
msgstr "字串「track:=uid」中的「uid」為一個數字，表示選擇軌道的「track UID」元件為「uid」。"

#: src/propedit/propedit_cli_parser.cpp:233
msgid "The string 'track:@number' with 'number' being a number selects the track whose 'track number' element equals 'number'."
msgstr "字串「track:@number」中的「number」為一個數字，表示選擇的軌道的「track number」元件為「number」。"

#: src/propedit/propedit_cli_parser.cpp:229
msgid "The string 'track:n' with 'n' being a number selects the nth track. Numbering starts at 1."
msgstr "字串「track:n」中的「n」為一個數字表示選擇第幾軌道。數字從 1 開始算起。"

#: src/propedit/propedit_cli_parser.cpp:226
msgid "The strings 'info', 'segment_info' or 'segmentinfo' select the segment information element. This is also the default until the first '--edit' option is found."
msgstr "字串「info」、「segment_info」或「segmentinfo」表示選擇的片段資訊元件。這項也是預設功能找到的第一個「--edit」選項。"

#: src/common/xml/xml.h:130
msgid "The tag or attribute '%1%' at position %2% contains data that is outside its allowed range."
msgstr "位置 %2% 上的標籤或屬性「%1%」包含超過本身允許範圍的資料。"

#: src/common/xml/xml.h:110
msgid "The tag or attribute '%1%' at position %2% contains invalid or mal-formed data."
msgstr "位置 %2% 上的標籤或屬性「%1%」包含無效或不正確格式的資料。"

#: src/merge/pr_generic.cpp:276
#, boost-format
msgid "The tags in '%1%' could not be parsed: some mandatory elements are missing.\n"
msgstr "無法解析「%1%」中的標籤: 缺少某些必要元件。\n"

#: src/extract/xtr_tta.cpp:70
#, boost-format
msgid "The temporary file '%1%' could not be opened for reading: %2%.\n"
msgstr "無法開啟暫存檔案「%1%」進行讀取: %2%。\n"

#: src/extract/extract_cli_parser.cpp:87
msgid "The third mode extracts attachments from the source file."
msgstr "第三種模式可從來源檔提取附件。"

#: src/merge/timecode_factory.cpp:54
#, boost-format
msgid "The timecode file '%1%' contains an unsupported/unrecognized format (version %2%).\n"
msgstr "時間碼檔案「%1%」包含不支援的/無法識別的格式 (版本 %2%)。\n"

#: src/merge/timecode_factory.cpp:40
#, boost-format
msgid "The timecode file '%1%' contains an unsupported/unrecognized format line. The very first line must look like '# timecode format v1'.\n"
msgstr "時間碼檔案「%1%」包含格式不支援/無法識別的一行。最靠前的一行必須類似於「# timecode format v1」。\n"

#: src/merge/timecode_factory.cpp:34
#, boost-format
msgid "The timecode file '%1%' could not be opened for reading.\n"
msgstr "時間碼檔案「%1%」無法開啟以讀取。\n"

#: src/merge/timecode_factory.cpp:87
#: src/merge/timecode_factory.cpp:95
#: src/merge/timecode_factory.cpp:101
#: src/merge/timecode_factory.cpp:303
#, boost-format
msgid "The timecode file '%1%' does not contain a valid 'Assume' line with the default number of frames per second.\n"
msgstr "時間碼檔案「%1%」不含有效的「Assume」行（包含畫格率的預設值）。\n"

#: src/merge/timecode_factory.cpp:338
#, boost-format
msgid "The timecode file '%1%' does not contain a valid 'Gap' line with the duration of the gap.\n"
msgstr "時間碼檔案「%1%」不含有效的「Gap」行（包含間隙時間長度）。\n"

#: src/merge/timecode_factory.cpp:240
#: src/merge/timecode_factory.cpp:367
#, boost-format
msgid "The timecode file '%1%' does not contain any valid entry.\n"
msgstr "時間碼檔案「%1%」不含任何有效專案。\n"

#: src/merge/timecode_factory.cpp:216
#, boost-format
msgid ""
"The timecode v2 file '%1%' contains timecodes that are not ordered. Due to a bug in mkvmerge versions up to and including v1.5.0 this was necessary if the track to which the timecode file was applied contained B frames. Starting with v1.5.1 mkvmerge now handles this correctly, and the timecodes in the timecode file must be ordered normally. For example, the frame sequence 'IPBBP...' at 25 FPS requires a timecode file with the first timecodes being '0', '40', '80', '120' etc and not '0', '120', '40', '80' etc.\n"
"\n"
"If you really have to specify non-sorted timecodes then use the timecode format v4. It is identical to format v2 but allows non-sorted timecodes.\n"
msgstr ""
"時間碼 v2 檔案「%1%」包含不按順序排列的時間碼。因為 mkvmerge v1.5.0 及以前版本的 bug，只有當時間碼應用至的軌道包含 B 畫格時，按順序排列的時間碼才是必需的。現在，mkvmerge v1.5.1 及以後版本能夠正確處理此類情況，並且要求時間碼檔中的時間碼必須正常排列。例如，25 fps 的畫格列「IPBBP...」要求時間碼檔中的時間碼以「0」, 「40」, 「80」, 「120」等開頭而不是以「0」, 「120」, 「40」, 「80」等開頭。\n"
"\n"
"如果您確實要指定未排序的時間碼，請使用時間碼格式 v4。它與格式 v2 完全一致，但允許未排序的時間碼。\n"

#: src/mmg/tabs/global.cpp:224
msgid "The timecodes after which a new output file is started. The timecodes refer to the whole stream and not to each individual output file. The timecodes can be given either in the form HH:MM:SS.nnnnnnnnn or as the number of seconds followed by 's'. You may omit the number of hours 'HH'. You can specify up to nine digits for the number of nanoseconds 'nnnnnnnnn' or none at all. If given then you may use up to nine digits after the decimal point. If two or more timecodes are used then you have to separate them with commas. The formats can be mixed, too. Examples: 01:00:00,01:30:00 (after one hour and after one hour and thirty minutes) or 1800s,3000s,00:10:00 (after three, five and ten minutes)."
msgstr "在這些時間碼後開始建立新的輸出檔。這些時間碼以整個媒體流而不是分割開的各輸出檔為準。時間碼可以以 HH:MM:SS.nnnnnnnnn 的形式或緊跟「s」的秒數給出。小時數「HH」可省略。您可以指定多達九位的毫微秒數「nnnnnnnnn」或者不指定小數點後的數。如果要給出，您可以在小數點後使用多達九位元數位。如果使用的時間碼超過一個，請使用逗號分隔。格式也可以混合使用。示例: 01:00:00,01:30:00 (在一小時後和一個半小時後分割) 或者 1800s,3000s,00:10:00 (在第 3 分鐘，第 5 分鐘和第 10 分鐘後分割)。"

#: src/mmg/tabs/global.cpp:241
msgid "The timecodes can be given either in the form HH:MM:SS.nnnnnnnnn or as the number of seconds followed by 's'."
msgstr "時間碼可以用  HH:MM:SS.nnnnnnnnn 格式表示或在秒數後面加「s」。"

#: src/input/r_ogm.cpp:582
msgid "The timecodes for this stream have been reset in the middle of the file. This is not supported. The current packet will be discarded.\n"
msgstr "此媒體流的時間碼在檔案中途重置。這是不支援的。目前資料包將被廢除。\n"

#: src/common/property_element.cpp:101
#: src/mmg/header_editor/frame.cpp:320
msgid "The title for the whole movie."
msgstr "整部影片的標題。"

#: src/merge/output_control.cpp:1139
#, boost-format
msgid "The track %1% from file no. %2% ('%3%') is to be appended more than once. The argument for '--append-to' was invalid.\n"
msgstr "軌道 %1% （自檔案 %2% (「%3%」)）被添加超過一次。「--append-to」的參數無效。\n"

#: src/extract/tracks.cpp:92
#, boost-format
msgid "The track ID %1% does not have a valid CodecID.\n"
msgstr "軌道識別碼 %1% 無有效的 CodecID。\n"

#: src/merge/output_control.cpp:869
#, boost-format
msgid "The track headers could not be rendered correctly. %1%\n"
msgstr "軌道頭無法正確演算。%1%\n"

#: src/merge/output_control.cpp:1185
#, boost-format
msgid "The track number %1% from the file '%2%' can probably not be appended correctly to the track number %3% from the file '%4%': %5% Please make sure that the resulting file plays correctly the whole time. The author of this program will probably not give support for playback issues with the resulting file.\n"
msgstr "軌道編號 %1% （自檔案「%2%」）可能無法被正確添加至軌道編號 %3% （自檔「%4%」）: %5% 請確認生成的檔是否可以完整地正常播放。本程式的作者可能無法提供關於播放生成的檔案的支援。\n"

#: src/merge/output_control.cpp:1196
#, boost-format
msgid "The track number %1% from the file '%2%' cannot be appended to the track number %3% from the file '%4%'. %5%\n"
msgstr "軌道編號 %1% （自檔案「%2%」）無法添加至軌道編號 %3% （自檔案「%4%」）。%5%\n"

#: src/common/property_element.cpp:112
#: src/mmg/header_editor/frame.cpp:377
msgid "The track number as used in the Block Header."
msgstr "區塊表頭使用的軌道編號。"

#: src/merge/output_control.cpp:1194
msgid "The track parameters do not match."
msgstr "軌道參數不符。"

#: src/common/command_line.cpp:298
#, boost-format
msgid "The update information could not be retrieved from %1%.\n"
msgstr "無法從 %1% 取得更新資訊。\n"

#: src/merge/connection_checks.h:34
msgid "The width of the two tracks is different: %1% and %2%"
msgstr "兩軌寬度不同: %1% 與 %2%"

#: src/output/p_theora.h:28
msgid "Theora"
msgstr "Theora"

#: src/mmg/mmg_dialog.cpp:1824
msgid "There is a new version available online."
msgstr "線上有新版本可更新。"

#: src/merge/output_control.cpp:1063
#: src/merge/output_control.cpp:1073
#, boost-format
msgid "There is no file with the ID '%1%'. The argument for '--append-to' was invalid.\n"
msgstr "沒有檔案的 ID 為「%1%」。參數「--append-to」無效。\n"

#: src/common/command_line.cpp:264
#, boost-format
msgid "There is no translation available for '%1%'.\n"
msgstr "尚無「%1%」的翻譯。\n"

#: src/mmg/mmg_dialog.cpp:1825
msgid "There was an error querying the update status."
msgstr "查詢更新狀態時發生錯誤。"

#: src/mmg/mux_dialog.cpp:331
msgid "There were ERRORs."
msgstr "有 *錯誤* 發生。"

#: src/mmg/header_editor/frame.cpp:525
#: src/mmg/header_editor/frame.cpp:620
msgid "There were errors in the header values preventing the headers from being saved. The first error has been selected."
msgstr "出現一些影響表頭資訊儲存的表頭值錯誤。第一處錯誤已被選中。"

#: src/mmg/mux_dialog.cpp:326
msgid "There were warnings"
msgstr "有警告資訊"

#: src/mmg/mux_dialog.cpp:324
msgid "There were warnings, or the process was terminated."
msgstr "有警告資訊，或者處理處理程序被中止。"

#: src/input/r_avi.cpp:545
#: src/input/r_real.cpp:290
msgid "This AAC track does not contain valid headers. Could not parse the AAC information.\n"
msgstr "此 AAC 軌道不含有效的表頭。無法解析 AAC 資訊。\n"

#: src/output/p_ac3.cpp:61
#, boost-format
msgid "This AC3 track contains %1% bytes of non-AC3 data at the beginning. This corresponds to a delay of %2%ms. This delay will be used instead of the non-AC3 data.\n"
msgstr "此 AC3 軌道的開頭包含 %1% 位元組的 非-AC3 資料。這相當於 %2%ms 的延遲。將使用此延遲替代 非-AC3 資料。\n"

#: src/output/p_ac3.cpp:73
#, boost-format
msgid "This AC3 track contains %1% bytes of non-AC3 data which were skipped. The audio/video synchronization may have been lost.\n"
msgstr "此 AC3 軌道包含 %1% 位元組的 非-AC3 資料，已跳過。音/視訊同步可能已喪失。\n"

#: src/output/p_avc.cpp:98
#, boost-format
msgid "This AVC/h.264 contains frames that are too big for the current maximum NALU size. You have to re-run mkvmerge and set the maximum NALU size to %1% for this track (command line parameter '--nalu-size-length %2%:%1%').\n"
msgstr "此 AVC/h.264 包含大於目前最大 NALU 長的畫格。您需要重新啟動 mkvmerge 並設定此軌的最大 NALU 大小為 %1% (命令列參數「--nalu-size-length %2%:%1%」)。\n"

#: src/output/p_avc.cpp:116
#, boost-format
msgid "This AVC/h.264 track does not start with a key frame. The first %1% frames have been skipped.\n"
msgstr "此 AVC/h.264 軌道未以關鍵畫格開頭。已跳過開頭 %1% 畫格。\n"

#: src/output/p_avc.cpp:126
msgid "This AVC/h.264 track's timing information indicates that it uses a variable frame rate. However, no default duration nor an external timecode file has been provided for it, nor does the source container provide timecodes. The resulting timecodes may not be useful.\n"
msgstr "此 AVC/h.264 軌道的時間資訊有標明軌道使用的影格率。可是沒有提供預設時間長度或外部時間碼檔案，來源容器也不提供時間碼。合成後的時間碼可能無法使用。\n"

#: src/output/p_mp3.cpp:59
#, boost-format
msgid "This MPEG audio track contains %1% bytes of non-MP3 data at the beginning. This corresponds to a delay of %2%ms. This delay will be used instead of the garbage data.\n"
msgstr "此 MPEG 音軌的開頭包含 %1% 位元組的 非-MP3 資料。這相當於 %2%ms 的延遲。將使用此延遲替代無用資料。\n"

#: src/output/p_mp3.cpp:68
#, boost-format
msgid "This MPEG audio track contains %1% bytes of non-MP3 data which were skipped. The audio/video synchronization may have been lost.\n"
msgstr "此 MPEG 音軌包含 %1% 位元組的 非-MP3 資料，已跳過。音/視訊同步可能已喪失。\n"

#: src/input/r_ogm.cpp:848
msgid "This Ogg/OGM file contains chapter or title information. Unfortunately the charset used to store this information in the file cannot be identified unambiguously. The program assumes that your system's current charset is appropriate. This can be overridden with the '--chapter-charset <charset>' switch.\n"
msgstr "此 Ogg/OGM 檔包含章節或標題資訊。不幸的是此檔中存儲這些資訊使用的字元集無法準確識別。程式假定以您系統的目前字元集為準。您可以透過「--chapter-charset <charset>」開關替代該假定值。\n"

#: src/input/r_ogm.cpp:855
msgid "This Ogg/OGM file contains chapters but they could not be parsed. This can be due to the character set not being set properly for them or due to the entries not matching the expected SRT-style format.\n"
msgstr ""

#: src/mmg/header_editor/value_page.cpp:171
msgid ""
"This element is currently present in the file.\n"
"It cannot be removed because it is a\n"
"mandatory header field."
msgstr ""
"此檔案中目前存在本元件。\n"
"它不能被移除，因為它屬於強制表頭欄位。"

#: src/mmg/header_editor/value_page.cpp:165
msgid ""
"This element is currently present in the file.\n"
"You can let the header editor remove the element\n"
"from the file."
msgstr ""
"此檔案中目前存在本元件。\n"
"您可以讓表頭編輯器從該檔移除此元件。"

#: src/mmg/header_editor/value_page.cpp:160
msgid ""
"This element is not currently present in the file.\n"
"You can let the header editor add the element\n"
"to the file."
msgstr ""
"此檔案中目前不存在本元件。\n"
"您可以讓表頭編輯器為該檔添加此元件。"

#: src/input/subtitles.cpp:165
msgid "This file contains coordinates in the timecode lines. Such coordinates are not supported by the Matroska SRT subtitle format. The coordinates will be removed automatically.\n"
msgstr "此檔案時間軸中含有坐標。此類坐標不受 Matroska SRT 字幕格式的支援。坐標將被自動移除。\n"

#: src/mmg/header_editor/frame.cpp:258
#: src/mmg/tabs/chapters.cpp:598
msgid "This file could not be opened or parsed."
msgstr "檔案無法開啟或解析。"

#: src/propedit/propedit.cpp:107
msgid "This file could not be opened or parsed.\n"
msgstr "這個檔案無法開啟或解析。\n"

#: src/mmg/tabs/chapters.cpp:605
msgid "This file does not contain any chapters."
msgstr "此檔案不包含任何章節。"

#: src/mmg/tabs/chapters.cpp:625
#, fuzzy, boost-format
msgid "This file does not contain valid chapters. Error message from the parser: %1%"
msgstr "此檔案不包含有效章節。"

#: src/mmg/tabs/attachments.cpp:160
msgid "This is the name that will be stored in the output file for this attachment. It defaults to the file name of the original file but can be changed."
msgstr "這是附件在輸出檔中存儲的名稱。預設為原檔案的名稱，但可以修改。"

#: src/mmg/tabs/global.cpp:303
msgid "This is the title that players may show as the 'main title' for this movie."
msgstr "這是播放器將作為此影片的“主標題”顯示的標題。"

#: src/mmg/tabs/additional_parts_dlg.cpp:62
msgid "This list is for informational purposes only and cannot be changed."
msgstr ""

#: src/mmg/mmg_dialog.cpp:1971
msgid "This message will only shown to you once."
msgstr "此訊息只會顯示一次。"

#: src/mmg/tabs/global.cpp:252
#: src/mmg/tabs/global.cpp:267
msgid "This mode considers only the first video track that is output."
msgstr "此模式只會將第一條視訊軌當作輸出。"

#: src/mmg/tabs/global.cpp:282
msgid "This mode only considers the top-most level of chapters across all edition entries."
msgstr "此模式只會將最上層章節視為橫跨全部版本項目。"

#: src/mmg/cli_options_dlg.cpp:95
msgid "This option needs an additional argument 'n'. Tells mkvmerge to put at most 'n' data blocks into each cluster. If the number is postfixed with 'ms' then put at most 'n' milliseconds of data into each cluster. The maximum length for a cluster that mkvmerge accepts is 60000 blocks and 32000ms; the minimum length is 100ms. Programs will only be able to seek to clusters, so creating larger clusters may lead to imprecise or slow seeking."
msgstr "此選項需要附加參數「n」。告知 mkvmerge 在每叢集最多放置「n」個資料塊。如果數字尾碼有「ms」則在每叢集中最多放置「n」毫秒的資料。單個叢集的最大長度為 60000區塊數和 32000 毫秒。程式定位只能精確至叢集，因此建立大大小的叢集將導致不精確的定位與/或處理。"

#: src/propedit/change.cpp:252
#, boost-format
msgid "This property is mandatory and cannot be deleted in '%1%'. %2%\n"
msgstr "這項屬性在「%1%」中是強制的且不能刪除的。%2%\n"

#: src/propedit/change.cpp:218
#, boost-format
msgid "This property is unique. More instances cannot be added in '%1%'. %2%\n"
msgstr "這名稱是唯一的。多數情況下無法被加入到「%1%」。%2%\n"

#: src/merge/output_control.cpp:293
#, boost-format
msgid "This should REALLY not have happened. The space reserved for the first meta seek element was too small. %1%\n"
msgstr "這 *真的* 不該發生。為第一個變換定位元件預留的空間過小。%1%\n"

#: src/merge/output_control.cpp:1836
#, boost-format
msgid "This should REALLY not have happened. The space reserved for the first meta seek element was too small. Size needed: %1%. %2%\n"
msgstr "這 *真的* 不該發生。為第一個變換定位元件預留的空間過小。需要的大小: %1%. %2%\n"

#: src/common/common.h:104
msgid "This should not have happened. Please contact the author Moritz Bunkus <moritz@bunkus.org> with this error/warning message, a description of what you were trying to do, the command line used and which operating system you are using. Thank you."
msgstr "這不該發生。請聯繫作者 Moritz Bunkus <moritz@bunkus.org>，並附上本錯誤/警告訊息、您正打算做的事情的描述、使用的命令列及您正在使用的作業系統。感謝。"

#: src/mmg/tabs/input_format.cpp:267
msgid "This track contains SBR AAC/HE-AAC/AAC+ data. Only needed for AAC input files, because SBR AAC cannot be detected automatically for these files. Not needed for AAC tracks read from MP4 or Matroska files."
msgstr "此軌道包含 SBR AAC/HE-AAC/AAC+ 資料。本選項只對 AAC 輸入檔有必要，因為這類檔案的 SBR AAC 不能被自動偵測。對於從 MP4 或 Matroska 檔案讀取的 AAC 軌道，不必在意本選項。"

#: src/mmg/tabs/input.cpp:1016
msgid "This track is not compatible with the WebM mode and cannot be enabled."
msgstr "此軌道不能和 WebM 模式相容且無法啟用。"

#: src/info/mkvinfo.cpp:1248
msgid "Time slice"
msgstr "時間切面"

#: src/extract/extract_cli_parser.cpp:111
msgid "Timecode extraction"
msgstr "提取時間碼"

#: src/mmg/tabs/input_general.cpp:292
#, c-format, boost-format
msgid "Timecode files (*.tmc;*.txt)|*.tmc;*.txt|%s"
msgstr "時間碼檔案 (*.tmc;*.txt)|*.tmc;*.txt|%s"

#: src/extract/timecodes_v2.cpp:251
#: src/info/mkvinfo.cpp:483
#: src/info/mkvinfo.cpp:918
#, boost-format
msgid "Timecode scale: %1%"
msgstr "時間碼縮放比例: %1%"

#: src/mmg/tabs/global.cpp:223
#: src/mmg/tabs/input_general.cpp:192
msgid "Timecodes:"
msgstr "時間碼:"

#: src/common/property_element.cpp:101
#: src/mmg/header_editor/frame.cpp:320
msgid "Title"
msgstr "標題"

#: src/info/mkvinfo.cpp:533
#, boost-format
msgid "Title: %1%"
msgstr "標題: %1%"

#: src/mmg/tabs/attachments.cpp:167
msgid "To all files"
msgstr "附加至所有檔案"

#: src/extract/xtr_avc.cpp:66
#, boost-format
msgid "Track %1% CodecPrivate is too small.\n"
msgstr "軌道 %1% CodecPrivate 過小。\n"

#: src/common/content_decoder.cpp:112
#, boost-format
msgid "Track %1% has been compressed with an unknown/unsupported compression algorithm (%2%).\n"
msgstr "軌道 %1% 被未知/不支援的壓縮演算法壓縮 (%2%)。\n"

#: src/common/content_decoder.cpp:98
#, boost-format
msgid "Track %1% was compressed with bzlib but mkvmerge has not been compiled with support for bzlib compression.\n"
msgstr "軌道 %1% 以 bzlib 壓縮，但 mkvmerge 編譯時未包含 bzlib 壓縮支援。\n"

#: src/common/content_decoder.cpp:103
#, boost-format
msgid "Track %1% was compressed with lzo1x but mkvmerge has not been compiled with support for lzo1x compression.\n"
msgstr "軌道 %1% 以 lzo1x 壓縮，但 mkvmerge 編譯時未包含 lzo1x 壓縮支援。\n"

#: src/extract/xtr_aac.cpp:51
#, boost-format
msgid "Track %1% with the CodecID '%2%' contains invalid \"codec private\" data for AAC.\n"
msgstr "軌道 %1%（CodecID 為「%2%」）包含無效的 AAC \"codec private\" 編解碼器專有數據。\n"

#: src/extract/xtr_ogg.cpp:97
#, boost-format
msgid "Track %1% with the CodecID '%2%' does not contain valid headers.\n"
msgstr "軌道 %1%（CodecID 為「%2%」）不含有效的表頭。\n"

#: src/extract/xtr_wav.cpp:44
#, boost-format
msgid "Track %1% with the CodecID '%2%' is missing the \"bits per second (bps)\" element and cannot be extracted.\n"
msgstr "軌道 %1%（CodecID 為「%2%」）缺少 \"每秒多少位元 (bps)\" 元件，不能提取。\n"

#: src/extract/xtr_aac.cpp:42
#: src/extract/xtr_alac.cpp:47
#: src/extract/xtr_avc.cpp:61
#: src/extract/xtr_avi.cpp:39
#: src/extract/xtr_ogg.cpp:40
#: src/extract/xtr_ogg.cpp:76
#: src/extract/xtr_rmff.cpp:31
#: src/extract/xtr_textsubs.cpp:95
#: src/extract/xtr_textsubs.cpp:274
#: src/extract/xtr_vobsub.cpp:65
#: src/extract/xtr_wav.cpp:97
#, boost-format
msgid "Track %1% with the CodecID '%2%' is missing the \"codec private\" element and cannot be extracted.\n"
msgstr "軌道 %1%（CodecID 為「%2%」）缺少 \"codec private\" 編解碼器專有元件，不能提取。\n"

#: src/extract/xtr_avi.cpp:43
#, boost-format
msgid "Track %1% with the CodecID '%2%' is missing the \"default duration\" element and cannot be extracted.\n"
msgstr "軌道 %1%（CodecID 為「%2%」）缺少 \"default duration\" 預設時間長度元件，不能提取。\n"

#: src/info/mkvinfo.cpp:938
#, boost-format
msgid "Track %1%: %2%, codec ID: %3%%4%%5%%6%\n"
msgstr "軌道 %1%: %2%, 編解碼器 ID: %3%%4%%5%%6%\n"

#: src/input/r_qtmp4.cpp:2233
#, boost-format
msgid "Track %1%: AAC found, but decoder config data has length %2%.\n"
msgstr "軌道 %1%: 已發現 AAC, 但解碼器設定資料長度為 %2%。\n"

#: src/extract/xtr_textsubs.cpp:367
#, boost-format
msgid "Track %1%: An USF subtitle entry starting at timecode %2% is not well-formed XML and will be skipped.\n"
msgstr "軌道 %1%: USF 字幕項目從時間碼 %2% 開始不是正常格式的 XML，因此會被略過。\n"

#: src/extract/xtr_avc.cpp:42
#, boost-format
msgid "Track %1%: NAL too big. Size according to header field: %2%, available bytes in packet: %3%. This NAL is defect and will be skipped.\n"
msgstr "軌道 %1%: NAL 太大。根據檔頭字段的大小: %2%，封包可用的位元組: %3%。此 NAL 有缺陷因此會被略過。\n"

#: src/extract/xtr_textsubs.cpp:45
#, boost-format
msgid "Track %1%: Subtitle entry number %2% is missing its duration. Assuming a duration of 1s.\n"
msgstr "軌道 %1%: 字幕編號 %2% 缺少時間長度。假定為 1 秒。\n"

#: src/input/r_qtmp4.cpp:2236
#, boost-format
msgid "Track %1%: The AAC information could not be parsed.\n"
msgstr "軌道 %1%: AAC 資訊無法解析。\n"

#: src/extract/xtr_aac.cpp:62
#: src/extract/xtr_aac.cpp:74
#, boost-format
msgid "Track ID %1% has an unknown AAC type.\n"
msgstr "軌道 ID %1% 的 AAC 類型未知。\n"

#: src/merge/pr_generic.cpp:1485
#, boost-format
msgid "Track ID %1%: %2% (%3%)"
msgstr "軌道 ID %1%: %2% (%3%)"

#: src/common/property_element.cpp:113
#: src/mmg/header_editor/frame.cpp:380
msgid "Track UID"
msgstr "軌道 UID"

#: src/info/mkvinfo.cpp:825
#, boost-format
msgid "Track UID: %1%"
msgstr "軌道 UID: %1%"

#: src/extract/extract_cli_parser.cpp:64
msgid "Track extraction"
msgstr "提取軌道"

#: src/propedit/options.cpp:164
#: src/propedit/propedit_cli_parser.cpp:141
#: src/propedit/propedit_cli_parser.cpp:228
msgid "Track headers"
msgstr "軌道表頭"

#: src/mmg/tabs/input_general.cpp:182
msgid "Track name:"
msgstr "軌道名稱:"

#: src/common/property_element.cpp:112
#: src/mmg/header_editor/frame.cpp:376
msgid "Track number"
msgstr "軌道編號"

#: src/common/content_decoder.cpp:83
#, boost-format
msgid "Track number %1% has been encrypted and decryption has not yet been implemented.\n"
msgstr "軌道編號 %1% 已被加密，且尚未實行解密。\n"

#: src/info/mkvinfo.cpp:820
#, boost-format
msgid "Track number: %1% (track ID for mkvmerge & mkvextract: %2%)"
msgstr "軌道編號: %1% (mkvmerge & mkvextract 軌道 ID: %2%)"

#: src/info/mkvinfo.cpp:883
#, boost-format
msgid "Track overlay: %1%"
msgstr "軌道覆蓋: %1%"

#: src/info/mkvinfo.cpp:835
#, boost-format
msgid "Track type: %1%"
msgstr "軌道類型: %1%"

#: src/extract/xtr_base.cpp:118
msgid "Tracks with unsupported content encoding schemes (compression or encryption) cannot be extracted.\n"
msgstr "使用不支援的內容編碼（壓縮或加密）方案的軌道不能提取。\n"

#: src/mmg/tabs/input.cpp:197
msgid "Tracks, chapters and tags:"
msgstr "軌道、章節和標籤:"

#: src/mmg/tabs/select_scanned_file_dlg.cpp:46
msgid "Tracks:"
msgstr "軌道列表:"

#: src/mmg/mmg_dialog.cpp:314
msgid "Troubleshooting advice for playback issues"
msgstr "播放問題的故障排除建議"

#: src/input/r_truehd.h:36
#: src/output/p_truehd.h:42
msgid "TrueHD"
msgstr "TrueHD"

#: src/mmg/cli_options_dlg.cpp:150
msgid "TrueHD audio streams know two frame types: sync frames and non-sync frames. With this switch mkvmerge will put one sync frame and all following non-sync frames into a single Matroska block. Without it each non-sync frame is put into its own Matroska block."
msgstr "TrueHD 音訊流支援兩種畫格類: 同步畫格和非同步畫格。啟用本開關時，mkvmerge 將一個同步畫格及其後的所有非同步畫格置於單個 Matroska 區塊中。未使用本開關時每個非同步畫格將被置於各自的 Matroska 區塊中。"

#: src/extract/xtr_vobsub.cpp:92
#, boost-format
msgid "Two VobSub tracks can only be extracted into the same file if their CodecPrivate data matches. This is not the case for the tracks %1% and %2%.\n"
msgstr "兩個 VobSub 軌道只能提取至同一個檔案中，如果 CodecPrivate 資料相符的話。此問題只出在軌道 %1% 與 %2%。\n"

#: src/mmg/tabs/select_scanned_file_dlg.cpp:66
msgid "Type"
msgstr "類型"

#: src/common/property_element.cpp:139
#: src/mmg/header_editor/frame.cpp:446
msgid ""
"Type of the unit for DisplayWidth/Height\n"
"(0: pixels, 1: centimeters, 2: inches, 3: aspect ratio)."
msgstr ""
"顯示寬/高度的單位類型\n"
"(0: 像素, 1: 公分, 2: 英寸, 3: 外觀比例)。"

#: src/mmg/header_editor/value_page.cpp:152
msgid "Type:"
msgstr "類型:"

#: src/info/mkvinfo.cpp:695
#, boost-format
msgid "Type: %1% (%2%)"
msgstr "類型: %1% (%2%)"

#: src/mmg/tabs/additional_parts_dlg.cpp:67
msgid "Typical use cases include reading VOBs from a DVD (e.g. VTS_01_1.VOB, VTS_01_2.VOB, VTS_01_3.VOB)."
msgstr "典型使用情形包括讀取 DVD 的 VOB (例如 VTS_01_1.VOB、VTS_01_2.VOB、VTS_01_3.VOB)。"

#: src/mmg/tabs/chapters.cpp:353
msgid "UID:"
msgstr "UID:"

#: src/input/r_usf.h:70
msgid "USF subtitles"
msgstr "USF 字幕"

#: src/common/file_types.cpp:53
msgid "USF text subtitles"
msgstr "USF 文字字幕"

#: src/common/ebml.cpp:85
msgid "UTFstring_to_cstrutf8: Invalid wide character. Please contact moritz@bunkus.org if you think that this is not true."
msgstr "UTFstring_to_cstrutf8: 無效的寬字元。如果您認為本次判斷有誤，請聯繫 moritz@bunkus.org。"

#: src/mpegparser/M2VParser.cpp:240
msgid "Unexpected picture frame after single field frame. Fix the MPEG2 video stream before attempting to multiplex it.\n"
msgstr "單圖場畫格之後意外的圖片畫格。在分離前請修復 MPEG2 視訊串流。\n"

#: src/info/mkvinfo.cpp:360
msgid "Unknown"
msgstr "未知"

#: src/output/p_aac.cpp:128
#, boost-format
msgid "Unknown AAC MPEG-2 profile %1%."
msgstr "未知的 AAC MPEG-2 profile %1%。"

#: src/output/p_aac.cpp:116
#, boost-format
msgid "Unknown AAC MPEG-4 object type %1%."
msgstr "未知的 AAC MPEG-4 物件類型 %1%。"

#: src/input/r_ogm.cpp:532
#, boost-format
msgid "Unknown audio stream type 0x%|1$04x|. Stream ID %2% will be ignored.\n"
msgstr "未知音訊流類型 0x%|1$04x|。流 ID %2% 將被忽略。\n"

#: src/common/chapters/chapters.cpp:369
#, boost-format
msgid "Unknown chapter file format in '%1%'. It does not contain a supported chapter format.\n"
msgstr "未知章節檔案格式於「%1%」。它不含支援的章節格式。\n"

#: src/common/content_decoder.cpp:89
#, boost-format
msgid "Unknown content encoding type %1% for track %2%.\n"
msgstr "未知內容編碼類型 %1%，用於軌道 %2%。\n"

#: src/merge/mkvmerge.cpp:1455
#, boost-format
msgid "Unknown format for the next UID in '%1% %2%'.\n"
msgstr "下一個 UID 格式未知，在「%1% %2%」。\n"

#: src/merge/mkvmerge.cpp:1442
#, boost-format
msgid "Unknown format for the previous UID in '%1% %2%'.\n"
msgstr "上一個 UID 格式未知，在「%1% %2%」。\n"

#: src/merge/mkvmerge.cpp:1467
#, boost-format
msgid "Unknown format for the segment UID '%3%' in '%1% %2%'.\n"
msgstr "此剪輯 UID「%3%」的格式不明，在「%1% %2%」。\n"

#: src/input/r_vobsub.cpp:610
#, boost-format
msgid "Unknown header 0x%|1$02x|%|2$02x|%|3$02x|%|4$02x|\n"
msgstr "未知的表頭 0x%|1$02x|%|2$02x|%|3$02x|%|4$02x|\n"

#: src/extract/extract_cli_parser.cpp:211
#, boost-format
msgid "Unknown mode '%1%'.\n"
msgstr "未知的模式「%1%」。\n"

#: src/common/cli_parser.cpp:111
#, boost-format
msgid "Unknown option '%1%'.\n"
msgstr "未知的選項「%1%」。\n"

#: src/propedit/propedit_cli_parser.cpp:33
#, boost-format
msgid "Unknown parse mode in '%1% %2%'.\n"
msgstr "未知的解析模式「%1% %2%」。\n"

#: src/input/r_avi.cpp:503
#, boost-format
msgid "Unknown/unsupported audio format 0x%|1$04x| for this audio track.\n"
msgstr "此音軌的格式 0x%|1$04x| 未知或不支援。\n"

#: src/extract/extract_cli_parser.cpp:219
#, boost-format
msgid "Unrecognized command line option '%1%'.\n"
msgstr "無法辨識的命令列選項「%1%」。\n"

#: src/mmg/header_editor/value_page.cpp:145
msgid "Unsigned integer"
msgstr "不帶正負號的整數"

#: src/input/r_vobsub.cpp:479
#, boost-format
msgid "Unsupported MPEG mpeg_version: 0x%|1$02x| in packet %2% for timecode %3%, assuming MPEG2. No further warnings will be printed for this track.\n"
msgstr "不支援 MPEG mpeg_version: 0x%|1$02x| 於資料套件 %2% 時間碼 %3% 處，假定為 MPEG2。不會再對此軌輸出警告。\n"

#: src/mmg/tabs/input.cpp:562
msgid "Unsupported format"
msgstr "不支援的格式"

#: src/input/r_matroska.cpp:1668
msgid "Unsupported track type for this track.\n"
msgstr "不支援此軌道的軌道類型。\n"

#: src/propedit/propedit.cpp:27
#, boost-format
msgid "Updating the '%1%' element failed. Reason:"
msgstr "更新「%1%」元件失敗。原因:"

#: src/extract/extract_cli_parser.cpp:44
msgid "Usage"
msgstr "用法"

#: src/mmg/tabs/global.cpp:325
msgid "Use 'segment linking' for the resulting files. For an in-depth explanation of this feature consult the mkvmerge documentation."
msgstr "為生成的檔案使用「剪輯連結」。關於此特性的深入解釋請詳見 mkvmerge 文檔。"

#: src/mmg/cli_options_dlg.cpp:134
msgid "Use fixed values for the elements that change with each file otherwise (muxing date, segment UID, track UIDs etc.). Two files muxed with the same settings and this switch activated will be identical."
msgstr "對隨著檔案改變而變動的元件 (合成日期, 剪輯 UID, 軌道 UID 等) 使用固定值。在啟動本開關的情況下，使用相同設定合成的兩個檔案會完全一樣。"

#: src/mmg/cli_options_dlg.cpp:143
msgid "Use the old AAC codec IDs (e.g. 'A_AAC/MPEG4/SBR') instead of the new one ('A_AAC')."
msgstr "使用舊的 AAC 編解碼器 ID (如「A_AAC/MPEG4/SBR」) 代替新的 (「A_AAC」)。"

#: src/mmg/options/output.cpp:41
msgid "Use the previous output directory"
msgstr "使用上一個輸出目錄"

#: src/mmg/options/output.cpp:42
msgid "Use this directory:"
msgstr "使用這個目錄:"

#: src/mmg/tabs/input_extra.cpp:62
#: src/mmg/tabs/input_extra.cpp:132
msgid "User defined options:"
msgstr "使用者定義選項:"

#: src/merge/mkvmerge.cpp:1342
msgid "Using a NALU size length of 3 bytes might result in tracks that won't be decodable with certain AVC/h.264 codecs.\n"
msgstr "使用 3 位元組的 NALU 長可能會導致某些 AVC/h.264 編解碼器無法解碼該軌道。\n"

#: src/merge/pr_generic.h:334
msgid "Using the demultiplexer for the format '%1%'.\n"
msgstr "此格式「%1%」使用多工解訊器。\n"

#: src/input/r_matroska.cpp:1245
#, boost-format
msgid "Using the generic output module for track type '%1%'.\n"
msgstr "軌道類型「%1%」使用一般輸出模組。\n"

#: src/merge/pr_generic.h:336
msgid "Using the output module for the format '%1%'.\n"
msgstr "格式「%1%」使用此輸出模組。\n"

#: src/input/r_vc1.h:34
#: src/output/p_vc1.h:37
msgid "VC1"
msgstr "VC1"

#: src/common/file_types.cpp:54
msgid "VC1 elementary streams"
msgstr "VC1 基本流"

#: src/output/p_vpx.h:34
msgid "VP8/VP9"
msgstr ""

#: src/common/hacks.cpp:68
msgid "Valid hacks are:\n"
msgstr "有效的小補綴有:\n"

#: src/mmg/header_editor/frame.cpp:149
msgid "Validates the content of all changeable headers"
msgstr "檢驗所有可改變的表頭內容"

#: src/mmg/mmg_dialog.cpp:307
msgid "Verify the current chapter entries to see if there are any errors"
msgstr "檢驗目前章節項目有無錯誤"

#: src/output/p_video.h:45
msgid "VfW compatible video"
msgstr "VfW 相容視訊"

#: src/common/property_element.cpp:144
#: src/mmg/header_editor/frame.cpp:470
msgid "Video aspect ratio type"
msgstr "視訊外觀比例類型"

#: src/common/property_element.cpp:143
#: src/mmg/header_editor/frame.cpp:466
msgid "Video crop bottom"
msgstr "視訊底部剪裁"

#: src/common/property_element.cpp:140
#: src/mmg/header_editor/frame.cpp:451
msgid "Video crop left"
msgstr "視訊左邊剪裁"

#: src/common/property_element.cpp:142
#: src/mmg/header_editor/frame.cpp:461
msgid "Video crop right"
msgstr "視訊右邊剪裁"

#: src/common/property_element.cpp:141
#: src/mmg/header_editor/frame.cpp:456
msgid "Video crop top"
msgstr "視訊頂部剪裁"

#: src/common/property_element.cpp:138
#: src/mmg/header_editor/frame.cpp:441
msgid "Video display height"
msgstr "視訊顯示高度"

#: src/common/property_element.cpp:139
#: src/mmg/header_editor/frame.cpp:446
msgid "Video display unit"
msgstr "視訊顯示單位"

#: src/common/property_element.cpp:137
#: src/mmg/header_editor/frame.cpp:436
msgid "Video display width"
msgstr "視訊顯示寬度"

#: src/common/property_element.cpp:134
msgid "Video interlaced flag"
msgstr "視訊交錯標記"

#: src/input/r_real.cpp:603
#, boost-format
msgid "Video packet assembly failed. Error code: %1% (%2%)\n"
msgstr "視訊套件彙編失敗。錯誤碼: %1% (%2%)\n"

#: src/common/property_element.cpp:136
#: src/mmg/header_editor/frame.cpp:431
msgid "Video pixel height"
msgstr "視訊像素高度"

#: src/common/property_element.cpp:135
#: src/mmg/header_editor/frame.cpp:426
msgid "Video pixel width"
msgstr "視訊像素寬度"

#: src/common/property_element.cpp:146
#: src/mmg/header_editor/frame.cpp:475
msgid "Video stereo mode"
msgstr "視訊立體模式"

#: src/info/mkvinfo.cpp:577
msgid "Video track"
msgstr "視訊軌"

#: src/mmg/header_editor/track_type_page.cpp:53
#, c-format, boost-format
msgid "Video track %u"
msgstr "視訊軌 %u"

<<<<<<< HEAD
#: src/mmg/jobs.cpp:502
#, fuzzy
msgid "View the output that mkvmerge generated during the muxing process for the selected jobs"
=======
#: src/mmg/tabs/additional_parts_dlg.cpp:42
#: src/mmg/tabs/additional_parts_dlg.cpp:54
#, fuzzy
msgid "View files in playlist"
msgstr "視訊顯示單位"

#: src/mmg/jobs.cpp:519
msgid "View the output that mkvmerge generated during the muxing process for the selected job(s)"
>>>>>>> ff0a6f61
msgstr "查看 mkvmerge 處理選中任務時的輸出資訊"

#: src/input/r_vobbtn.h:36
#: src/output/p_vobbtn.h:36
msgid "VobBtn"
msgstr "VobBtn"

#: src/common/file_types.cpp:55
msgid "VobButtons"
msgstr "VobBtn 按鈕"

#: src/input/r_vobsub.h:75
#: src/output/p_vobsub.h:31
msgid "VobSub"
msgstr "VobSub"

#: src/common/file_types.cpp:56
msgid "VobSub subtitles"
msgstr "VobSub 字幕"

#: src/output/p_vorbis.h:60
msgid "Vorbis"
msgstr "Vorbis"

#: src/input/r_wav.h:76
msgid "WAV"
msgstr "WAV"

#: src/common/file_types.cpp:57
msgid "WAVE (uncompressed PCM audio)"
msgstr "WAVE (未壓縮的 PCM 音訊)"

#: src/input/r_wavpack.h:37
msgid "WAVPACK"
msgstr "WAVPACK"

#: src/common/file_types.cpp:58
msgid "WAVPACK v4 audio"
msgstr "WAVPACK v4 音訊"

#: src/output/p_wavpack.h:36
msgid "WAVPACK4"
msgstr "WAVPACK4"

#: src/mmg/options/mmg.cpp:73
msgid "Warn about possible incorrect usage of mmg"
msgstr "對 mmg 可能的錯誤用法發出警告"

#: src/input/subtitles.cpp:210
#, boost-format
msgid "Warning in line %1%: The start timecode is smaller than that of the previous entry. All entries from this file will be sorted by their start time.\n"
msgstr "第 %1% 行處警告: 起始時間早於前一條的起始時間。此檔案中的所有項目都將按起始時間重新排列。\n"

#: src/mmg/mux_dialog.cpp:280
msgid "Warning:"
msgstr "警告:"

#: src/common/output.cpp:81
msgid "Warning: "
msgstr "警告: "

#: src/mmg/mux_dialog.cpp:68
msgid "Warnings:"
msgstr "警告:"

#: src/common/file_types.cpp:59
msgid "WebM audio/video files"
msgstr "WebM 音訊/視訊檔"

#: src/mmg/tabs/ask_scan_for_playlists_dlg.cpp:38
msgid "What to do in the future:"
msgstr "接下來要做什麼:"

#: src/mmg/options/mmg.cpp:54
msgid "When a file is added its name is scanned. If it contains the word 'DELAY' followed by a number then this number is automatically put into the 'delay' input field for any audio track found in the file."
msgstr "當檔案被添加時它的名稱會被掃描。如果包含單詞“delay”且有一數字緊隨其後，這個數字將被自動輸入至已發現的該檔案的所有音軌的“延遲”輸入框。"

#: src/common/property_element.cpp:135
#: src/mmg/header_editor/frame.cpp:426
msgid "Width of the encoded video frames in pixels."
msgstr "編碼後的視訊畫格的寬度，單位: 像素。"

#: src/common/property_element.cpp:137
#: src/mmg/header_editor/frame.cpp:436
msgid "Width of the video frames to display."
msgstr "視訊畫格的顯示寬度。"

#: src/mmg/cli_options_dlg.cpp:109
msgid "Write durations for all blocks. This will increase file size and does not offer any additional value for players at the moment."
msgstr "為所有區塊寫入時間長度。這將增大檔案大小，而且目前對播放器來說提供任何額外的益處。"

#: src/extract/extract_cli_parser.cpp:88
msgid "Write the attachment with the ID 'AID' to 'outname'."
msgstr "以 ID「AID」將附件寫入到「輸出檔名」。"

#: src/extract/extract_cli_parser.cpp:71
msgid "Write track with the ID TID to the file 'out'."
msgstr "以 ID TID 將軌道寫入到檔案「out」。"

#: src/info/mkvinfo.cpp:496
#, boost-format
msgid "Writing application: %1%"
msgstr "寫入程式: %1%"

#: src/info/wxwidgets_ui.cpp:253
msgid "Writing info"
msgstr "正在匯出資訊"

#: src/extract/xtr_vobsub.cpp:213
#, boost-format
msgid "Writing the VobSub index file '%1%'.\n"
msgstr "正在寫入 VobSub 索引檔「%1%」。\n"

#: src/mmg/tabs/chapters.cpp:1828
msgid "Writing to the file failed. Typical reasons include the file being write-protected, locked by another process or you not having write permissions for the target directory."
msgstr "寫入檔案失敗。常見的原因可能是檔案有寫入保護、其他程式鎖住該檔案或你沒有寫入檔案所在目錄的權限。"

#: src/common/kate.cpp:59
#, boost-format
msgid "Wrong Kate version: %1%.%2% > %3%.x"
msgstr "錯誤的 Kate 版本: %1%.%2% > %3%.x"

#: src/common/theora.cpp:45
#, boost-format
msgid "Wrong Theora version: %1%.%2%.%3% != 3.2.x"
msgstr "錯誤的 Theora 版本: %1%.%2%.%3% != 3.2.x"

#: src/merge/mkvmerge.cpp:1903
msgid "Wrong argument to '--split-max-files'.\n"
msgstr "「--split-max-files」參數錯誤。\n"

#: src/mmg/options/mkvmerge.cpp:111
msgid "Wrong file chosen"
msgstr "選擇錯誤的檔案"

#: src/mmg/header_editor/frame.cpp:248
#: src/mmg/tabs/chapters.cpp:684
#: src/mmg/tabs/chapters.cpp:722
msgid "Wrong file selected"
msgstr "選擇錯誤的檔案"

#: src/common/kate.cpp:44
#: src/common/theora.cpp:33
#, boost-format
msgid "Wrong header type: 0x%|1$02x| != 0x%|2$02x|"
msgstr "錯誤的表頭類型: 0x%|1$02x| != 0x%|2$02x|"

#: src/common/theora.cpp:38
#, boost-format
msgid "Wrong identifaction string: '%|1$6s|' != 'theora'"
msgstr "錯誤的識別字串:「%|1$6s|」!=「theora」"

#: src/common/kate.cpp:49
#, boost-format
msgid "Wrong identification string: '%|1$7s|' != 'kate\\0\\0\\0'"
msgstr "錯誤的識別字串:「%|1$7s|」!=「kate\\0\\0\\0」"

#: src/mmg/mmg_dialog.cpp:1823
msgid "You are already running the latest version."
msgstr "已是最新版本。"

#: src/mmg/tabs/chapters.cpp:1230
msgid ""
"You can use this function for adjusting the timecodes\n"
"of the selected chapter and all its children by a fixed amount.\n"
"The amount can be positive or negative. The format used can be\n"
"either just a number in which case it is interpreted as the number of seconds,\n"
"it can be followed by the unit like 'ms' or 's' for milliseconds and seconds respectively,\n"
"or it can have the usual HH:MM:SS.mmm or HH:MM:SS format.\n"
"Example: -00:05:23 would let all the chapters begin\n"
"5minutes and 23seconds earlier than now."
msgstr ""
"您可以使用此功能以固定量校準選中章節及其子章節的時間碼。\n"
"此量可為正亦可為負。\n"
"使用的格式既可以是數位（以秒為單位，單位可省略），\n"
"也可以是帶有單位（如「ms」或「s」分別代表毫秒與秒）的數字，\n"
"還可以是通常的 HH:MM:SS.mmm 或 HH:MM:SS 格式。\n"
"範例: -00:05:23 將使所有章節比現在提前 5 分 23 秒開始。"

#: src/common/compression/zlib.cpp:51
#: src/common/compression/zlib.cpp:88
#, boost-format
msgid "Zlib decompression failed. Result: %1%\n"
msgstr "Zlib 解壓失敗。結果: %1%\n"

#: src/info/mkvinfo.cpp:211
#: src/info/mkvinfo.cpp:215
#, boost-format
msgid "[%1% frame for track %2%, timecode %3%]"
msgstr "[%1% 畫格，軌道 %2%, 時間碼 %3%]"

#: src/mmg/jobs.cpp:358
#: src/mmg/jobs.cpp:482
#: src/mmg/jobs.cpp:562
msgid "aborted"
msgstr "異常中止"

#: src/output/p_ac3.cpp:210
msgid "ac3_bs_packetizer::add_to_buffer(): Untested code ('size' is odd). If mkvmerge crashes or if the resulting file does not contain the complete and correct audio track, then please contact the author Moritz Bunkus at moritz@bunkus.org.\n"
msgstr "ac3_bs_packetizer::add_to_buffer(): 未經測試的碼 (「size」很古怪)。如果 mkvmerge 不正常關閉或者生成的檔案不含完整且正常的音軌，請與作者 Moritz Bunkus 聯繫，電郵為 moritz@bunkus.org。\n"

#: src/mmg/tabs/attachments.cpp:157
#: src/mmg/tabs/input.cpp:193
msgid "add"
msgstr "加入"

#: src/mmg/tabs/input.cpp:200
msgid "additional parts"
msgstr "附加部分"

#: src/mmg/options/mmg.cpp:66
msgid "always"
msgstr "永遠"

#: src/mmg/options/mmg.cpp:127
#: src/mmg/options/mmg.cpp:131
#: src/mmg/tabs/ask_scan_for_playlists_dlg.cpp:41
#: src/mmg/tabs/ask_scan_for_playlists_dlg.cpp:45
msgid "always ask the user"
msgstr "總是詢問使用者"

#: src/mmg/options/mmg.cpp:128
#: src/mmg/tabs/ask_scan_for_playlists_dlg.cpp:42
msgid "always scan for other playlists"
msgstr "總是掃描其他播放清單"

#: src/common/stereo_mode.cpp:58
msgid "anaglyph (cyan/red)"
msgstr "立體影像 (青色/紅色)"

#: src/common/stereo_mode.cpp:60
msgid "anaglyph (green/magenta)"
msgstr "立體影像 (綠色/洋紅)"

#: src/mmg/tabs/input.cpp:195
msgid "append"
msgstr "添加"

#: src/info/mkvinfo.cpp:940
#: src/input/r_matroska.cpp:97
#: src/mmg/mmg.cpp:65
#: src/mmg/tabs/scanning_for_playlists_dlg.cpp:187
msgid "audio"
msgstr "音訊"

#: src/info/mkvinfo.cpp:567
#, boost-format
msgid "bits per sample: %1%"
msgstr "每次取樣多少位元: %1%"

#: src/common/stereo_mode.cpp:61
msgid "both eyes laced in one block (left first)"
msgstr "雙眼視覺集中在一個區塊 (左側優先)"

#: src/common/stereo_mode.cpp:62
msgid "both eyes laced in one block (right first)"
msgstr "雙眼視覺集中在一個區塊 (右側優先)"

#: src/info/mkvinfo.cpp:943
#: src/input/r_matroska.cpp:98
msgid "buttons"
msgstr "按鈕"

#: src/info/mkvinfo.cpp:556
#, boost-format
msgid "channels: %1%"
msgstr "聲道數: %1%"

#: src/common/stereo_mode.cpp:53
msgid "checkerboard (left first)"
msgstr "棋盤 (從左開始)"

#: src/common/stereo_mode.cpp:52
msgid "checkerboard (right first)"
msgstr "棋盤 (從右開始)"

#: src/common/stereo_mode.cpp:57
msgid "column interleaved (left first)"
msgstr "直欄交錯 (從左邊開始)"

#: src/common/stereo_mode.cpp:56
msgid "column interleaved (right first)"
msgstr "直欄交錯 (從右邊開始)"

#: src/mmg/jobs.cpp:362
msgid "completed OK"
msgstr "完成，正常"

#: src/mmg/jobs.cpp:366
msgid "completed with warnings"
msgstr "完成，有警告"

#: src/info/mkvinfo.cpp:697
msgid "compression"
msgstr "壓縮"

#: src/merge/pr_generic.cpp:1180
#, boost-format
msgid "create_track_number: file_num not found. %1%\n"
msgstr "create_track_number: file_num 未找到。 %1%\n"

#: src/mmg/tabs/chapters.cpp:393
#: src/mmg/tabs/input_extra.cpp:81
#: src/mmg/tabs/input_extra.cpp:160
#: src/mmg/tabs/input_general.cpp:102
msgid "default"
msgstr "預設"

#: src/info/mkvinfo.cpp:898
#, boost-format
msgid "default duration: %|1$.3f|ms (%|2$.3f| frames/fields per second for a video track)"
msgstr "預設時間長度: %|1$.3f|ms (視訊軌的每秒 %|2$.3f| 影格數/圖場數)"

#: src/common/compression/zlib.cpp:73
#, boost-format
msgid "deflateInit() failed. Result: %1%\n"
msgstr "deflateInit() 失敗。結果: %1%\n"

#: src/mmg/tabs/attachments.cpp:155
msgid "disable all"
msgstr "全部停用"

#: src/info/mkvinfo.cpp:1353
msgid "discardable, "
msgstr "可廢棄, "

#: src/info/mkvinfo.cpp:598
#, boost-format
msgid "display height: %1%"
msgstr "顯示高度: %1%"

#: src/info/mkvinfo.cpp:593
#, boost-format
msgid "display width: %1%"
msgstr "顯示寬度: %1%"

#: src/mmg/jobs.cpp:560
#: src/mmg/jobs.cpp:748
msgid "done"
msgstr "完成"

#: src/mmg/jobs.cpp:561
msgid "done/warnings"
msgstr "完成/有警告"

#: src/mmg/tabs/input.cpp:199
msgid "down"
msgstr "下移"

#: src/mmg/tabs/attachments.cpp:154
msgid "enable all"
msgstr "全部啟用"

#: src/mmg/tabs/chapters.cpp:390
msgid "enabled"
msgstr "啟用"

#: src/info/mkvinfo.cpp:698
msgid "encryption"
msgstr "加密"

#: src/mmg/options/mmg.cpp:65
msgid "even if there were warnings"
msgstr "即使出現警告資訊"

#: src/mmg/jobs.cpp:370
#: src/mmg/jobs.cpp:563
msgid "failed"
msgstr "失敗"

#: src/merge/output_control.cpp:634
#, boost-format
msgid "filelist_t not found for generic_packetizer_c. %1%\n"
msgstr "filelist_t 未找到以供給 generic_packetizer_c。 %1%\n"

#: src/input/r_ogm_flac.cpp:132
msgid "flac_header_extraction: Could not initialize the FLAC decoder.\n"
msgstr "flac_header_extraction: 無法初始化 FLAC 解碼器。\n"

#: src/input/r_ogm_flac.cpp:130
msgid "flac_header_extraction: Could not set metadata_respond_all.\n"
msgstr "flac_header_extraction: 無法設定 metadata_respond_all。\n"

#: src/input/r_ogm_flac.cpp:128
msgid "flac_header_extraction: FLAC__stream_decoder_new() failed.\n"
msgstr "flac_header_extraction: FLAC__stream_decoder_new() 失敗。\n"

#: src/input/r_ogm_flac.cpp:42
#, boost-format
msgid "flac_header_extraction: bytes (%1%) < op.bytes (%2%). Could not read the FLAC headers.\n"
msgstr "flac_header_extraction: bytes (%1%) < op.bytes (%2%)。無法讀取 FLAC 表頭。\n"

#: src/input/r_flac.cpp:175
msgid "flac_reader: Could not initialize the FLAC decoder.\n"
msgstr "flac_reader: 無法初始化 FLAC 解碼器。\n"

#: src/input/r_flac.cpp:134
msgid "flac_reader: Could not read a header packet.\n"
msgstr "flac_reader: 無法讀取表頭套件。\n"

#: src/input/r_flac.cpp:228
msgid "flac_reader: Could not read all header packets.\n"
msgstr "flac_reader: 無法讀取全部表頭套件。\n"

#: src/input/r_flac.cpp:172
msgid "flac_reader: Could not set metadata_respond_all.\n"
msgstr "flac_reader: 無法設定 metadata_respond_all。\n"

#: src/input/r_flac.cpp:309
#, boost-format
msgid "flac_reader: Error parsing the file: %1%\n"
msgstr "flac_reader: 解析檔案發生錯誤: %1%\n"

#: src/input/r_flac.cpp:170
msgid "flac_reader: FLAC__stream_decoder_new() failed.\n"
msgstr "flac_reader: FLAC__stream_decoder_new() 失敗。\n"

#: src/input/r_flac.cpp:139
msgid "flac_reader: could not initialize the FLAC packetizer.\n"
msgstr "flac_reader: 無法初始化 FLAC 分組器。\n"

#: src/mmg/tabs/input_extra.cpp:83
msgid "for all frames"
msgstr "全部畫格"

#: src/input/r_avc.cpp:69
#: src/input/r_vc1.cpp:53
msgid "have an xcptn\n"
msgstr "出現異常\n"

#: src/info/mkvinfo.cpp:713
msgid "header removal"
msgstr "移除表頭"

#: src/mmg/tabs/chapters.cpp:362
#: src/mmg/tabs/chapters.cpp:370
msgid "hidden"
msgstr "隱藏"

#: src/mmg/options/mkvmerge.cpp:41
msgid "higher"
msgstr "較高"

#: src/mmg/options/mkvmerge.cpp:40
msgid "highest"
msgstr "最高"

#: src/common/compression/zlib.cpp:36
#, boost-format
msgid "inflateInit() failed. Result: %1%\n"
msgstr "inflateInit() 失敗。結果: %1%\n"

#: src/mmg/jobs.cpp:68
#: src/mmg/jobs.cpp:70
#: src/mmg/jobs.cpp:160
#: src/mmg/mux_dialog.cpp:53
#: src/mmg/tabs/scanning_for_playlists_dlg.cpp:44
msgid "is being estimated"
msgstr "正在估計"

#: src/info/mkvinfo.cpp:1351
msgid "key, "
msgstr "關鍵畫格, "

#: src/info/mkvinfo.cpp:915
#, boost-format
msgid "language: %1%"
msgstr "語言: %1%"

#: src/info/mkvinfo.cpp:191
#, boost-format
msgid "length %1%, data: %2%"
msgstr "長 %1%, 資料: %2%"

#: src/input/r_vobsub.cpp:231
#, boost-format
msgid "line %1%: The 'delay' timestamp could not be parsed.\n"
msgstr "第 %1% 行:「延遲」時間戳記無法解析。\n"

#: src/mmg/tabs/global.cpp:324
msgid "link files"
msgstr "連接檔案"

#: src/mmg/options/mkvmerge.cpp:44
msgid "lower"
msgstr "較低"

#: src/mmg/options/mkvmerge.cpp:45
msgid "lowest"
msgstr "最低"

#: src/input/r_matroska.cpp:314
#, boost-format
msgid "matroska_reader: (MS compatibility mode for track %1%) Matroska says that there are %2% bits per sample, but the WAVEFORMATEX says that there are %3%.\n"
msgstr "matroska_reader: (微軟相容模式，軌道 %1%) Matroska 說每取樣為 %2% 比特，但這個波形格式項索引說有 %3% 比特。\n"

#: src/input/r_matroska.cpp:305
#, boost-format
msgid "matroska_reader: (MS compatibility mode for track %1%) Matroska says that there are %2% channels, but the WAVEFORMATEX says that there are %3%.\n"
msgstr "matroska_reader: (微軟相容模式，軌道 %1%) Matroska 說有 %2% 聲道，但這個波形格式項索引說有 %3% 聲道。\n"

#: src/input/r_matroska.cpp:296
#, boost-format
msgid "matroska_reader: (MS compatibility mode for track %1%) Matroska says that there are %2% samples per second, but WAVEFORMATEX says that there are %3%.\n"
msgstr "matroska_reader: (微軟相容模式，軌道 %1%) Matroska 說每秒有 %2% 取樣，但這個波形格式項索引 說有 %3% 取樣。\n"

#: src/input/r_matroska.cpp:441
#, boost-format
msgid "matroska_reader: (MS compatibility mode, track %1%) Matroska says video height is %2%, but the BITMAPINFOHEADER says %3%.\n"
msgstr "matroska_reader: (微軟相容模式, 軌道 %1%) Matroska 視訊高度為 %2%，但這個點陣圖資訊檔頭是 %3%。\n"

#: src/input/r_matroska.cpp:432
#, boost-format
msgid "matroska_reader: (MS compatibility mode, track %1%) Matroska says video width is %2%, but the BITMAPINFOHEADER says %3%.\n"
msgstr "matroska_reader: (微軟相容模式, 軌道 %1%) Matrosa 視訊寬度為 %2%，但這個點陣圖資訊檔頭是 %3%。\n"

#: src/input/r_matroska.cpp:951
msgid "matroska_reader: A track is missing its track UID.\n"
msgstr "matroska_reader: 有一條軌道缺少 UID。\n"

#: src/input/r_matroska.cpp:941
msgid "matroska_reader: A track is missing its track number.\n"
msgstr "matroska_reader: 有一個軌道缺少軌道編號。\n"

#: src/input/r_matroska.cpp:1315
#, boost-format
msgid "matroska_reader: Could not keep the track UID %1% because it is already allocated for the new file.\n"
msgstr "matroska_reader: 無法保留軌道 UID %1%，因為它已被指派給了新檔案。\n"

#: src/input/r_matroska.cpp:1123
#: src/input/r_matroska.cpp:1128
msgid "matroska_reader: No segment found.\n"
msgstr "matroska_reader: 未發現剪輯。\n"

#: src/input/r_matroska.cpp:904
msgid "matroska_reader: Pixel height is missing.\n"
msgstr "matroska_reader: 像素高度遺失。\n"

#: src/input/r_matroska.cpp:902
msgid "matroska_reader: Pixel width is missing.\n"
msgstr "matroska_reader: 像素寬度遺失。\n"

#: src/input/r_matroska.cpp:542
#, boost-format
msgid "matroska_reader: The CodecID '%1%' for track %2% is unknown.\n"
msgstr "matroska_reader: 軌 %2% 的 CodecID「%1%」未知。\n"

#: src/input/r_matroska.cpp:329
#: src/input/r_matroska.cpp:353
#: src/input/r_matroska.cpp:374
#, boost-format
msgid "matroska_reader: The CodecID for track %1% is '%2%', but the private codec data does not contain valid headers.\n"
msgstr "matroska_reader: 軌道 %1% 的 CodecID 為「%2%」，但專屬的編解碼器資料沒有包含有效的表頭。\n"

#: src/input/r_matroska.cpp:420
#, boost-format
msgid "matroska_reader: The CodecID for track %1% is '%2%', but there was no BITMAPINFOHEADER struct present. Therefore we don't have a FourCC to identify the video codec used.\n"
msgstr "matroska_reader: 軌 %1% 的 CodecID 為「%2%」，但沒有出現 BITMAPINFOHEADER 點陣圖資訊表頭結構。因此我們沒有可標記視訊編碼的 FourCC。\n"

#: src/input/r_matroska.cpp:274
#, boost-format
msgid "matroska_reader: The CodecID for track %1% is '%2%', but there was no WAVEFORMATEX struct present. Therefore we don't have a format ID to identify the audio codec used.\n"
msgstr "matroska_reader: 軌 %1% 的 CodecID 為「%2%」，但沒有出現 WAVEFORMATEX 波形格式項索引結構。因此我們沒有可標記音訊編碼的 Format ID。\n"

#: src/input/r_matroska.cpp:460
#, boost-format
msgid "matroska_reader: The CodecID for track %1% is '%2%', but there was no codec private headers.\n"
msgstr "matroska_reader: 軌 %1% 的 CodecID 為「%2%」，但沒有編解碼器專有表頭。\n"

#: src/input/r_matroska.cpp:506
#: src/input/r_matroska.cpp:517
#, boost-format
msgid "matroska_reader: The CodecID for track %1% is '%2%', but there was no private data found.\n"
msgstr "matroska_reader: 軌 %1% 的 CodecID 為「%2%」，但沒發現專有資料。\n"

#: src/input/r_matroska.cpp:1000
msgid "matroska_reader: The CodecID is missing.\n"
msgstr "matroska_reader: 遺失 CodecID。\n"

#: src/input/r_matroska.cpp:492
#, boost-format
msgid "matroska_reader: The height for track %1% was not set.\n"
msgstr "matroska_reader: 軌道 %1% 的高度未設定。\n"

#: src/input/r_matroska.cpp:486
#, boost-format
msgid "matroska_reader: The width for track %1% was not set.\n"
msgstr "matroska_reader: 軌道 %1% 的寬度未設定。\n"

#: src/input/r_matroska.cpp:584
#, boost-format
msgid "matroska_reader: Track %1% seems to be ok.\n"
msgstr "matroska_reader: 軌道 %1% 應該是正常的。\n"

#: src/input/r_matroska.cpp:956
msgid "matroska_reader: Track type was not found.\n"
msgstr "matroska_reader: 軌道類型未找到。\n"

#: src/input/r_matroska.cpp:1214
#: src/input/r_matroska.cpp:1860
msgid "matroska_reader: caught exception\n"
msgstr "matroska_reader: 發生異常\n"

#: src/input/r_matroska.cpp:344
#, boost-format
msgid "matroska_reader: mkvmerge was not compiled with FLAC support. Ignoring track %1%.\n"
msgstr "matroska_reader: mkvmerge 編譯時沒有附加 FLAC 支援。已忽略軌道 %1%。\n"

#: src/input/r_matroska.cpp:1110
msgid "matroska_reader: no EBML head found.\n"
msgstr "matroska_reader: 未發現 EBML 表頭。\n"

#: src/input/r_matroska.cpp:579
#, boost-format
msgid "matroska_reader: unknown demuxer type for track %1%: '%2%'\n"
msgstr "matroska_reader: 軌道 %1% 的未知分離器類型:「%2%」\n"

#: src/common/memory.cpp:147
#, boost-format
msgid "memory.cpp/safemalloc() called from file %1%, line %2%: malloc() returned nullptr for a size of %3% bytes.\n"
msgstr "從檔案 %1%, 第 %2% 行呼叫 memory.cpp/safemalloc(): malloc() 回傳 %3% 位元組的 nullptr。\n"

#: src/common/memory.cpp:135
#, boost-format
msgid "memory.cpp/safememdup() called from file %1%, line %2%: malloc() returned nullptr for a size of %3% bytes.\n"
msgstr "從檔案 %1%, 第 %2% 行呼叫 memory.cpp/safememdup(): malloc() 回傳 %3% 位元組的 nullptr。\n"

#: src/common/memory.cpp:163
#, boost-format
msgid "memory.cpp/saferealloc() called from file %1%, line %2%: realloc() returned nullptr for a size of %3% bytes.\n"
msgstr "從檔案 %1%, 第 %2% 行呼叫 memory.cpp/saferealloc(): realloc() 回傳 %3% 位元組的 nullptr。\n"

#: src/propedit/change.cpp:277
msgid "missing property name"
msgstr "缺少屬性名稱"

#: src/propedit/change.cpp:270
msgid "missing value"
msgstr "缺少數值"

#: src/extract/extract_cli_parser.cpp:51
msgid "mkvextract <-h|-V>"
msgstr "mkvextract <-h|-V>"

#: src/extract/extract_cli_parser.cpp:42
msgid "mkvextract <mode> <source-filename> [options] <extraction-spec>"
msgstr "mkvextract <模式> <來源-檔名> [選項] <額外規格>"

#: src/extract/extract_cli_parser.cpp:92
msgid "mkvextract attachments \"a movie.mkv\" 4:cover.jpg"
msgstr "mkvextract attachments \"電影.mkv\" 4:封面.jpg"

#: src/extract/extract_cli_parser.cpp:47
msgid "mkvextract attachments <inname> [options] [AID1:out1 [AID2:out2 ...]]"
msgstr "mkvextract attachments <輸入檔名> [選項] [AID1:out1 [AID2:out2 ...]]"

#: src/extract/extract_cli_parser.cpp:100
msgid "mkvextract chapters \"a movie.mkv\" > movie_chapters.xml"
msgstr "mkvextract chapters \"電影.mkv\" > 電影_章節.xml"

#: src/extract/extract_cli_parser.cpp:48
msgid "mkvextract chapters <inname> [options]"
msgstr "mkvextract chapters <輸入檔名> [選項]"

#: src/extract/extract_cli_parser.cpp:109
msgid "mkvextract cuesheet \"audiofile.mka\" > audiofile.cue"
msgstr "mkvextract cuesheet \"音訊檔.mka\" > 音訊檔.cue"

#: src/extract/extract_cli_parser.cpp:49
msgid "mkvextract cuesheet <inname> [options]"
msgstr "mkvextract cuesheet <輸入檔名> [選項]"

#: src/extract/extract_cli_parser.cpp:83
msgid "mkvextract tags \"a movie.mkv\" > movie_tags.xml"
msgstr "mkvextract tags \"電影.mkv\" > 電影_標籤.xml"

#: src/extract/extract_cli_parser.cpp:46
msgid "mkvextract tags <inname> [options]"
msgstr "mkvextract tags <輸入檔名> [選項]"

#: src/extract/extract_cli_parser.cpp:117
msgid "mkvextract timecodes_v2 \"a movie.mkv\" 1:timecodes_track1.txt"
msgstr "mkvextract timecodes_v2 \"電影.mkv\" 1:時間碼_軌道1.txt"

#: src/extract/extract_cli_parser.cpp:50
msgid "mkvextract timecodes_v2 <inname> [TID1:out1 [TID2:out2 ...]]"
msgstr "mkvextract timecodes_v2 <輸入檔名> [TID1:out1 [TID2:out2 ...]]"

#: src/extract/extract_cli_parser.cpp:75
msgid "mkvextract tracks \"a movie.mkv\" 2:audio.ogg -c ISO8859-1 3:subs.srt"
msgstr "mkvextract tracks \"電影.mkv\" 2:音訊.ogg -c ISO8859-1 3:字幕.srt"

#: src/extract/extract_cli_parser.cpp:45
msgid "mkvextract tracks <inname> [options] [TID1:out1 [TID2:out2 ...]]"
msgstr "mkvextract tracks <輸入檔名> [選項] [TID1:out1 [TID2:out2 ...]]"

#: src/extract/mkvextract.cpp:46
#, boost-format
msgid "mkvextract.cpp/show_element(): level > 9: %1%"
msgstr "mkvextract.cpp/show_element(): 層級 > 9: %1%"

#: src/info/info_cli_parser.cpp:33
msgid "mkvinfo [options] <inname>"
msgstr "mkvinfo [選項] <輸入檔名>"

#: src/mmg/options/mkvmerge.cpp:136
msgid "mkvmerge"
msgstr "mkvmerge"

#: src/merge/mkvmerge.cpp:73
msgid "mkvmerge -o out [global options] [options1] <file1> [@optionsfile ...]\n"
msgstr "mkvmerge -o out [整體選項] [選項1] <檔案1> [@optionsfile ...]\n"

#: src/mmg/mux_dialog.cpp:319
#, c-format, boost-format
msgid "mkvmerge FAILED with a return code of %d. %s"
msgstr "mkvmerge 執行 *失敗* ，返回碼 %d。 %s"

#: src/mmg/tabs/global.cpp:570
#: src/mmg/tabs/global.cpp:584
#: src/mmg/tabs/global.cpp:588
#: src/mmg/tabs/global.cpp:592
#: src/mmg/tabs/global.cpp:603
#: src/mmg/tabs/global.cpp:611
#: src/mmg/tabs/global.cpp:631
#: src/mmg/tabs/global.cpp:653
#: src/mmg/tabs/global.cpp:672
msgid "mkvmerge GUI error"
msgstr "mkvmerge GUI 發生錯誤"

#: src/mmg/mmg_dialog.cpp:189
msgid "mkvmerge GUI ready"
msgstr "mkvmerge GUI 準備就緒"

#: src/mmg/mmg_dialog.cpp:408
#: src/mmg/mmg_dialog.cpp:456
#, c-format, boost-format
msgid "mkvmerge GUI settings (*.mmg)|*.mmg|%s"
msgstr "mkvmerge GUI 設定檔 (*.mmg)|*.mmg|%s"

#: src/mmg/tabs/input.cpp:1357
#: src/mmg/tabs/input.cpp:1383
#: src/mmg/tabs/input.cpp:1394
#: src/mmg/tabs/input.cpp:1404
#: src/mmg/tabs/input.cpp:1416
#: src/mmg/tabs/input.cpp:1458
msgid "mkvmerge GUI: error"
msgstr "mkvmerge GUI: 發生錯誤"

#: src/mmg/tabs/global.cpp:356
msgid "mkvmerge can read CUE sheets for audio CDs and automatically convert them to chapters. This option controls how the chapter names are created. The sequence '%p' is replaced by the track's PERFORMER, the sequence '%t' by the track's TITLE, '%n' by the track's number and '%N' by the track's number padded with a leading 0 for track numbers < 10. The rest is copied as is. If nothing is entered then '%p - %t' will be used."
msgstr "mkvmerge 能夠從音訊 CD 中讀取 CUE 表單，並自動轉換為章節。此選項控制章節名稱的建立方式。「%p」將被軌道的 *表演者* 替換，「%t」被軌道的 *標題* 替換，「%n」被軌道的序號替換，「%N」被軌道的襯式序號替換（若序號 < 10 則在前面補 0）。其餘的照抄不誤。若此處留空則預設使用「%p - %t」。"

#: src/mmg/tabs/input_general.cpp:193
#: src/mmg/tabs/input_general.cpp:195
msgid "mkvmerge can read and use timecodes from an external text file. This feature is a very advanced feature. Almost all users should leave this entry empty."
msgstr "mkvmerge 可以讀取並使用外部純文字檔中的時間碼。這是項非常超前的功能，幾乎所有使用者應該留空。"

#: src/mmg/tabs/global.cpp:256
#: src/mmg/tabs/global.cpp:271
msgid "mkvmerge does not distinguish between those two and simply counts the number of blocks."
msgstr "mkvmerge 不會辨別這兩個和簡易的區塊數量。"

#: src/output/p_avc.cpp:105
#, boost-format
msgid ""
"mkvmerge encountered broken or unparsable data in this AVC/h.264 video track. Either your file is damaged (which mkvmerge cannot cope with yet) or this is a bug in mkvmerge itself. The error message was:\n"
"%1%\n"
msgstr ""
"mkvmerge 在此 AVC/h.264 視訊軌中遇到損壞或無法解析的資料。這既可能是由於檔案損壞 (mkvmerge 尚無法應付) 也可能是 mkvmerge 自身的 bug。錯誤訊息是:\n"
"%1%\n"

#: src/mmg/options/mkvmerge.cpp:50
msgid "mkvmerge executable"
msgstr "mkvmerge 可執行檔"

#: src/mmg/mux_dialog.cpp:321
#, c-format, boost-format
msgid "mkvmerge finished with a return code of %d. %s"
msgstr "mkvmerge 執行完畢，返回碼 %d。%s"

#: src/mmg/jobs.cpp:145
#: src/mmg/mux_dialog.cpp:336
msgid "mkvmerge has finished"
msgstr "mkvmerge 已經執行完畢"

#: src/input/r_ogm.cpp:484
msgid "mkvmerge has not been compiled with FLAC support but handling of this stream has been requested.\n"
msgstr "mkvmerge 編譯時未包含 FLAC 支援，但收到了對此類媒體流的處理請求。\n"

#: src/mmg/jobs.cpp:43
#: src/mmg/mux_dialog.cpp:35
msgid "mkvmerge is running"
msgstr "mkvmerge 正在執行"

#: src/mmg/options/mkvmerge.cpp:74
msgid "mkvmerge options"
msgstr "mkvmerge 選項"

#: src/mmg/mux_dialog.cpp:65
msgid "mkvmerge output:"
msgstr "mkvmerge 輸出:"

#: src/mmg/tabs/global.cpp:344
#: src/mmg/tabs/global.cpp:346
msgid "mkvmerge supports two chapter formats: The OGM like text format and the full featured XML format."
msgstr "mkvmerge 支援兩種章節格式: 類似 OGM 的文字格式和全功能的 XML 格式。"

#: src/mmg/tabs/global.cpp:352
msgid "mkvmerge supports two chapter formats: The OGM like text format and the full featured XML format. If the OGM format is used and the file's charset is not recognized correctly then this option can be used to correct that. This option is ignored for XML chapter files."
msgstr "mkvmerge 支援兩種章節格式: 類似 OGM 的文字格式和全功能的 XML 格式。如果使用 OGM 格式且檔案的字元集識別錯誤，此選項可以用以修正。對於 XML 章節檔，此選項會被忽略。"

#: src/mmg/tabs/global.cpp:348
msgid "mkvmerge supports two chapter formats: The OGM like text format and the full featured XML format. This option specifies the language to be associated with chapters if the OGM chapter format is used. It is ignored for XML chapter files."
msgstr "mkvmerge 支援兩種章節格式: 類似 OGM 的文字格式和全功能的 XML 格式。此選項指定 OGM 章節格式所關聯的語言。對於 XML 章節檔，此選項將被忽略。"

#: src/merge/output_control.cpp:268
#: src/merge/output_control.cpp:304
msgid "mkvmerge was interrupted by a SIGINT (Ctrl+C?)\n"
msgstr "mkvmerge 被 SIGINT 中止 (按了 Ctrl+C?)\n"

#: src/info/mkvinfo.cpp:821
#, boost-format
msgid "mkvmerge/mkvextract track ID: %1%"
msgstr "mkvmerge/mkvextract 軌道 ID: %1%"

#: src/propedit/propedit_cli_parser.cpp:189
msgid "mkvpropedit [options] <file> <actions>"
msgstr "mkvpropedit [選項] <檔案> <動作>"

#: src/common/mm_io.cpp:1007
msgid "mm_text_io_c: UTF32_* is not supported at the moment.\n"
msgstr "mm_text_io_c: 目前尚不支援 UTF32_*。\n"

#: src/mmg/options/mmg.cpp:290
msgid "mmg"
msgstr "mmg"

<<<<<<< HEAD
#: src/mmg/tabs/ask_scan_for_playlists_dlg.cpp:34
#, fuzzy
msgid "mmg can scan these files, present the results including duration and number of tracks of each playlist found and let you chose which one to add."
msgstr "你加入的檔案為播放清單。該檔案放置的目錄含有 %1% 其他相同副檔名的檔案。mmg 可以掃描這些檔案，現在結果包含找到的播放清單軌道編號和時間長度並讓你選擇其中一項加入。"

#: src/mmg/mmg_dialog.cpp:286
=======
#: src/mmg/mmg_dialog.cpp:285
>>>>>>> ff0a6f61
msgid "mmg debug output"
msgstr "mmg 除錯輸出"

#: src/mmg/options/mmg.cpp:172
msgid "mmg options"
msgstr "mmg 選項"

#: src/mmg/options/languages.cpp:81
msgid "mmg will reset to the default list if no entry is selected."
msgstr "如果沒有選擇任何項目 mmg 將會重設為預設值。"

#: src/common/stereo_mode.cpp:48
msgid "mono"
msgstr "單視角"

#: src/input/r_mpeg_ps.cpp:1153
#, boost-format
msgid "mpeg_ps_reader: Should not have happened #1. %1%"
msgstr "mpeg_ps_reader: 不該發生 #1。 %1%"

#: src/input/r_mpeg_ps.cpp:1176
#, boost-format
msgid "mpeg_ps_reader: Should not have happened #2. %1%"
msgstr "mpeg_ps_reader: 不該發生 #2。 %1%"

#: src/mmg/options/mmg.cpp:129
#: src/mmg/tabs/ask_scan_for_playlists_dlg.cpp:43
msgid "never scan for other playlists"
msgstr "不掃描其他播放清單"

#: src/mmg/header_editor/bool_value_page.cpp:43
#: src/mmg/tabs/input_general.cpp:104
#: src/mmg/tabs/input_general.cpp:124
msgid "no"
msgstr "否"

#: src/info/mkvinfo.cpp:730
msgid "no encryption"
msgstr "未加密"

#: src/common/strings/parsing.cpp:175
msgid "no error"
msgstr "無錯誤發生"

#: src/info/qt_ui.cpp:59
msgid "no file loaded"
msgstr "未載入檔案"

#: src/info/mkvinfo.cpp:746
msgid "no signature algorithm"
msgstr "未使用簽章演算法"

#: src/info/mkvinfo.cpp:755
msgid "no signature hash algorithm"
msgstr "未使用簽章雜湊演算法"

#: src/mmg/tabs/global.cpp:312
msgid "no splitting"
msgstr "不分割"

#: src/mmg/mmg_dialog.cpp:1032
#: src/mmg/tabs/input_extra.cpp:84
#: src/mmg/tabs/input_extra.cpp:116
#: src/mmg/tabs/input_extra.cpp:119
msgid "none"
msgstr "無"

#: src/mmg/options/mkvmerge.cpp:43
msgid "normal"
msgstr "一般"

#: src/input/r_ogm.cpp:453
#, boost-format
msgid "ogg_stream_init for stream number %1% failed. Will try to continue and ignore this stream.\n"
msgstr "ogg_stream_init 對媒體流編號 %1% 失敗。將嘗試繼續並忽略此媒體流。\n"

#: src/input/r_ogm.cpp:366
msgid "ogg_sync_buffer failed\n"
msgstr "ogg_sync_buffer 失敗\n"

#: src/mmg/tabs/input_extra.cpp:82
msgid "only for I frames"
msgstr "僅 I 畫格"

#: src/mmg/options/mmg.cpp:64
msgid "only if the run was successfull"
msgstr "僅執行成功時"

#: src/mmg/tabs/chapters.cpp:365
msgid "ordered"
msgstr "已排列順序"

#: src/mmg/options/output.cpp:80
msgid "output options"
msgstr "輸出選項"

#: src/info/mkvinfo.cpp:551
#, boost-format
msgid "output sampling freq: %1%"
msgstr "輸出取樣頻率: %1%"

#: src/output/p_passthrough.h:29
msgid "passthrough"
msgstr "通過"

#: src/mmg/jobs.cpp:559
#: src/mmg/jobs.cpp:733
msgid "pending"
msgstr "未處理"

#: src/info/mkvinfo.cpp:618
#, boost-format
msgid "pixel crop bottom: %1%"
msgstr "底部像素剪裁: %1%"

#: src/info/mkvinfo.cpp:603
#, boost-format
msgid "pixel crop left: %1%"
msgstr "左邊像素剪裁: %1%"

#: src/info/mkvinfo.cpp:613
#, boost-format
msgid "pixel crop right: %1%"
msgstr "右邊像素剪裁: %1%"

#: src/info/mkvinfo.cpp:608
#, boost-format
msgid "pixel crop top: %1%"
msgstr "頂部像素剪裁: %1%"

#: src/info/mkvinfo.cpp:588
#, boost-format
msgid "pixel height: %1%"
msgstr "像素高度: %1%"

#: src/info/mkvinfo.cpp:583
#, boost-format
msgid "pixel width: %1%"
msgstr "像素寬度: %1%"

#: src/merge/pr_generic.cpp:882
#, boost-format
msgid "pr_generic.cpp/generic_packetizer_c::add_packet(): timecode < last_timecode (%1% < %2%). %3%\n"
msgstr "pr_generic.cpp/generic_packetizer_c::add_packet(): timecode < last_timecode (%1% < %2%)。 %3%\n"

#: src/merge/pr_generic.cpp:1276
#, boost-format
msgid "pr_generic.cpp/generic_reader_c::demuxing_requested(): Invalid track type %1%."
msgstr "pr_generic.cpp/generic_reader_c::demuxing_requested(): 無效軌道類型 %1%。"

#: src/extract/xtr_base.cpp:48
msgid "raw data"
msgstr "raw 資料"

#: src/info/wxwidgets_ui.cpp:137
#: src/info/wxwidgets_ui.cpp:169
msgid "ready"
msgstr "準備就緒"

#: src/input/r_real.cpp:214
#, boost-format
msgid "real_reader: Couldn't find RealAudio FourCC for id %1% (description length: %2%) Skipping track.\n"
msgstr "real_reader: 無法為軌 id %1% (描述資訊長度: %2%) 找到 RealAudio FourCC。正在跳過該軌道。\n"

#: src/input/r_real.cpp:238
#, boost-format
msgid "real_reader: Only audio header versions 3, 4 and 5 are supported. Track ID %1% uses version %2% and will be skipped.\n"
msgstr "real_reader: 僅支援第 3, 4 和 5 版的音訊頭。軌道 ID %1% 所用版本為 %2% ，將被跳過。\n"

#: src/mmg/tabs/attachments.cpp:158
#: src/mmg/tabs/input.cpp:194
msgid "remove"
msgstr "移除"

#: src/mmg/tabs/input.cpp:196
msgid "remove all"
msgstr "移除全部"

#: src/info/mkvinfo.cpp:687
msgid "rest: unknown"
msgstr "其他: 未知"

#: src/common/stereo_mode.cpp:55
msgid "row interleaved (left first)"
msgstr "橫列交錯 (從左邊開始)"

#: src/common/stereo_mode.cpp:54
msgid "row interleaved (right first)"
msgstr "橫列交錯 (從右邊開始)"

#: src/info/mkvinfo.cpp:546
#, boost-format
msgid "sampling freq: %1%"
msgstr "取樣頻率: %1%"

#: src/common/stereo_mode.cpp:49
msgid "side by side (left first)"
msgstr "左右並排 (從左邊開始)"

#: src/common/stereo_mode.cpp:59
msgid "side by side (right first)"
msgstr "左右並排 (從右邊開始)"

#: src/mmg/tabs/global.cpp:314
msgid "split after duration"
msgstr "時間長度之後分割"

#: src/mmg/tabs/global.cpp:318
msgid "split after frame/field numbers"
msgstr "影格/圖場號碼之後分割"

#: src/mmg/tabs/global.cpp:313
msgid "split after size"
msgstr "大小之後分割"

#: src/mmg/tabs/global.cpp:315
msgid "split after timecodes"
msgstr "時間碼之後分割"

#: src/mmg/tabs/global.cpp:319
msgid "split before chapters"
msgstr "章節之前分割"

#: src/mmg/tabs/global.cpp:317
msgid "split by parts based on frame/field numbers"
msgstr "根據影格/圖場號碼分割"

#: src/mmg/tabs/global.cpp:316
msgid "split by parts based on timecodes"
msgstr "根據時間碼分割"

#: src/input/subtitles.cpp:600
#, boost-format
msgid "spu_extraction_duration: Encountered broken SPU packet (next_off < start_off) at timecode %1%. This packet might be displayed incorrectly or not at all.\n"
msgstr "spu_extraction_duration: 遇到損壞的 SPU 套件 (next_off < start_off) 於時間碼 %1%。該套件可能會被錯誤顯示或者根本不顯示。\n"

#: src/input/subtitles.cpp:353
msgid "ssa_reader: Invalid format. Could not find the \"Format\" line in the \"[Events]\" section."
msgstr "ssa_reader: 無效格式。\"[Events]\" 區段中未找到 \"Format\" 這一行。"

#: src/mmg/tabs/chapters.cpp:902
msgid "start >= m->ListSize(). This should not have happened. Please file a bug report. Thanks."
msgstr "start >= m->ListSize()。這不該發生。請提交錯誤報告。感謝。"

#: src/input/r_matroska.cpp:100
msgid "subtitle"
msgstr "字幕"

#: src/info/mkvinfo.cpp:942
#: src/mmg/mmg.cpp:67
#: src/mmg/tabs/scanning_for_playlists_dlg.cpp:187
msgid "subtitles"
msgstr "字幕"

#: src/output/p_textsubs.h:36
msgid "text subtitles"
msgstr "文字字幕"

#: src/merge/mkvmerge.cpp:2248
msgid "timecodes"
msgstr "時間碼"

#: src/common/stereo_mode.cpp:51
msgid "top bottom (left first)"
msgstr "上下並排 (從左邊開始)"

#: src/common/stereo_mode.cpp:50
msgid "top bottom (right first)"
msgstr "上下並排 (從右邊開始)"

#: src/merge/mkvmerge.cpp:2241
msgid "track name"
msgstr "軌道名稱"

#: src/input/r_tta.cpp:62
#, boost-format
msgid "tta_reader: tag_size < 0 in the c'tor. %1%\n"
msgstr "tta_reader: c'tor 中 tag_size < 0。 %1%\n"

#: src/mmg/tabs/input_general.cpp:147
msgid "und (Undetermined)"
msgstr "und (未定)"

#: src/common/mm_io_win.cpp:168
#: src/common/stereo_mode.cpp:68
#: src/info/mkvinfo.cpp:689
#: src/info/mkvinfo.cpp:699
#: src/info/mkvinfo.cpp:714
#: src/info/mkvinfo.cpp:736
#: src/info/mkvinfo.cpp:748
#: src/info/mkvinfo.cpp:758
#: src/info/mkvinfo.cpp:944
#: src/input/r_matroska.cpp:96
#: src/input/r_matroska.cpp:2217
#: src/mmg/header_editor/value_page.cpp:150
#: src/mmg/mmg.cpp:68
#: src/mmg/tabs/input.cpp:552
#: src/mmg/tabs/scanning_for_playlists_dlg.cpp:187
msgid "unknown"
msgstr "未知"

#: src/input/r_matroska.cpp:2207
#, boost-format
msgid "unknown, format tag 0x%|1$04x|"
msgstr "不明的格式標識 0x%|1$04x|"

#: src/mmg/tabs/input.cpp:198
msgid "up"
msgstr "上移"

#: src/common/strings/editing.cpp:226
#, boost-format
msgid "utf8_strlen(): Invalid UTF-8 char. First byte: 0x%|1$02x|"
msgstr "utf8_strlen(): 無效 UTF-8 字元。第一位元組: 0x%|1$02x|"

#: src/mmg/tabs/chapters.cpp:854
msgid "verify failed: chapters->CheckMandatory() is false. This should not have happened. Please file a bug report.\n"
msgstr "verify failed: chapters->CheckMandatory() 為 false。這不該發生。請提交錯誤報告。\n"

#: src/info/mkvinfo.cpp:941
#: src/input/r_matroska.cpp:99
#: src/mmg/mmg.cpp:66
#: src/mmg/tabs/scanning_for_playlists_dlg.cpp:187
msgid "video"
msgstr "視訊"

#: src/input/r_vobsub.cpp:576
msgid "vobsub_reader: sub file read failure"
msgstr "vobsub_reader: sub_file 讀取失敗"

#: src/common/wavpack.cpp:158
msgid "wavpack_reader: non-audio block found\n"
msgstr "wavpack_reader: 未發現音訊區塊\n"

#: src/common/wavpack.cpp:126
msgid "wavpack_reader: unknown sample rate!\n"
msgstr "wavpack_reader: 未知取樣頻率!\n"

#: src/mmg/header_editor/bool_value_page.cpp:44
#: src/mmg/tabs/input_general.cpp:103
#: src/mmg/tabs/input_general.cpp:125
msgid "yes"
msgstr "是"

#~ msgid ""
#~ "                             English language name | ISO639-2 code | ISO639-1 code\n"
#~ "---------------------------------------------------+---------------+--------------\n"
#~ msgstr ""
#~ "                                        英文語言名稱 | ISO639-2 碼 | ISO639-1 碼\n"
#~ "---------------------------------------------------+---------------+--------------\n"

#~ msgid " (both eyes)"
#~ msgstr " (雙視角)"

#~ msgid " (left eye)"
#~ msgstr " (左視角)"

#~ msgid " (right eye)"
#~ msgstr " (右視角)"

#~ msgid " Aborting.\n"
#~ msgstr " 異常中止。\n"

#~ msgid " Remember that special characters like &, <, > and \" must be escaped in the usual HTML way: &amp; for '&', &lt; for '<', &gt; for '>' and &quot; for '\"'."
#~ msgstr " 記住像 &, <, > 和 \" 這樣的專有符號必須以常用的 HTML 方式轉義: &amp; 代表「&」，&lt; 代表「<」，&gt; 代表「>」， &quot; 代表「\"」。"

#~ msgid "%1% at %2%"
#~ msgstr "%1% 於 %2%"

#~ msgid "%1% frame, track %2%, timecode %3% (%4%), size %5%, adler 0x%|6$08x|\n"
#~ msgstr "%1% 畫格, 軌道 %2%, 時間碼 %3% (%4%), 大小 %5%, adler 0x%|6$08x|\n"

#, fuzzy
#~ msgid "%1%: Could not open the source file."
#~ msgstr "ac3_reader: 無法開啟來源檔案。"

#, fuzzy
#~ msgid "%1%: Could not read %2% bytes."
#~ msgstr "aac_reader: 無法讀取 %1% 位元組。"

#, fuzzy
#~ msgid "%1%: Could not read all header packets."
#~ msgstr "ogm_reader: 無法讀取所有表頭套件。"

#, fuzzy
#~ msgid "%1%: Could not read the source file."
#~ msgstr "avi_reader: 無法讀取來源檔案。"

#, fuzzy
#~ msgid "%1%: Source is not a valid %1% file."
#~ msgstr "avi_reader: 來源非有效的 AVI 檔案。"

#~ msgid "%d minute(s) %d second(s)"
#~ msgstr "%d 分鐘 %d 秒"

#~ msgid ""
#~ "%s\n"
#~ "\n"
#~ "This GUI was written by Moritz Bunkus <moritz@bunkus.org>\n"
#~ "Based on mmg by Florian Wagner <flo.wagner@gmx.de>\n"
#~ "mkvmerge GUI is licensed under the GPL.\n"
#~ "http://www.bunkus.org/videotools/mkvtoolnix/\n"
#~ "\n"
#~ "Help is available in form of tool tips, from the\n"
#~ "'Help' menu or by pressing the 'F1' key."
#~ msgstr ""
#~ "%s\n"
#~ "\n"
#~ "這個 GUI 由 Moritz Bunkus <moritz@bunkus.org> 撰寫\n"
#~ "基於 Florian Wagner <flo.wagner@gmx.de> 的 mmg\n"
#~ "mkvmerge GUI 以 GPL 授權發佈。\n"
#~ "http://www.bunkus.org/videotools/mkvtoolnix/\n"
#~ "\n"
#~ "可透過工具提示、“説明”功能表或按“F1”鍵取得說明。"

#~ msgid "'%1%' is only allowed for chapter extraction.\n"
#~ msgstr "'%1%' 僅限提取章節時使用。\n"

#~ msgid "'--blockadd' is only allowed when extracting tracks.\n"
#~ msgstr "'--blockadd' 僅允許在提取軌道時使用。\n"

#~ msgid "'--blockadd' lacks a level.\n"
#~ msgstr "'--blockadd' 缺少層級。\n"

#~ msgid "'--cuesheet' is only allowed when extracting tracks.\n"
#~ msgstr "'--cuesheet' 只能在提取軌道時使用。\n"

#~ msgid "'--fullraw' is only allowed when extracting tracks.\n"
#~ msgstr "'--fullraw' 只能在提取軌道時使用。\n"

#~ msgid "'--no-ogg' is only allowed when extracting tracks.\n"
#~ msgstr "'--no-ogg' 只能在提取軌道時使用。\n"

#~ msgid "'--raw' is only allowed when extracting tracks.\n"
#~ msgstr "'--raw' 只能在提取軌道時使用。\n"

#~ msgid "'-c' lacks a charset.\n"
#~ msgstr "'-c' 缺少字元集。\n"

#~ msgid "(Unknown element: %1%)"
#~ msgstr "(未知元件: %1%)"

#~ msgid "(none)"
#~ msgstr "(無)"

#~ msgid "...after this size:"
#~ msgstr "...按大小:"

#~ msgid "...after timecodes:"
#~ msgstr "...按特定時間碼:"

#~ msgid "<!-- Unknown element '%1%' -->\n"
#~ msgstr "<!-- 未知元件「%1%」-->\n"

#~ msgid "A single '+' is not a valid command line option. If you want to append a file use '+' directly followed by the file name, e.g. '+movie_part_2.avi'."
#~ msgstr "單獨的 '+' 不是有效的命令列選項。如果您希望用 '+' 直接添加檔，請確保檔案名緊跟著它，例如 '+movie_part_2.avi'。"

#~ msgid "About mkvmerge's GUI"
#~ msgstr "關於 mkvmerge 的 GUI"

#~ msgid "Actions"
#~ msgstr "動作"

#~ msgid "Always adds '--engage use_simpleblock' to the command line. That way Matroska's new 'simple blocks' will be used which save a bit of overhead at the cost of not being backwards compatible."
#~ msgstr "總在命令列中添加 '--engage use_simpleblock'。這樣將使用 Matroska 的新 '簡單區塊'，可以省下一些額外開銷，代價是將無法向下相容。"

#~ msgid "Always use simple blocks"
#~ msgstr "總使用簡單區塊"

#~ msgid "At least one <EditionEntry> element is needed."
#~ msgstr "至少需要一個 <EditionEntry> 元件。"

#~ msgid "BZ2_bzCompressInit() failed. Result: %1%\n"
#~ msgstr "BZ2_bzCompressInit() 失敗。結果: %1%\n"

#~ msgid "BZ2_bzDecompress() failed. Result: %1%\n"
#~ msgstr "BZ2_bzDecompress() 失敗。結果: %1%\n"

#~ msgid "Both eyes"
#~ msgstr "雙眼視角"

#~ msgid "Change the default values"
#~ msgstr "修改預設值"

#~ msgid "Changing the interface language requires a restart to take effect."
#~ msgstr "變更介面語言需要重新啟動才會生效。"

#~ msgid "Chapter parser: The ChapterUID %1% is not unique and could not be reused. A new one will be created.\n"
#~ msgstr "章節解析器: 章節 UID %1% 不唯一，不能重複使用。將建立一個新的。\n"

#~ msgid "CorePicture frame %1% has an invalid header size %2%.\n"
#~ msgstr "CorePicture 畫格 %1% 表頭大小 %2% 無效。\n"

#~ msgid "CorePicture frame %1% not supported.\n"
#~ msgstr "不支援 CorePicture 畫格 %1%。\n"

#~ msgid "Could not decode the Base64 encoded data - it seems to be malformed."
#~ msgstr "無法解碼以 Base64 編碼的資料 - 似乎是不正常的。"

#~ msgid "Could not find a valid MP3 packet."
#~ msgstr "未找到有效的 MP3 套件。"

#~ msgid "Could not open the file '%1%'."
#~ msgstr "無法開啟檔案 '%1%'。"

#~ msgid "DTS (Digital Theater System)"
#~ msgstr "DTS (數位電影院系統)"

#~ msgid "DTS_Header problem: encoded with an incompatible new encoder version\n"
#~ msgstr "DTS_Header 問題: 使用了不相容的新版本編碼\n"

#~ msgid "DTS_Header problem: invalid core sampling frequency\n"
#~ msgstr "DTS_Header 問題: 無效的核心取樣頻率\n"

#~ msgid "DTS_Header problem: invalid number of blocks in frame\n"
#~ msgstr "DTS_Header 問題: 無效的畫格區塊數\n"

#~ msgid "Data is not allowed inside <%1%>."
#~ msgstr "<%1%> 內部不允許有資料。"

#~ msgid "Dirac elementary stream"
#~ msgstr "Dirac 基本流"

#~ msgid "Disable header removal compression for audio and video tracks by default"
#~ msgstr "預設情況下停用音軌和視訊軌的除頭壓縮"

#~ msgid "Do not copy chapters from this file. Only applies to a couple of formats (e.g. Matroska files)."
#~ msgstr "不要從此檔中複製章節。僅適用於部分格式（如 Matroska 檔）。"

#~ msgid "Do not copy tags from this file. Only applies to a couple of formats (e.g. Matroska files)."
#~ msgstr "不要從此檔中複製標籤。僅適用於部分格式（如 Matroska 檔）。"

#~ msgid "Do not write those header elements whose values are the same as their default values according to the Matroska specs."
#~ msgstr "不要寫入值與 Matroska 規範中的預設值相同的表頭元件。"

#~ msgid "Don't write variable parts to output files (only for debugging)."
#~ msgstr "不寫入變動部分到輸出檔 (只用於除錯)。"

#~ msgid "During MPEG-4 part 2 B frame handling: The frame queue contains more frames than timecodes are available that can be assigned to them (reason: %1%). Therefore %2% frame(s) had to be dropped. The video might be broken around timecode %3%.\n"
#~ msgstr "MPEG-4 part 2 B 畫格處理過程中: 畫格列包含了超過可分配時間碼的畫格 (原因: %1%)。因此 %2% 畫格將被丟棄。視訊在時間碼 %3% 附近可能已損壞。\n"

#~ msgid "Enable splitting..."
#~ msgstr "啟用分割..."

#~ msgid "Error initializing the tables for the chapter, tag and segment info elements: Could not find the element with the debug name '%1%'. %2%\n"
#~ msgstr "初始化章節, 標籤及剪輯資訊元件表時發生錯誤: 無法找到除錯名稱為「%1%」的元件。%2%\n"

#~ msgid "Error: %1% parser failed for '%2%', line %3%, column %4%: %5%\n"
#~ msgstr "發生錯誤: %1% 解析器失敗，對於「%2%」, 第 %3% 行, 第 %4% 列: %5%\n"

#~ msgid "Expected an unsigned integer but found '%1%'."
#~ msgstr "預期為不帶正負號的整數，但發現了「%1%」。"

#~ msgid "FLAC lossless audio"
#~ msgstr "FLAC 無損音訊"

#~ msgid "Failed to parse an USF subtitle entry for track %1%: %2%\n"
#~ msgstr "解析軌道 %1% 的一個 USF 字幕項目失敗: %2%\n"

#~ msgid "Failed to parse the USF end tag for track %1%: %2%\n"
#~ msgstr "解析軌道 %1% 的 USF 終止標記失敗: %2%\n"

#~ msgid "File options:"
#~ msgstr "檔案選項:"

#~ msgid "File/segment title"
#~ msgstr "檔案/剪輯標題"

#~ msgid "Found group of picture with broken link. You may want use smart reencode before attempting to multiplex it.\n"
#~ msgstr "找到含有連結損壞的群組圖片。您可能在分離前會想使用智慧型重新編碼。\n"

#~ msgid "Found no encoded data nor '@file' to read binary data from."
#~ msgstr "既沒發現已編碼資料，也沒發現引用讀取二位元資料的「@file」。"

#~ msgid "Found one or more B frames without second reference in the first GOP. You may want to fix the MPEG2 video stream or use smart reencode before attempting to multiplex it.\n"
#~ msgstr "在第一個 GOP 裡找到一個或多個沒有秒數參考的 B 畫格。您可能在分離前會想修復此 MPEG2 視訊串流或使用智慧型重新編碼。\n"

#~ msgid "Global tags"
#~ msgstr "整體標籤"

#~ msgid "If checked mmg will set the 'compression' drop down box to 'none' for all audio and video tracks by default. The user can still change the compression setting afterwards."
#~ msgstr "如果勾選 mmg 會將預設情況下所有音軌和視訊軌的「壓縮」下拉式選單設定為「無」。使用者以後仍然可以變更壓縮設定值。"

#~ msgid "Impossible to use file '%1%': The file could not be opened for reading.\n"
#~ msgstr "無法使用檔案「%1%」: 無法開啟要讀取的檔案。\n"

#~ msgid "Invalid binary data format '%1%' specified. Supported are 'Base64', 'ASCII' and 'hex'."
#~ msgstr "指定了無效的二位元資料「%1%」。僅支援「Base64」, 「ASCII」與「hex」。"

#, fuzzy
#~ msgid "Invalid end frame for '--split' in '--split %1%' (current part: %2%).\n"
#~ msgstr "在「--split %1%」(目前部分: %2%) 中「--split' in」指定的起始/結束無效。\n"

#~ msgid "Invalid hexadecimal data encountered: '%1%' is neither white space nor a hexadecimal number."
#~ msgstr "遇到無效的十六進位資料:「%1%」既不是空格也不是十六進位數。"

#~ msgid ""
#~ "Known file types:\n"
#~ "  ext   description\n"
#~ "  ----  --------------------------\n"
#~ msgstr ""
#~ "已知的檔案類型:\n"
#~ " 副檔名 描述\n"
#~ "  ----  --------------------------\n"

#~ msgid "LZO compression failed. Result: %1%\n"
#~ msgstr "LZO 壓縮失敗。結果: %1%\n"

#~ msgid "Left eye"
#~ msgstr "左眼視角"

#~ msgid "Line %1%, column %2%: %3%"
#~ msgstr "第 %1% 行, 第 %2% 列: %3%"

#~ msgid "MPEG-1 layer II audio (CBR and VBR/ABR)"
#~ msgstr "MPEG-1 第 II 層音訊 (CBR 或 VBR/ABR)"

#~ msgid "MPEG-1 layer III audio (CBR and VBR/ABR)"
#~ msgstr "MPEG-1 第 III 層音訊 (CBR 或 VBR/ABR)"

#~ msgid "MPEG-1 video elementary stream"
#~ msgstr "MPEG-1 視訊基本流"

#~ msgid "MPEG-2 video elementary stream"
#~ msgstr "MPEG-2 視訊基本流"

#~ msgid "Matroska A/V files (*.mka;*.mkv)|*.mkv;*.mka|%s"
#~ msgstr "Matroska 音訊/視訊檔 (*.mka;*.mkv)|*.mkv;*.mka|%s"

#~ msgid "Matroska files (*.mkv;*.mka)|*.mkv;*.mka|%s"
#~ msgstr "Matroska 檔案 (*.mkv;*.mka)|*.mkv;*.mka|%s"

#~ msgid "Matroska files (*.mkv;*.mka;*.mks)|*.mkv;*.mka;*.mks|All files|*.*"
#~ msgstr "Matroska 檔案 (*.mkv;*.mka;*.mks)|*.mkv;*.mka;*.mks|所有檔案|*.*"

#~ msgid "More than one root element found."
#~ msgstr "根元件多於一個。"

#~ msgid "Muxing took 1 second.\n"
#~ msgstr "合成花費 1 秒。\n"

#~ msgid "No FPS selected for AVC/h.264 track"
#~ msgstr "AVC/h.264 軌道的畫格率尚未選擇"

#~ msgid "No error"
#~ msgstr "沒有錯誤"

#~ msgid "No further options allowed when extracting %1%.\n"
#~ msgstr "提取 %1% 時不允許其他額外選項。\n"

#~ msgid "No further options allowed when regenerating the CUE sheet.\n"
#~ msgstr "重新生成 CUE 表單時不允許其他額外選項。\n"

#~ msgid "No tags"
#~ msgstr "不讀取標籤"

#~ msgid "No tracks will be copied from this file. This usually indicates a mistake in the command line.\n"
#~ msgstr "此檔中沒有待複製的軌道。這通常是因為命令列中的差錯。\n"

#~ msgid "None"
#~ msgstr "單視角"

#~ msgid "Note"
#~ msgstr "備註"

#~ msgid ""
#~ "Nothing to do.\n"
#~ "\n"
#~ msgstr ""
#~ "沒有事情可做。\n"
#~ "\n"

#~ msgid "Other global options"
#~ msgstr "其他整體選項"

#~ msgid "Overwrite existing file(s)?"
#~ msgstr "覆寫已存在的檔案?"

#~ msgid "Quicktime/MP4 audio and video"
#~ msgstr "Quicktime/MP4 音訊和視訊"

#~ msgid "Quicktime/MP4 reader: Could not read the source file."
#~ msgstr "Quicktime/MP4 讀取器: 無法讀取來源檔。"

#~ msgid "Quicktime/MP4 reader: Source is not a valid Quicktime/MP4 file."
#~ msgstr "Quicktime/MP4 讀取器: 來源非有效的 Quicktime/MP4 檔案。"

#~ msgid "Quicktime/MP4 reader: Track %1% has an unknown type.\n"
#~ msgstr "Quicktime/MP4 讀取器: 軌道 %1% 類型未知。\n"

#~ msgid "Quicktime/MP4 reader: Unknown/unsupported FourCC '%1%' for track %2%.\n"
#~ msgstr "Quicktime/MP4 讀取器: 軌道 %2% 中不明/不支援的 FourCC「%1%」。\n"

#~ msgid "Quicktime/MP4 reader: Unknown/unsupported FourCC '%|1$.4s|' for track %2%.\n"
#~ msgstr "Quicktime/MP4 讀取器: 未知/不支援的 FourCC「%|1$.4s|」，軌道 %2%。\n"

#~ msgid "RealMedia audio and video"
#~ msgstr "RealMedia 音視訊"

#~ msgid "Remember that special characters like &, <, > and \" must be escaped in the usual HTML way: &amp; for '&', &lt; for '<', &gt; for '>' and &quot; for '\"'."
#~ msgstr "記住像 &, <, > 和 \" 這樣的特殊字元必須以常用的 HTML 方式轉義: &amp; 代表「&」, &lt; 代表「<」, &gt; 代表「>」, &quot; 代表「\"」。"

#~ msgid "Restart required"
#~ msgstr "需要重新啟動"

#~ msgid "Right eye"
#~ msgstr "右眼視角"

#~ msgid "Set &default values"
#~ msgstr "設定預設值(&D)"

#~ msgid "Sets the compression used for VobSub subtitles. If nothing is chosen then the VobSubs will be automatically compressed with zlib. 'none' results is files that are a lot larger."
#~ msgstr "選擇 VobSub 字幕使用的壓縮方式。如果沒有選中任何方式，VobSub 字幕將自動使用 zlib 壓縮。選“無”將導致檔案變得很大。"

#~ msgid "Sets the priority that mkvmerge will run with."
#~ msgstr "選擇 mkvmerge 執行時的優先權。"

#~ msgid "Shortened GOP detected. Some frames have been dropped. You may want to fix the MPEG2 video stream before attempting to multiplex it.\n"
#~ msgstr "偵測到縮短的 GOP。某些畫格已遺失。您可能在分離前會想修復 MPEG2 視訊串流。\n"

#~ msgid ""
#~ "Stereo-3D video mode (0: mono, 1: right eye,\n"
#~ "2: left eye, 3: both eyes)."
#~ msgstr ""
#~ "立體-3D 視訊模式 (0: 單視角, 1: 右眼視角,\n"
#~ "2: 左眼視角, 3: 雙眼視角)。"

#~ msgid "TTA lossless audio"
#~ msgstr "TTA 無損音訊"

#, fuzzy
#~ msgid "The ALAC header data is different for the two tracks (lengths: %1% and %2%)"
#~ msgstr "兩軌的 FLAC 表頭資料不同 (長度: %1% 與 %2%)"

#~ msgid "The FLAC header data is different for the two tracks (lengths: %1% and %2%)"
#~ msgstr "兩軌的 FLAC 表頭資料不同 (長度: %1% 與 %2%)"

#~ msgid "The MPEG-4 part 2 compression only works with native MPEG-4. However, native MPEG-4 mode has not been selected with '--engage native_mpeg4'.\n"
#~ msgstr "MPEG-4 part 2 壓縮僅適用於原生 MPEG-4。然而，您未使用「--engage native_mpeg4」選擇原生 MPEG-4 模式。\n"

#~ msgid "The Matroska file is analyzed."
#~ msgstr "正在分析 Matroska 檔。"

#~ msgid "The binary data must be at least %1% bytes long."
#~ msgstr "此二位元資料最少 %1% 位元組長。"

#~ msgid "The binary data must be at most %1% bytes long."
#~ msgstr "此二位元資料最多 %1% 位元組長。"

#~ msgid "The binary data must be exactly %1% bytes long."
#~ msgstr "此二位元資料必須為 %1% 位元組長。"

#~ msgid "The file '%1%' could not be opened for reading (%2%)."
#~ msgstr "檔案「%1%」無法開啟以讀取 (%2%)。"

#~ msgid "The file '%1%' could not be opened for reading (%2%).\n"
#~ msgstr "檔案「%1%」無法開啟以讀取 (%2%)。\n"

#~ msgid "The file '%1%' could not be opened for reading command line arguments.\n"
#~ msgstr "檔案「%1%」無法開啟以讀取命令列參數。\n"

#, fuzzy
#~ msgid "The file '%1%' could not be opened for reading: %2%."
#~ msgstr "檔案「%1%」無法開啟以讀取 (%2%)。"

#~ msgid "The file '%1%' could not be opened for writing (%2%).\n"
#~ msgstr "檔案「%1%」無法開啟以寫入 (%2%)。\n"

#~ msgid "The file '%1%' could not be opened for writing (%2%, %3%).\n"
#~ msgstr "檔案「%1%」無法開啟以寫入 (%2%, %3%)。\n"

#~ msgid "The file '%1%' is empty."
#~ msgstr "檔案「%1%」為空。"

#, fuzzy
#~ msgid "The file is being analyzed.\n"
#~ msgstr "檔案已分析。\n"

#~ msgid "The header has already been written."
#~ msgstr "表頭已被寫入。"

#, fuzzy
#~ msgid "The output file '%1%' could not be opened for writing: %2%.\n"
#~ msgstr "即將輸出的檔案「%1%」無法開啟寫入 (%2%)。\n"

#~ msgid "The panoramic mode '%1%' is not recognized.\n"
#~ msgstr "全景模式「%1%」無法識別。\n"

#~ msgid "The picture type '%1%' is not recognized.\n"
#~ msgstr "圖片類型「%1%」無法識別。\n"

#~ msgid ""
#~ "The scale to apply on this track to work at normal\n"
#~ "speed in relation with other tracks (mostly used\n"
#~ "to adjust video speed when the audio length differs)."
#~ msgstr ""
#~ "要應用至此軌的延展比率，可用於與其他軌道同步 \n"
#~ "(多用於音訊長度不一致時調整視訊速度)。"

#~ msgid "This AAC track does not contain valid headers. The extra header size is %1% bytes, expected were 2 or 5 bytes.\n"
#~ msgstr "此 AAC 軌道不含有效的頭。超額的表頭大小為 %1% 位元組, 預期為 2 或 5 位元組。\n"

#~ msgid "This file contains at least one frame with a negative timecode. All timecodes will be adjusted by %1% so that none is negative anymore.\n"
#~ msgstr "此檔案包含至少一個含有原生時間碼的畫格。全部時間碼將以 %1% 調整以確保沒有原生畫格。\n"

#~ msgid "This track uses a Matroska feature called 'Codec state elements'. mkvmerge supports these but this feature has not been turned on with the option '--engage use_codec_state'.\n"
#~ msgstr "此軌道使用了叫做「編解碼態元件」的 Matroska 特性。mkvmerge 支援該特性，但您尚未透過「--engage use_codec_state」來啟用該特性。\n"

#, fuzzy
#~ msgid "Timecode scale denominator: %1%"
#~ msgstr "時間碼縮放比例: %1%"

#~ msgid "Timecode scaling"
#~ msgstr "時間碼縮放比例"

#~ msgid "Too few hexadecimal digits found. The number of digits must be > 0 and divisable by 2."
#~ msgstr "十六進位位數過少。位數必須 > 0 且能被 2 整除。"

#~ msgid "Track %1% was compressed with zlib but mkvmerge has not been compiled with support for zlib compression.\n"
#~ msgstr "軌道 %1% 以 zlib 壓縮，但 mkvmerge 編譯時未包含 zlib 壓縮支援。\n"

#~ msgid "Track %1% with the CodecID '%2%' is missing the \"codec private \" element and cannot be extracted.\n"
#~ msgstr "軌道 %1%（CodecID 為「%2%」）缺少 \"codec private \" 編解碼器專有元件，不能提取。\n"

#~ msgid "Track %1%: NAL too big\n"
#~ msgstr "軌道 %1%: NAL 太長\n"

#~ msgid "Track number: %1%"
#~ msgstr "軌道編號: %1%"

#~ msgid "Unknown open mode"
#~ msgstr "未知的開啟模式"

#~ msgid "Unrecognized command line option '%1%'. Maybe you put a mode specific option before the input file name?\n"
#~ msgstr "無法識別命令列選項 '%1%'。您是否將模式細節選項放在了輸入檔名的前面？\n"

#~ msgid "Unsigned integer (%1%) is too small. Mininum value is %2%."
#~ msgstr "不帶正負號的整數 (%1%) 太小。最小值為 %2%。"

#~ msgid ""
#~ "Usage: mkvextract tracks <inname> [options] [TID1:out1 [TID2:out2 ...]]\n"
#~ "   or  mkvextract tags <inname> [options]\n"
#~ "   or  mkvextract attachments <inname> [options] [AID1:out1 [AID2:out2 ...]]\n"
#~ "   or  mkvextract chapters <inname> [options]\n"
#~ "   or  mkvextract cuesheet <inname> [options]\n"
#~ "   or  mkvextract timecodes_v2 <inname> [TID1:out1 [TID2:out2 ...]]\n"
#~ "   or  mkvextract <-h|-V>\n"
#~ "\n"
#~ " The first word tells mkvextract what to extract. The second must be the\n"
#~ " source file. The only 'global' option that can be used with all modes is\n"
#~ " '-v' or '--verbose' to increase the verbosity. All other options depend\n"
#~ " on the mode.\n"
#~ "\n"
#~ " The first mode extracts some tracks to external files.\n"
#~ "  -c charset       Convert text subtitles to this charset (default: UTF-8).\n"
#~ "  --no-ogg         Write raw FLAC files (default: write OggFLAC files).\n"
#~ "  --cuesheet       Also try to extract the CUE sheet from the chapter\n"
#~ "                   information and tags for this track.\n"
#~ "  --blockadd level Keep only the BlockAdditions up to this level\n"
#~ "                   (default: keep all levels)\n"
#~ "  --raw            Extract the data to a raw file.\n"
#~ "  --fullraw        Extract the data to a raw file including the CodecPrivate\n"
#~ "                   as a header.\n"
#~ "  TID:out          Write track with the ID TID to the file 'out'.\n"
#~ "\n"
#~ " Example:\n"
#~ " mkvextract tracks \"a movie.mkv\" 2:audio.ogg -c ISO8859-1 3:subs.srt\n"
#~ "\n"
#~ " The second mode extracts the tags and converts them to XML. The output is\n"
#~ " written to the standard output. The output can be used as a source\n"
#~ " for mkvmerge.\n"
#~ "\n"
#~ " Example:\n"
#~ " mkvextract tags \"a movie.mkv\" > movie_tags.xml\n"
#~ "\n"
#~ " The third mode extracts attachments from the source file.\n"
#~ "  AID:outname    Write the attachment with the ID 'AID' to 'outname'.\n"
#~ "\n"
#~ " Example:\n"
#~ " mkvextract attachments \"a movie.mkv\" 4:cover.jpg\n"
#~ "\n"
#~ " The fourth mode extracts the chapters and converts them to XML. The\n"
#~ " output is written to the standard output. The output can be used as a\n"
#~ " source for mkvmerge.\n"
#~ "  -s, --simple   Exports the chapter infomartion in the simple format\n"
#~ "                 used in OGM tools (CHAPTER01=... CHAPTER01NAME=...).\n"
#~ "\n"
#~ " Example:\n"
#~ " mkvextract chapters \"a movie.mkv\" > movie_chapters.xml\n"
#~ "\n"
#~ " The fifth mode tries to extract chapter information and tags and outputs\n"
#~ " them as a CUE sheet. This is the reverse of using a CUE sheet with\n"
#~ " mkvmerge's '--chapters' option.\n"
#~ "\n"
#~ " Example:\n"
#~ " mkvextract cuesheet \"audiofile.mka\" > audiofile.cue\n"
#~ "\n"
#~ " The sixth mode finds the timecodes of all blocks for a track and outpus\n"
#~ " a timecode v2 file with these timecodes.\n"
#~ "\n"
#~ " Example:\n"
#~ " mkvextract timecodes_v2 \"a movie.mkv\" 1:timecodes_track1.txt\n"
#~ "\n"
#~ " These options can be used instead of the mode keyword to obtain\n"
#~ " further information:\n"
#~ "  -v, --verbose  Increase verbosity.\n"
#~ "  -h, --help     Show this help.\n"
#~ "  -V, --version  Show version information.\n"
#~ msgstr ""
#~ "用法:  mkvextract tracks <inname> [選項] [TID1:out1 [TID2:out2 ...]]\n"
#~ "   或  mkvextract tags <inname> [選項]\n"
#~ "   或  mkvextract attachments <inname> [選項] [AID1:out1 [AID2:out2 ...]]\n"
#~ "   或  mkvextract chapters <inname> [選項]\n"
#~ "   或  mkvextract cuesheet <inname> [選項]\n"
#~ "   或  mkvextract timecodes_v2 <inname> [TID1:out1 [TID2:out2 ...]]\n"
#~ "   或  mkvextract <-h|-V>\n"
#~ "\n"
#~ " 第一個單詞告訴 mkvextract 要提取什麼。第二個必須是來源檔案。\n"
#~ " 在所有模式下可用的唯一 '整體' 選項是 '-v' 或 '--verbose' \n"
#~ " 用以提高“詳細”程度。其餘所有選項依模式而定。\n"
#~ "\n"
#~ " 第一種模式可以將部分軌道提取至外部檔。\n"
#~ "  -c charset       將文字字幕的字元集轉換為 charset (預設: UTF-8)。\n"
#~ "  --no-ogg         輸出來源 FLAC 檔 (預設: 輸出 OggFLAC 檔)。\n"
#~ "  --cuesheet       同時嘗試提取章節資訊的 CUE 表單\n"
#~ "                   及目前軌道的標籤。\n"
#~ "  --blockadd level 只保留最高 level 級的附加區塊\n"
#~ "                   (預設: 保留所有級別)\n"
#~ "  --raw            提取資料為來源檔。\n"
#~ "  --fullraw        提取資料為以 CodecPrivate 為表頭的來源檔。\n"
#~ "  TID:out          輸出 ID 為 TID 的軌道至檔案 'out'。\n"
#~ "\n"
#~ " 示例:\n"
#~ " mkvextract tracks \"a movie.mkv\" 2:audio.ogg -c ISO8859-1 3:subs.srt\n"
#~ "\n"
#~ " 第二種模式可以提取標籤並將其轉換為 XML。\n"
#~ " 將按標準輸出。輸出的檔可以作為 mkvmerge 的來源檔案。\n"
#~ "\n"
#~ " 示例:\n"
#~ " mkvextract tags \"a movie.mkv\" > movie_tags.xml\n"
#~ "\n"
#~ " 第三種模式可從來源檔案提取附件。\n"
#~ "  AID:outname    輸出 ID 為 'AID' 的附件為 'outname'。\n"
#~ "\n"
#~ " 示例:\n"
#~ " mkvextract attachments \"a movie.mkv\" 4:cover.jpg\n"
#~ "\n"
#~ " 第四種模式可提取章節，並將其轉換為 XML。\n"
#~ " 將按標準輸出。輸出的檔可以作為 mkvmerge 的來源檔案。\n"
#~ "  -s, --simple   以 OGM tools 使用的簡單章節格式匯出章節 \n"
#~ "                 (CHAPTER01=... CHAPTER01NAME=...)。\n"
#~ "\n"
#~ " 示例:\n"
#~ " mkvextract chapters \"a movie.mkv\" > movie_chapters.xml\n"
#~ "\n"
#~ " 第五種模式嘗試提取章節資訊及標籤，並將其輸出為 CUE 表單。\n"
#~ " 這是透過 mkvmerge 的 '--chapters' 選項使用 CUE 表單的逆向操作。\n"
#~ "\n"
#~ " 示例:\n"
#~ " mkvextract cuesheet \"audiofile.mka\" > audiofile.cue\n"
#~ "\n"
#~ " 第六種模式可尋找一個軌道所有區塊的時間碼，並使用這些時間碼\n"
#~ " 輸出一個 時間碼 v2 檔。\n"
#~ "\n"
#~ " 示例:\n"
#~ " mkvextract timecodes_v2 \"a movie.mkv\" 1:timecodes_track1.txt\n"
#~ "\n"
#~ " 下列選項可以替換模式關鍵字使用以獲取更詳盡的資訊:\n"
#~ "  -v, --verbose  提高“詳細”程度。\n"
#~ "  -h, --help     顯示這個説明。\n"
#~ "  -V, --version  顯示版本資訊。\n"

#~ msgid ""
#~ "Usage: mkvinfo [options] inname\n"
#~ "\n"
#~ " options:\n"
#~ "  -g, --gui      Start the GUI (and open inname if it was given).\n"
#~ "  inname         Use 'inname' as the source.\n"
#~ "  -v, --verbose  Increase verbosity. See the man page for a detailed\n"
#~ "                 description of what mkvinfo outputs.\n"
#~ "  -c, --checksum Calculate and display checksums of frame contents.\n"
#~ "  -s, --summary  Only show summaries of the contents, not each element.\n"
#~ "  -x, --hexdump  Show the first 16 bytes of each frame as a hex dump.\n"
#~ "  -X, --full-hexdump\n"
#~ "                 Show all bytes of each frame as a hex dump.\n"
#~ "  -z, --size     Show the size of each element including its header.\n"
#~ "  --output-charset <charset>\n"
#~ "                 Output messages in this charset\n"
#~ "  -r, -o, --redirect-output file.ext\n"
#~ "                 Redirect all messages to this file.\n"
#~ "  -h, --help     Show this help.\n"
#~ "  -V, --version  Show version information.\n"
#~ msgstr ""
#~ "用法:  mkvinfo [選項] 輸入檔名\n"
#~ "\n"
#~ " 選項:\n"
#~ "  -g, --gui      啟動 GUI (若是給定的檔案則開啟輸入檔名稱)。\n"
#~ "  inname         使用「輸入檔名」作為來源。\n"
#~ "  -v, --verbose  增強 “詳細” 程度。請見使用說明文件中關於 \n"
#~ "                 mkvinfo 輸出的詳細說明。\n"
#~ "  -c, --checksum 計算並顯示畫格內容的校驗碼。\n"
#~ "  -s, --summary  僅顯示內容的摘要，而非所有元件。\n"
#~ "  -x, --hexdump\n"
#~ "                 以十六進位轉儲形式顯示每畫格的前 16 位元組。\n"
#~ "  -z, --size     顯示每個元件包含表頭的大小。\n"
#~ "  --output-charset <字元集>\n"
#~ "                 用指定的字元集輸出訊息\n"
#~ "  -r, -o, --redirect-output 檔案.ext\n"
#~ "                 重定向（轉儲）所有訊息至此檔案。\n"
#~ "  -h, --help     顯示這個説明。\n"
#~ "  -V, --version  顯示版本資訊。\n"

#~ msgid "Using the %1%AC3 output module.\n"
#~ msgstr "使用 %1%AC3 輸出模組。\n"

#~ msgid "Using the AAC audio output module.\n"
#~ msgstr "使用 AAC 音訊輸出模組。\n"

#~ msgid "Using the AAC output module.\n"
#~ msgstr "使用 AAC 輸出模組。\n"

#~ msgid "Using the AC3 demultiplexer.\n"
#~ msgstr "使用 AC3 分離器。\n"

#~ msgid "Using the AC3 output module (FourCC: %1%).\n"
#~ msgstr "使用 AC3 輸出模組 (FourCC: %1%)。\n"

#~ msgid "Using the AC3 output module.\n"
#~ msgstr "使用 AC3 輸出模組。\n"

#~ msgid "Using the AVC/h.264 ES demultiplexer.\n"
#~ msgstr "使用 AVC/h.264 ES 分離器。\n"

#~ msgid "Using the AVI demultiplexer. Opening file. This may take some time depending on the file's size.\n"
#~ msgstr "使用 AVI 分離器。正在開啟檔案。這需要一些時間（取決於檔案大小）。\n"

#~ msgid "Using the CorePanorama subtitle reader.\n"
#~ msgstr "使用 CorePanorama 字幕讀取器。\n"

#~ msgid "Using the DTS demultiplexer.\n"
#~ msgstr "使用 DTS 分離器。\n"

#~ msgid "Using the DTS output module.\n"
#~ msgstr "使用 DTS 輸出模組。\n"

#~ msgid "Using the Dirac demultiplexer.\n"
#~ msgstr "使用 Dirac 分離器。\n"

#~ msgid "Using the Dirac video output module.\n"
#~ msgstr "使用 Dirac 視訊輸出模組。\n"

#~ msgid "Using the FLAC demultiplexer.\n"
#~ msgstr "使用 FLAC 分離器。\n"

#~ msgid "Using the FLAC output module.\n"
#~ msgstr "使用 FLAC 輸出模組。\n"

#~ msgid "Using the IVF demultiplexer.\n"
#~ msgstr "使用 IVF 分離器。\n"

#, fuzzy
#~ msgid "Using the IVF output module.\n"
#~ msgstr "使用 FLAC 輸出模組。\n"

#~ msgid "Using the Kate output module.\n"
#~ msgstr "使用 Kate 輸出模組。\n"

#~ msgid "Using the Kate subtitle output module.\n"
#~ msgstr "使用 Kate 字幕輸出模組。\n"

#~ msgid "Using the MP2/MP3 demultiplexer.\n"
#~ msgstr "使用 MP2/MP3 分離器。\n"

#~ msgid "Using the MPEG ES demultiplexer.\n"
#~ msgstr "使用 MPEG ES 分離器。\n"

#~ msgid "Using the MPEG PS demultiplexer.\n"
#~ msgstr "使用 MPEG PS 分離器。\n"

#~ msgid "Using the MPEG audio output module.\n"
#~ msgstr "使用 MPEG 音訊輸出模組。\n"

#~ msgid "Using the MPEG-%1% video output module.\n"
#~ msgstr "使用 MPEG-%1% 視訊輸出模組。\n"

#~ msgid "Using the MPEG-1/2 video output module.\n"
#~ msgstr "使用 MPEG-1/2 視訊輸出模組。\n"

#~ msgid "Using the MPEG-4 part 10 (AVC) video output module.\n"
#~ msgstr "使用 MPEG-4 part 10 (AVC) 視訊輸出模組。\n"

#~ msgid "Using the MPEG-4 part 10 ES video output module.\n"
#~ msgstr "使用 MPEG-4 part 10 ES 視訊輸出模組。\n"

#~ msgid "Using the MPEG-4 part 2 video output module.\n"
#~ msgstr "使用 MPEG-4 part 2 視訊輸出模組。\n"

#~ msgid "Using the Matroska demultiplexer.\n"
#~ msgstr "使用 Matroska 分離器。\n"

#~ msgid "Using the OGG/OGM demultiplexer.\n"
#~ msgstr "使用 OGG/OGM 分離器。\n"

#~ msgid "Using the PCM output module.\n"
#~ msgstr "使用 PCM 輸出模組。\n"

#~ msgid "Using the PGS output module.\n"
#~ msgstr "使用 PGS 輸出模組。\n"

#~ msgid "Using the PGSSUP demultiplexer.\n"
#~ msgstr "使用 PGSSUP 分離器。\n"

#~ msgid "Using the Quicktime/MP4 demultiplexer.\n"
#~ msgstr "使用 Quicktime/MP4 分離器。\n"

#~ msgid "Using the RealAudio output module (FourCC: %1%).\n"
#~ msgstr "使用 RealAudio 輸出模組 (FourCC: %1%)。\n"

#~ msgid "Using the RealMedia demultiplexer.\n"
#~ msgstr "使用 RealMedia 分離器。\n"

#~ msgid "Using the SRT subtitle reader.\n"
#~ msgstr "使用 SRT 字幕讀取器。\n"

#~ msgid "Using the SSA/ASS subtitle output module.\n"
#~ msgstr "使用 SSA/ASS 字幕輸出模組。\n"

#~ msgid "Using the SSA/ASS subtitle reader.\n"
#~ msgstr "使用 SSA/ASS 字幕讀取器。\n"

#~ msgid "Using the TTA demultiplexer.\n"
#~ msgstr "使用 TTA 分離器。\n"

#~ msgid "Using the TTA output module.\n"
#~ msgstr "使用 TTA 輸出模組。\n"

#~ msgid "Using the Theora video output module.\n"
#~ msgstr "使用 Theora 視訊輸出模組。\n"

#~ msgid "Using the TrueHD output module.\n"
#~ msgstr "使用 TrueHD 輸出模組。\n"

#~ msgid "Using the TrueHD/MLP demultiplexer.\n"
#~ msgstr "使用 TrueHD/MLP 分離器。\n"

#~ msgid "Using the TrueHD/MLP output module.\n"
#~ msgstr "使用 TrueHD/MLP 輸出模組。\n"

#~ msgid "Using the USF subtitle reader.\n"
#~ msgstr "使用 USF 字幕讀取器。\n"

#~ msgid "Using the VC1 ES demultiplexer.\n"
#~ msgstr "使用 VC1 ES 分離器。\n"

#~ msgid "Using the VC1 video output module.\n"
#~ msgstr "使用 VC1 視訊輸出模組。\n"

#~ msgid "Using the VP8 video output module.\n"
#~ msgstr "使用 VP8 視訊輸出模組。\n"

#~ msgid "Using the VobBtn button reader.\n"
#~ msgstr "使用 VobBtn 按鈕讀取器。\n"

#~ msgid "Using the VobBtn output module.\n"
#~ msgstr "使用 VobBtn 輸出模組。\n"

#~ msgid "Using the VobSub output module.\n"
#~ msgstr "使用 VobSub 輸出模組。\n"

#~ msgid "Using the VobSub subtitle output module (language: %1%).\n"
#~ msgstr "使用 VobSub 字幕輸出模組 (語言: %1%)。\n"

#~ msgid "Using the VobSub subtitle reader (SUB file '%1%').\n"
#~ msgstr "使用 VobSub 字幕讀取器 (SUB 檔「%1%」)。\n"

#~ msgid "Using the Vorbis output module.\n"
#~ msgstr "使用 Vorbis 輸出模組。\n"

#, fuzzy
#~ msgid "Using the Vp8 video output module.\n"
#~ msgstr "使用 VP8 視訊輸出模組。\n"

#~ msgid "Using the WAV demultiplexer.\n"
#~ msgstr "使用 WAV 分離器。\n"

#~ msgid "Using the WAVPACK demultiplexer with a correction file.\n"
#~ msgstr "使用附帶了校正檔的 WAVPACK 分離器。\n"

#~ msgid "Using the WAVPACK demultiplexer.\n"
#~ msgstr "使用 WAVPACK 分離器。\n"

#~ msgid "Using the WAVPACK output module.\n"
#~ msgstr "使用 WAVPACK 輸出模組。\n"

#~ msgid "Using the generic audio output module (FourCC: %|1$.4s|).\n"
#~ msgstr "使用一般音訊輸出模組 (FourCC: %|1$.4s|)。\n"

#~ msgid "Using the passthrough output module for this %1% track.\n"
#~ msgstr "對軌道 %1% 使用呈遞輸出模組。\n"

#~ msgid "Using the text subtitle output module.\n"
#~ msgstr "使用文字字幕輸出模組。\n"

#~ msgid "Using the video output module (FourCC: %1%).\n"
#~ msgstr "使用視訊輸出模組 (FourCC: %1%)。\n"

#~ msgid "Using the video output module (FourCC: %|1$.4s|).\n"
#~ msgstr "使用視訊輸出模組 (FourCC: %|1$.4s|)。\n"

#~ msgid "Using the video output module.\n"
#~ msgstr "使用視訊輸出模組。\n"

#~ msgid "VC1 video elementary stream"
#~ msgstr "VC1 視訊基本流"

#~ msgid "VP8"
#~ msgstr "VP8"

#~ msgid "Video ended with a shortened group of pictures. Some frames have been dropped. You may want to fix the MPEG2 video stream before attempting to multiplex it.\n"
#~ msgstr "用縮短群組圖片啟用視訊。某些畫格已遺失。您可能在分離前會想修復 MPEG2 視訊串流。\n"

#~ msgid "VobBtn buttons"
#~ msgstr "VobBtn 按鈕"

#~ msgid "WAVE (uncompressed PCM)"
#~ msgstr "WAVE (未壓縮的 PCM)"

#~ msgid "WAVPACK lossless audio"
#~ msgstr "WAVPACK 無損音訊"

#~ msgid "Warning: There's more than one track with the UID %1%."
#~ msgstr "警告: UID 為 %1% 的軌道多於一條。"

#~ msgid "Warning: There's more than one track with the number %1%."
#~ msgstr "警告: 序號為 %1% 的軌道多於一條。"

#~ msgid "Write raw FLAC files (default: write OggFLAC files)."
#~ msgstr "寫入 raw FLAC 檔案 (預設: 寫入 OggFLAC 檔案)。"

#~ msgid "XML parser error at line %1% of '%2%': %3%.%4%%5%"
#~ msgstr "XML 解析器發生錯誤，於「%2%」的第 %1% 行: %3%。%4%%5%"

#~ msgid "XML parser error at line %1%: %2%."
#~ msgstr "XML 解析器發生錯誤，於第 %1% 行: %2%。"

#~ msgid "You have not yet selected an output file."
#~ msgstr "您尚未選擇任何輸入檔。"

#~ msgid "You have not yet selected any input file and/or no tracks."
#~ msgstr "您尚未選擇任何輸入檔和/或未發現軌道。"

#~ msgid ""
#~ "You haven't selected a number of frames per second for track %lld of file '%s'. mkvmerge cannot determine the number of frames per second for such files itself. Therefore you have to set this parameter yourself on the 'format specific options' page.\n"
#~ "\n"
#~ "If you don't do this then mkvmerge will assume 25 fps.\n"
#~ "\n"
#~ "Do you still want to continue?"
#~ msgstr ""
#~ "您尚未為軌道 %lld（自檔案「%s」）選擇每秒畫格數（畫格率）。mkvmerge 無法自動確定此類檔每秒的畫格數。因此您需要親自在「格式細節選項」頁設定此參數。\n"
#~ "\n"
#~ "如果您不這樣做，mkvmerge 將假定畫格率為 25 fps。\n"
#~ "\n"
#~ "是否繼續?"

#~ msgid ""
#~ "You're adding an AVC/h.264 elementary stream to the output file. mkvmerge cannot determine the number of frames per second for such files itself. Therefore you have to set this parameter yourself on the 'format specific options' page.\n"
#~ "\n"
#~ "If you don't do this then mkvmerge will assume 25 fps.\n"
#~ "\n"
#~ "This message will only be shown once unless you have enabled mmg's warnings on its 'settings' page."
#~ msgstr ""
#~ "您正在添加一條 AVC/h.264 基本流至輸出檔。mkvmerge 無法自動確定此類檔每秒的畫格數（畫格率）。因此您需要親自在「格式細節選項」頁設定此參數。\n"
#~ "\n"
#~ "如果您不這樣做，mkvmerge 將假定畫格率為 25 fps。\n"
#~ "\n"
#~ "本訊息只顯示一次，除非您在 mmg 的「設定」頁啟用了警告提示。"

#~ msgid "aac_reader: ADIF header files are not supported."
#~ msgstr "aac_reader: 不支援 ADIF 表頭檔。"

#~ msgid "aac_reader: Could not open the file."
#~ msgstr "aac_reader: 無法開啟檔案。"

#~ msgid "aac_reader: No valid AAC packet found in the first %1% bytes.\n"
#~ msgstr "aac_reader: 開頭 %1% 位元組未發現有效的 AAC 套件。\n"

#~ msgid "ac3_reader: Could not read %1% bytes."
#~ msgstr "ac3_reader: 無法讀取 %1% 位元組。"

#~ msgid "ac3_reader: No valid AC3 packet found in the first %1% bytes.\n"
#~ msgstr "ac3_reader: 開頭 %1% 位元組無有效的 AC3 套件。\n"

#~ msgid "anaglyph"
#~ msgstr "立體影片"

#~ msgid "audio/video/text subtitles embedded in OGG"
#~ msgstr "嵌入在 OGG 中的音訊/視訊/文字字幕"

#~ msgid "avc_es_reader: Could not open the source file."
#~ msgstr "avc_es_reader: 無法開啟來源檔案。"

#~ msgid "avc_es_reader: Should not have happened."
#~ msgstr "avc_es_reader: 不該發生。"

#~ msgid "avi_reader: Could not initialize AVI source. Reason: %1%"
#~ msgstr "avi_reader: 無法初始化 AVI 源。原因: %1%"

#~ msgid "byte_buffer_c: (pos + num) > size. Should not have happened. Please file a bug report.\n"
#~ msgstr "byte_buffer_c: (pos + num) > size。不該發生。請提交錯誤報告。\n"

#~ msgid "bzip2 compression failed. Result: %1%\n"
#~ msgstr "bzip2 壓縮失敗。結果: %1%\n"

#~ msgid "bzlib_compressor_c::decompress() not implemented\n"
#~ msgstr "bzlib_compressor_c::decompress() 未實現\n"

#~ msgid "cet_index: '%1%' not found\n"
#~ msgstr "cet_index:「%1%」未找到\n"

#~ msgid "corepicture_reader: Could not open the source file."
#~ msgstr "corepicture_reader: 無法開啟來源檔案。"

#~ msgid "corepicture_reader: Source is not a valid CorePanorama file."
#~ msgstr "corepicture_reader: 來源非 CorePanorama 檔案。"

#~ msgid "cstrutf8_to_UTFstring: Invalid UTF-8 sequence encountered. Please contact moritz@bunkus.org and request that he implements a better UTF-8 parser."
#~ msgstr "cstrutf8_to_UTFstring: 遇到了無效的 UTF-8 序列。請聯繫 moritz@bunkus.org 並要求他實現一套更好的 UTF-8 解析器。"

#~ msgid "dirac_es_reader: Could not open the source file."
#~ msgstr "dirac_es_reader: 無法開啟來源檔案。"

#~ msgid "dts_reader: Could not open the source file."
#~ msgstr "dts_reader: 無法開啟來源檔案。"

#~ msgid "dts_reader: Could not read %1% bytes."
#~ msgstr "dts_reader: 無法讀取 %1% 位元組。"

#~ msgid "dts_reader: No valid DTS packet found in the first %1% bytes.\n"
#~ msgstr "dts_reader: 開頭 %1% 位元組未發現有效的 DTS 套件。\n"

#~ msgid "end-of-file"
#~ msgstr "檔案結尾"

#~ msgid "flac_header_extraction: Could not set the error callback.\n"
#~ msgstr "flac_header_extraction: 無法設定錯誤回呼。\n"

#~ msgid "flac_header_extraction: Could not set the metadata callback.\n"
#~ msgstr "flac_header_extraction: 無法設定中繼資料回呼。\n"

#~ msgid "flac_header_extraction: Could not set the read callback.\n"
#~ msgstr "flac_header_extraction: 無法設定讀取回呼。\n"

#~ msgid "flac_header_extraction: Could not set the write callback.\n"
#~ msgstr "flac_header_extraction: 無法設定寫入回呼。\n"

#~ msgid "flac_reader: Could not open the source file."
#~ msgstr "flac_reader: 無法開啟來源檔案。"

#~ msgid "flac_reader: Could not read all header packets."
#~ msgstr "flac_reader: 無法讀取全部表頭套件。"

#~ msgid "flac_reader: Could not set the eof callback.\n"
#~ msgstr "flac_reader: 無法設定檔尾回呼。\n"

#~ msgid "flac_reader: Could not set the error callback.\n"
#~ msgstr "flac_reader: 無法設定錯誤回呼。\n"

#~ msgid "flac_reader: Could not set the length callback.\n"
#~ msgstr "flac_reader: 無法設定長度回呼。\n"

#~ msgid "flac_reader: Could not set the metadata callback.\n"
#~ msgstr "flac_reader: 無法設定中繼資料回呼。\n"

#~ msgid "flac_reader: Could not set the read callback.\n"
#~ msgstr "flac_reader: 無法設定讀取回呼。\n"

#~ msgid "flac_reader: Could not set the seek callback.\n"
#~ msgstr "flac_reader: 無法設定定位回呼。\n"

#~ msgid "flac_reader: Could not set the tell callback.\n"
#~ msgstr "flac_reader: 無法設定通告回呼。\n"

#~ msgid "flac_reader: Could not set the write callback.\n"
#~ msgstr "flac_reader: 無法設定寫入回呼。\n"

#~ msgid "found_what == 0. Should not have happened. Please file a bug report.\n"
#~ msgstr "found_what == 0。這不該發生。請提交錯誤報告。\n"

#~ msgid "general Matroska files"
#~ msgstr "一般 Matroska 檔"

#~ msgid "ivf_reader: Could not open the file."
#~ msgstr "ivf_reader: 無法開啟檔案。"

#~ msgid "locale.cpp/from_utf8(): Invalid conversion handle %1% (num: %2%).\n"
#~ msgstr "locale.cpp/from_utf8(): 無效的轉換名號 %1% (數位: %2%)。\n"

#~ msgid "locale.cpp/to_utf8(): Invalid conversion handle %1% (num: %2%).\n"
#~ msgstr "locale.cpp/to_utf8(): 無效的轉換名號 %1% (數位: %2%)。\n"

#~ msgid "lzo_compressor_c::decompress() not implemented\n"
#~ msgstr "lzo_compressor_c::decompress() 未實行\n"

#~ msgid "lzo_init() failed. Result: %1%\n"
#~ msgstr "lzo_init() 失敗。結果: %1%\n"

#~ msgid "lzo_malloc(LZO1X_999_MEM_COMPRESS) failed.\n"
#~ msgstr "lzo_malloc(LZO1X_999_MEM_COMPRESS) 失敗。\n"

#~ msgid "matroska_reader: Failed to read the headers."
#~ msgstr "matroska_reader: 無法讀取表頭。"

#~ msgid "matroska_reader: The CodecID for track %1% is 'A_VORBIS', but there are no header packets present.\n"
#~ msgstr "matroska_reader: 軌 %1% 的 CodecID 為「A_VORBIS」，但沒有出現表頭套件。\n"

#~ msgid "matroska_reader: Vorbis track does not contain valid headers.\n"
#~ msgstr "matroska_reader: Vorbis 軌道不含有效表頭。\n"

#~ msgid "matroska_reader: |  + There's more than one track with the UID %1%.\n"
#~ msgstr "matroska_reader: |  + 有超過一個軌道使用了 UID %1%。\n"

#~ msgid "matroska_reader: |  + There's more than one track with the number %1%.\n"
#~ msgstr "matroska_reader: |  + 有超過一個軌道使用了數字 %1%。\n"

#~ msgid "memory_slice_cursor_c copy c'tor: Must not be used!"
#~ msgstr "memory_slice_cursor_c copy c'tor: 不能用!"

#~ msgid "mkdir(%1%) failed; errno = %2% (%3%)"
#~ msgstr "mkdir(%1%) 建立資料夾失敗; 錯誤號 = %2% (%3%)"

#~ msgid "mkvextract: Unknown mode!?\n"
#~ msgstr "mkvextract: 未知模式!?\n"

#~ msgid "mkvmerge GUI v%s ('%s')"
#~ msgstr "mkvmerge GUI v%s ('%s')"

#~ msgid "mkvmerge was not compiled with zlib. Compressed headers in QuickTime/MP4 files are therefore not supported.\n"
#~ msgstr "mkvmerge 編譯時沒有使用 zlib。因此不支援 QuickTime/MP4 檔中已壓縮的表頭。\n"

#~ msgid "mm_text_io_c::read_next_char(): Invalid UTF-8 char. First byte: 0x%|1$02x|"
#~ msgstr "mm_text_io_c::read_next_char(): 無效 UTF-8 字元。第一位元組: 0x%|1$02x|"

#~ msgid "mp3_reader: Could not open the source file."
#~ msgstr "mp3_reader: 無法開啟來源檔案。"

#~ msgid "mpeg_es_reader: Could not open the file."
#~ msgstr "mpeg_es_reader: 無法開啟檔案。"

#~ msgid "mpeg_ps_reader: Could not open the file."
#~ msgstr "mpeg_ps_reader: 無法開啟檔案。"

#, fuzzy
#~ msgid "mpeg_ts_reader_c: Could not open the file."
#~ msgstr "mpeg_es_reader: 無法開啟檔案。"

#~ msgid "ogm_reader: Could not open the source file."
#~ msgstr "ogm_reader: 無法開啟來源檔案。"

#~ msgid "ogm_reader: Source is not a valid OGG media file."
#~ msgstr "ogm_reader: 來源非有效的 OGG 媒體檔案。"

#, fuzzy
#~ msgid "on_entry_selected: display == nullptr. Should not have happened."
#~ msgstr "on_entry_selected: display == NULL。不該出現。"

#~ msgid "pgssup_reader: Could not open the file."
#~ msgstr "pgssup_reader: 無法開啟檔案。"

#~ msgid "r_matroska: Cluster does not contain a cluster timecode. File is broken. Aborting.\n"
#~ msgstr "r_matroska: 叢集不含叢集時間碼。檔案已損壞。正在中止操作。\n"

#~ msgid "real_reader: Could not read the source file."
#~ msgstr "real_reader: 無法讀取來源檔案。"

#~ msgid "real_reader: Source is not a valid RealMedia file."
#~ msgstr "real_reader: 來源非有效的 RealMedia 檔案。"

#~ msgid "split by parts"
#~ msgstr "依照數量分割"

#~ msgid "srt_reader: Could not open the source file."
#~ msgstr "srt_reader: 無法開啟來源檔案。"

#~ msgid "srt_reader: Source is not a valid SRT file."
#~ msgstr "srt_reader: 來來源非有效的 SRT 檔。"

#~ msgid "ssa_reader: Could not open the source file."
#~ msgstr "ssa_reader: 無法開啟來源檔案。"

#~ msgid "ssa_reader: Source is not a valid SSA/ASS file."
#~ msgstr "ssa_reader: 來來源非有效的 SSA/ASS 檔。"

#~ msgid "start_element: pdata->bin != NULL"
#~ msgstr "start_element: pdata->bin != NULL"

#~ msgid "tet_index: '%1%' not found\n"
#~ msgstr "tet_index:「%1%」未發現\n"

#~ msgid "truehd_reader: Could not open the source file."
#~ msgstr "truehd_reader: 無法開啟來源檔案。"

#~ msgid "truehd_reader: Could not read %1% bytes."
#~ msgstr "truehd_reader: 無法讀取 %1% 位元組。"

#~ msgid "tta_reader: Could not open the file."
#~ msgstr "tta_reader: 無法開啟檔案。"

#~ msgid "usf_reader: Could not open the source file."
#~ msgstr "usf_reader: 無法開啟來源檔案。"

#~ msgid "usf_reader: Source is not a valid USF file."
#~ msgstr "usf_reader: 來來源非有效的 USF 檔。"

#~ msgid "vc1_es_reader: Could not open the source file."
#~ msgstr "vc1_es_reader: 無法開啟來源檔案。"

#~ msgid "vobbtn_reader: Could not open the file."
#~ msgstr "vobbtn_reader: 無法開啟檔案。"

#, fuzzy
#~ msgid "vobsub_reader: Could not open the source file."
#~ msgstr "vobsub_reader: 無法開啟來源檔案。"

#~ msgid "vobsub_reader: Could not open the sub file"
#~ msgstr "vobsub_reader: 無法開啟 sub 檔"

#~ msgid "wav_reader: Could not open the source file."
#~ msgstr "wav_reader: 無法開啟來源檔案。"

#~ msgid "wav_reader: No data chunk was found."
#~ msgstr "wav_reader: 未發現資料塊。"

#~ msgid "wav_reader: No format chunk found."
#~ msgstr "wav_reader: 未發現格式區塊。"

#~ msgid "wav_reader: Source is not a valid WAVE file."
#~ msgstr "wav_reader: 來來源非有效的 WAVE 檔。"

#~ msgid "wav_reader: The format chunk could not be read."
#~ msgstr "wav_reader: 格式區塊不可讀。"

#~ msgid "wav_reader: could not read WAVE header."
#~ msgstr "wav_reader: 無法讀取 WAVE 表頭。"

#~ msgid "wavpack_reader: Could not open the file."
#~ msgstr "wavpack_reader: 無法開啟檔案。"

#~ msgid "wrong usage: increase < 0"
#~ msgstr "錯誤用法: 增加值 < 0"

#~ msgid "wrong usage: read-only with NULL memory"
#~ msgstr "錯誤用法: 對 *空* 記憶體使用唯讀模式"

#~ msgid "wrong usage: writing to read-only memory"
#~ msgstr "錯誤用法: 寫入至唯讀記憶體"
<|MERGE_RESOLUTION|>--- conflicted
+++ resolved
@@ -1353,23 +1353,13 @@
 msgid "'%1%' lacks the track ID.\n"
 msgstr "「%1%」缺少軌道 ID。\n"
 
-<<<<<<< HEAD
-#: src/merge/mkvmerge.cpp:2128
-#: src/merge/mkvmerge.cpp:2135
-#: src/merge/mkvmerge.cpp:2142
-#: src/merge/mkvmerge.cpp:2149
-#: src/merge/mkvmerge.cpp:2156
-#, fuzzy, boost-format
-msgid "'%1%' lacks the track numbers.\n"
-=======
 #: src/merge/mkvmerge.cpp:2085
 #: src/merge/mkvmerge.cpp:2092
 #: src/merge/mkvmerge.cpp:2099
 #: src/merge/mkvmerge.cpp:2106
 #: src/merge/mkvmerge.cpp:2113
-#, boost-format
-msgid "'%1%' lacks the track number(s).\n"
->>>>>>> ff0a6f61
+#, fuzzy, boost-format
+msgid "'%1%' lacks the track numbers.\n"
 msgstr "「%1%」缺少軌道編號。\n"
 
 #: src/common/output.cpp:157
@@ -3229,14 +3219,9 @@
 msgid "Delete one or more attachments"
 msgstr "刪除一個或多個附件"
 
-<<<<<<< HEAD
-#: src/mmg/jobs.cpp:497
+#: src/mmg/jobs.cpp:514
 #, fuzzy
 msgid "Delete the selected jobs from the job queue"
-=======
-#: src/mmg/jobs.cpp:514
-msgid "Delete the selected job(s) from the job queue"
->>>>>>> ff0a6f61
 msgstr "從任務佇列中刪除所選任務"
 
 #: src/mmg/jobs.cpp:468
@@ -3272,14 +3257,9 @@
 msgid "Directory:"
 msgstr "目錄:"
 
-<<<<<<< HEAD
-#: src/mmg/jobs.cpp:492
+#: src/mmg/jobs.cpp:509
 #, fuzzy
 msgid "Disable the selected jobs and set their status to 'done'"
-=======
-#: src/mmg/jobs.cpp:509
-msgid "Disable the selected job(s) and sets their status to 'done'"
->>>>>>> ff0a6f61
 msgstr "停用選中的任務並設定其狀態為“完成”"
 
 #: src/mmg/cli_options_dlg.cpp:141
@@ -5042,23 +5022,14 @@
 msgid "More than one track with the track number %1% found.\n"
 msgstr "軌道編號為 %1% 的軌道多於一條。\n"
 
-<<<<<<< HEAD
-#: src/mmg/jobs.cpp:484
+#: src/mmg/jobs.cpp:501
 #, fuzzy
 msgid "Move the selected jobs down"
 msgstr "將所選任務下移"
 
-#: src/mmg/jobs.cpp:481
+#: src/mmg/jobs.cpp:498
 #, fuzzy
 msgid "Move the selected jobs up"
-=======
-#: src/mmg/jobs.cpp:501
-msgid "Move the selected job(s) down"
-msgstr "將所選任務下移"
-
-#: src/mmg/jobs.cpp:498
-msgid "Move the selected job(s) up"
->>>>>>> ff0a6f61
 msgstr "將所選任務上移"
 
 #: src/info/mkvinfo.cpp:493
@@ -5500,21 +5471,12 @@
 msgid "Output:"
 msgstr "輸出:"
 
-<<<<<<< HEAD
-#: src/mmg/mmg_dialog.cpp:556
-#: src/mmg/mmg_dialog.cpp:1433
-=======
-#: src/mmg/mmg_dialog.cpp:574
-msgid "Overwrite existing file(s)?"
-msgstr "覆寫已存在的檔案?"
-
 #: src/mmg/mmg_dialog.cpp:555
 #: src/mmg/mmg_dialog.cpp:1432
->>>>>>> ff0a6f61
 msgid "Overwrite existing file?"
 msgstr "覆寫已存在的檔案?"
 
-#: src/mmg/mmg_dialog.cpp:575
+#: src/mmg/mmg_dialog.cpp:574
 #, fuzzy
 msgid "Overwrite existing files?"
 msgstr "覆寫已存在的檔案?"
@@ -5849,14 +5811,9 @@
 msgid "RSA"
 msgstr "RSA"
 
-<<<<<<< HEAD
-#: src/mmg/jobs.cpp:489
+#: src/mmg/jobs.cpp:506
 #, fuzzy
 msgid "Re-enable the selected jobs"
-=======
-#: src/mmg/jobs.cpp:506
-msgid "Re-enable the selected job(s)"
->>>>>>> ff0a6f61
 msgstr "重新啟用所選任務"
 
 #: src/merge/output_control.cpp:974
@@ -6586,14 +6543,9 @@
 msgid "Start the jobs whose status is 'pending'"
 msgstr "啟動狀態為“掛起”的任務"
 
-<<<<<<< HEAD
-#: src/mmg/jobs.cpp:520
+#: src/mmg/jobs.cpp:537
 #, fuzzy
 msgid "Start the selected jobs regardless of their status"
-=======
-#: src/mmg/jobs.cpp:537
-msgid "Start the selected job(s) regardless of their status"
->>>>>>> ff0a6f61
 msgstr "啟動選擇的任務（不論其狀態如何）"
 
 #: src/mmg/mmg_dialog.cpp:287
@@ -8472,11 +8424,6 @@
 msgid "Video track %u"
 msgstr "視訊軌 %u"
 
-<<<<<<< HEAD
-#: src/mmg/jobs.cpp:502
-#, fuzzy
-msgid "View the output that mkvmerge generated during the muxing process for the selected jobs"
-=======
 #: src/mmg/tabs/additional_parts_dlg.cpp:42
 #: src/mmg/tabs/additional_parts_dlg.cpp:54
 #, fuzzy
@@ -8484,8 +8431,8 @@
 msgstr "視訊顯示單位"
 
 #: src/mmg/jobs.cpp:519
-msgid "View the output that mkvmerge generated during the muxing process for the selected job(s)"
->>>>>>> ff0a6f61
+#, fuzzy
+msgid "View the output that mkvmerge generated during the muxing process for the selected jobs"
 msgstr "查看 mkvmerge 處理選中任務時的輸出資訊"
 
 #: src/input/r_vobbtn.h:36
@@ -9324,16 +9271,12 @@
 msgid "mmg"
 msgstr "mmg"
 
-<<<<<<< HEAD
 #: src/mmg/tabs/ask_scan_for_playlists_dlg.cpp:34
 #, fuzzy
 msgid "mmg can scan these files, present the results including duration and number of tracks of each playlist found and let you chose which one to add."
 msgstr "你加入的檔案為播放清單。該檔案放置的目錄含有 %1% 其他相同副檔名的檔案。mmg 可以掃描這些檔案，現在結果包含找到的播放清單軌道編號和時間長度並讓你選擇其中一項加入。"
 
-#: src/mmg/mmg_dialog.cpp:286
-=======
 #: src/mmg/mmg_dialog.cpp:285
->>>>>>> ff0a6f61
 msgid "mmg debug output"
 msgstr "mmg 除錯輸出"
 
