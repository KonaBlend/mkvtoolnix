--- conflicted
+++ resolved
@@ -1535,19 +1535,11 @@
 msgid "'%1%' lacks the track ID.\n"
 msgstr "'%1%' carece del ID de pista.\n"
 
-<<<<<<< HEAD
-#: src/merge/mkvmerge.cpp:2128 src/merge/mkvmerge.cpp:2135
-#: src/merge/mkvmerge.cpp:2142 src/merge/mkvmerge.cpp:2149
-#: src/merge/mkvmerge.cpp:2156
-#, fuzzy, boost-format
-msgid "'%1%' lacks the track numbers.\n"
-=======
 #: src/merge/mkvmerge.cpp:2085 src/merge/mkvmerge.cpp:2092
 #: src/merge/mkvmerge.cpp:2099 src/merge/mkvmerge.cpp:2106
 #: src/merge/mkvmerge.cpp:2113
-#, boost-format
-msgid "'%1%' lacks the track number(s).\n"
->>>>>>> ff0a6f61
+#, fuzzy, boost-format
+msgid "'%1%' lacks the track numbers.\n"
 msgstr "'%1%' carece de el/los número/s de pista.\n"
 
 #: src/common/output.cpp:157 src/common/output.cpp:170
@@ -3652,14 +3644,9 @@
 msgid "Delete one or more attachments"
 msgstr "Eliminar uno o más adjuntos"
 
-<<<<<<< HEAD
-#: src/mmg/jobs.cpp:497
+#: src/mmg/jobs.cpp:514
 #, fuzzy
 msgid "Delete the selected jobs from the job queue"
-=======
-#: src/mmg/jobs.cpp:514
-msgid "Delete the selected job(s) from the job queue"
->>>>>>> ff0a6f61
 msgstr "Eliminar el/los trabajo/s seleccionado/s desde la lista de tareas"
 
 #: src/mmg/jobs.cpp:468
@@ -3692,14 +3679,9 @@
 msgid "Directory:"
 msgstr "Directorio:"
 
-<<<<<<< HEAD
-#: src/mmg/jobs.cpp:492
+#: src/mmg/jobs.cpp:509
 #, fuzzy
 msgid "Disable the selected jobs and set their status to 'done'"
-=======
-#: src/mmg/jobs.cpp:509
-msgid "Disable the selected job(s) and sets their status to 'done'"
->>>>>>> ff0a6f61
 msgstr ""
 "Deshabilitar el/los trabajo/s seleccionado/s y establecer su estado como "
 "«hecho»"
@@ -5904,23 +5886,14 @@
 msgid "More than one track with the track number %1% found.\n"
 msgstr "Se encontró mas de una pista con el número de pista %1%.\n"
 
-<<<<<<< HEAD
-#: src/mmg/jobs.cpp:484
+#: src/mmg/jobs.cpp:501
 #, fuzzy
 msgid "Move the selected jobs down"
 msgstr "Bajar el/los trabajo/s seleccionado/s"
 
-#: src/mmg/jobs.cpp:481
+#: src/mmg/jobs.cpp:498
 #, fuzzy
 msgid "Move the selected jobs up"
-=======
-#: src/mmg/jobs.cpp:501
-msgid "Move the selected job(s) down"
-msgstr "Bajar el/los trabajo/s seleccionado/s"
-
-#: src/mmg/jobs.cpp:498
-msgid "Move the selected job(s) up"
->>>>>>> ff0a6f61
 msgstr "Subir el/los trabajo/s seleccionado/s"
 
 #: src/info/mkvinfo.cpp:493
@@ -6440,19 +6413,11 @@
 msgid "Output:"
 msgstr "Salida:"
 
-<<<<<<< HEAD
-#: src/mmg/mmg_dialog.cpp:556 src/mmg/mmg_dialog.cpp:1433
-=======
-#: src/mmg/mmg_dialog.cpp:574
-msgid "Overwrite existing file(s)?"
-msgstr "¿Sobreescribir los archivos existentes?"
-
 #: src/mmg/mmg_dialog.cpp:555 src/mmg/mmg_dialog.cpp:1432
->>>>>>> ff0a6f61
 msgid "Overwrite existing file?"
 msgstr "¿Sobreescribir el archivo existente?"
 
-#: src/mmg/mmg_dialog.cpp:575
+#: src/mmg/mmg_dialog.cpp:574
 #, fuzzy
 msgid "Overwrite existing files?"
 msgstr "¿Sobreescribir el archivo existente?"
@@ -6878,14 +6843,9 @@
 msgid "RSA"
 msgstr "RSA"
 
-<<<<<<< HEAD
-#: src/mmg/jobs.cpp:489
+#: src/mmg/jobs.cpp:506
 #, fuzzy
 msgid "Re-enable the selected jobs"
-=======
-#: src/mmg/jobs.cpp:506
-msgid "Re-enable the selected job(s)"
->>>>>>> ff0a6f61
 msgstr "Rehabilitar el/los trabajo/s seleccionado/s"
 
 #: src/merge/output_control.cpp:974
@@ -7753,14 +7713,9 @@
 msgid "Start the jobs whose status is 'pending'"
 msgstr "Iniciar los trabajos cuyo estado es «pendiente»"
 
-<<<<<<< HEAD
-#: src/mmg/jobs.cpp:520
+#: src/mmg/jobs.cpp:537
 #, fuzzy
 msgid "Start the selected jobs regardless of their status"
-=======
-#: src/mmg/jobs.cpp:537
-msgid "Start the selected job(s) regardless of their status"
->>>>>>> ff0a6f61
 msgstr ""
 "Iniciar el/los trabajo/s seleccionado/s independientemente de su estado"
 
@@ -10381,10 +10336,6 @@
 msgid "Video track %u"
 msgstr "Pista de video %u"
 
-<<<<<<< HEAD
-#: src/mmg/jobs.cpp:502
-#, fuzzy
-=======
 #: src/mmg/tabs/additional_parts_dlg.cpp:42
 #: src/mmg/tabs/additional_parts_dlg.cpp:54
 #, fuzzy
@@ -10392,7 +10343,7 @@
 msgstr "Unidad de visualización del video"
 
 #: src/mmg/jobs.cpp:519
->>>>>>> ff0a6f61
+#, fuzzy
 msgid ""
 "View the output that mkvmerge generated during the muxing process for the "
 "selected jobs"
@@ -11370,7 +11321,6 @@
 msgid "mmg"
 msgstr "mmg"
 
-<<<<<<< HEAD
 #: src/mmg/tabs/ask_scan_for_playlists_dlg.cpp:34
 #, fuzzy
 msgid ""
@@ -11382,10 +11332,7 @@
 "estos archivos, y mostrar los resultados incluyendo la duración y el número "
 "de pistas de cada playlist encontrado, y permitirte elegir cual añadir."
 
-#: src/mmg/mmg_dialog.cpp:286
-=======
 #: src/mmg/mmg_dialog.cpp:285
->>>>>>> ff0a6f61
 msgid "mmg debug output"
 msgstr "Depurador de mmg"
 
