--- conflicted
+++ resolved
@@ -1380,23 +1380,13 @@
 msgid "'%1%' lacks the track ID.\n"
 msgstr "'%1%' не указан ID дорожки.\n"
 
-<<<<<<< HEAD
-#: src/merge/mkvmerge.cpp:2128
-#: src/merge/mkvmerge.cpp:2135
-#: src/merge/mkvmerge.cpp:2142
-#: src/merge/mkvmerge.cpp:2149
-#: src/merge/mkvmerge.cpp:2156
-#, fuzzy, boost-format
-msgid "'%1%' lacks the track numbers.\n"
-=======
 #: src/merge/mkvmerge.cpp:2085
 #: src/merge/mkvmerge.cpp:2092
 #: src/merge/mkvmerge.cpp:2099
 #: src/merge/mkvmerge.cpp:2106
 #: src/merge/mkvmerge.cpp:2113
-#, boost-format
-msgid "'%1%' lacks the track number(s).\n"
->>>>>>> ff0a6f61
+#, fuzzy, boost-format
+msgid "'%1%' lacks the track numbers.\n"
 msgstr "'%1%' не указан номер(а) дорожки.\n"
 
 #: src/common/output.cpp:157
@@ -3268,14 +3258,9 @@
 msgid "Delete one or more attachments"
 msgstr "Удалить одно или несколько вложений"
 
-<<<<<<< HEAD
-#: src/mmg/jobs.cpp:497
+#: src/mmg/jobs.cpp:514
 #, fuzzy
 msgid "Delete the selected jobs from the job queue"
-=======
-#: src/mmg/jobs.cpp:514
-msgid "Delete the selected job(s) from the job queue"
->>>>>>> ff0a6f61
 msgstr "Удалить выбранные задания из очереди"
 
 #: src/mmg/jobs.cpp:468
@@ -3311,14 +3296,9 @@
 msgid "Directory:"
 msgstr "Каталог:"
 
-<<<<<<< HEAD
-#: src/mmg/jobs.cpp:492
+#: src/mmg/jobs.cpp:509
 #, fuzzy
 msgid "Disable the selected jobs and set their status to 'done'"
-=======
-#: src/mmg/jobs.cpp:509
-msgid "Disable the selected job(s) and sets their status to 'done'"
->>>>>>> ff0a6f61
 msgstr "Отключить выбранные задания и установить статус на 'Готово'"
 
 #: src/mmg/cli_options_dlg.cpp:141
@@ -5084,23 +5064,14 @@
 msgid "More than one track with the track number %1% found.\n"
 msgstr "Найдено более одной дорожки с номером %1%.\n"
 
-<<<<<<< HEAD
-#: src/mmg/jobs.cpp:484
+#: src/mmg/jobs.cpp:501
 #, fuzzy
 msgid "Move the selected jobs down"
 msgstr "Переместить выбранные задания вниз"
 
-#: src/mmg/jobs.cpp:481
+#: src/mmg/jobs.cpp:498
 #, fuzzy
 msgid "Move the selected jobs up"
-=======
-#: src/mmg/jobs.cpp:501
-msgid "Move the selected job(s) down"
-msgstr "Переместить выбранные задания вниз"
-
-#: src/mmg/jobs.cpp:498
-msgid "Move the selected job(s) up"
->>>>>>> ff0a6f61
 msgstr "Переместить выбранные задания вверх"
 
 #: src/info/mkvinfo.cpp:493
@@ -5543,21 +5514,12 @@
 msgid "Output:"
 msgstr "Выход:"
 
-<<<<<<< HEAD
-#: src/mmg/mmg_dialog.cpp:556
-#: src/mmg/mmg_dialog.cpp:1433
-=======
-#: src/mmg/mmg_dialog.cpp:574
-msgid "Overwrite existing file(s)?"
-msgstr "Заменить существующий файл(ы)?"
-
 #: src/mmg/mmg_dialog.cpp:555
 #: src/mmg/mmg_dialog.cpp:1432
->>>>>>> ff0a6f61
 msgid "Overwrite existing file?"
 msgstr "Заменить существующий файл?"
 
-#: src/mmg/mmg_dialog.cpp:575
+#: src/mmg/mmg_dialog.cpp:574
 #, fuzzy
 msgid "Overwrite existing files?"
 msgstr "Заменить существующий файл?"
@@ -5895,14 +5857,9 @@
 msgid "RSA"
 msgstr "RSA"
 
-<<<<<<< HEAD
-#: src/mmg/jobs.cpp:489
+#: src/mmg/jobs.cpp:506
 #, fuzzy
 msgid "Re-enable the selected jobs"
-=======
-#: src/mmg/jobs.cpp:506
-msgid "Re-enable the selected job(s)"
->>>>>>> ff0a6f61
 msgstr "Включить выбранные задания ещё раз"
 
 #: src/merge/output_control.cpp:974
@@ -6640,14 +6597,9 @@
 msgid "Start the jobs whose status is 'pending'"
 msgstr "Запустить задания со статусом 'ожидание'"
 
-<<<<<<< HEAD
-#: src/mmg/jobs.cpp:520
+#: src/mmg/jobs.cpp:537
 #, fuzzy
 msgid "Start the selected jobs regardless of their status"
-=======
-#: src/mmg/jobs.cpp:537
-msgid "Start the selected job(s) regardless of their status"
->>>>>>> ff0a6f61
 msgstr "Запустить выбранные задания независимо от их статуса"
 
 #: src/mmg/mmg_dialog.cpp:287
@@ -8546,11 +8498,6 @@
 msgid "Video track %u"
 msgstr "Видеодорожка %u"
 
-<<<<<<< HEAD
-#: src/mmg/jobs.cpp:502
-#, fuzzy
-msgid "View the output that mkvmerge generated during the muxing process for the selected jobs"
-=======
 #: src/mmg/tabs/additional_parts_dlg.cpp:42
 #: src/mmg/tabs/additional_parts_dlg.cpp:54
 #, fuzzy
@@ -8558,8 +8505,8 @@
 msgstr "Единица измерения"
 
 #: src/mmg/jobs.cpp:519
-msgid "View the output that mkvmerge generated during the muxing process for the selected job(s)"
->>>>>>> ff0a6f61
+#, fuzzy
+msgid "View the output that mkvmerge generated during the muxing process for the selected jobs"
 msgstr "Просмотреть отчёт, созданный mkvmerge для выбранных заданий в ходе мультиплексирования"
 
 #: src/input/r_vobbtn.h:36
@@ -9400,15 +9347,11 @@
 msgid "mmg"
 msgstr "mmg"
 
-<<<<<<< HEAD
 #: src/mmg/tabs/ask_scan_for_playlists_dlg.cpp:34
 msgid "mmg can scan these files, present the results including duration and number of tracks of each playlist found and let you chose which one to add."
 msgstr ""
 
-#: src/mmg/mmg_dialog.cpp:286
-=======
 #: src/mmg/mmg_dialog.cpp:285
->>>>>>> ff0a6f61
 msgid "mmg debug output"
 msgstr "отладочные данные mmg"
 
