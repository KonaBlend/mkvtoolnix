# translation of mkvtoolnix.pot to Turkish
# Copyright (C) 2011-2013 BouRock <BouRock(at)live.com>
# This file is distributed under the same license as the mkvtoolnix package.
msgid ""
msgstr ""
"Project-Id-Version: MKVToolNix 6.2.0\n"
"Report-Msgid-Bugs-To: moritz@bunkus.org\n"
"POT-Creation-Date: 2011-01-17 08:47:00+0100\n"
"PO-Revision-Date: 2013-04-21 09:49+0200\n"
"Last-Translator: Burak Yavuz <BouRock(at)live.com>\n"
"Language-Team: BouRock <BouRock(at)live.com>\n"
"Language: Türkçe\n"
"MIME-Version: 1.0\n"
"Content-Type: text/plain; charset=UTF-8\n"
"Content-Transfer-Encoding: 8bit\n"
"Plural-Forms: nplurals=2; plural=(n>1);\n"
"X-Generator: Poedit 1.5.5\n"

#: src/extract/xtr_tta.cpp:107
#, boost-format
msgid ""
"\n"
"The temporary TTA file for track ID %1% is being copied into the final TTA file. This may take some time.\n"
msgstr ""
"\n"
"İz ID %1% için geçici TTA dosyası son TTA dosyasına kopyalandı. Bu biraz zaman alabilir.\n"

#: src/merge/output_control.cpp:270
msgid ""
"\n"
"mkvmerge received a SIGINT (probably because the user pressed Ctrl+C). Trying to sanitize the file. If mkvmerge hangs during this process you'll have to kill it manually.\n"
msgstr ""
"\n"
"mkvmerge, SIGINT (muhtemelen çünkü kullanıcı Ctrl+C'ye bastı) aldı. Dosya temizlenmeye çalışılıyor. Eğer mkvmerge işlem sırasında takılı kalırsa elle sonlandırmak zorundasınız.\n"

#: src/merge/mkvmerge.cpp:150
msgid ""
"  ( <file1> <file2> )      Treat file1 and file2 as if they were concatenated\n"
"                           into a single big file.\n"
msgstr ""
"  ( <file1> <file2> )      Tek büyük bir dosya içine bitiştirilmiş gibi\n"
"                           işleme dosyası1 ve dosyası2.\n"

#: src/merge/mkvmerge.cpp:215
msgid ""
"  --aac-is-sbr <TID[:0|1]> The track with the ID is HE-AAC/AAC+/SBR-AAC\n"
"                           or not. The value ':1' can be omitted.\n"
msgstr ""
"  --aac-is-sbr <TID[:0|1]> ID'li iz HE-AAC/AAC+/SBR-AAC'dir\n"
"                           ya da değildir. Değer ':1' atlanabilir.\n"

#: src/merge/mkvmerge.cpp:142
msgid ""
"  --append-mode <file|track>\n"
"                           Selects how mkvmerge calculates timecodes when\n"
"                           appending files.\n"
msgstr ""
"  --append-mode <file|track>\n"
"                           Dosyalar eklendiğinde mkvmerge'ün zaman kodlarını\n"
"                           nasıl hesaplayacağını seçer.\n"

#: src/merge/mkvmerge.cpp:137
msgid ""
"  --append-to <SFID1:STID1:DFID1:DTID1,SFID2:STID2:DFID2:DTID2,...>\n"
"                           A comma separated list of file and track IDs\n"
"                           that controls which track of a file is\n"
"                           appended to another track of the preceding\n"
"                           file.\n"
msgstr ""
"  --append-to <SFID1:STID1:DFID1:DTID1,SFID2:STID2:DFID2:DTID2,...>\n"
"                           Virgülle ayrılmış dosya listesi ve iz ID'leri dosyanın\n"
"                           hangi izinin bundan önceki dosyanın öbür\n"
"                           izine eklenmesini denetler.\n"

#: src/merge/mkvmerge.cpp:231
msgid ""
"  --aspect-ratio <TID:f|a/b>\n"
"                           Sets the display dimensions by calculating\n"
"                           width and height for this aspect ratio.\n"
msgstr ""
"  --aspect-ratio <TID:f|a/b>\n"
"                           Bu en-boy oranı için genişlik ve yükseklik\n"
"                           hesaplayarak görüntü boyutlarını ayarlar.\n"

#: src/merge/mkvmerge.cpp:234
msgid ""
"  --aspect-ratio-factor <TID:f|a/b>\n"
"                           First calculates the aspect ratio by multi-\n"
"                           plying the video's original aspect ratio\n"
"                           with this factor and calculates the display\n"
"                           dimensions from this factor.\n"
msgstr ""
"  --aspect-ratio-factor <TID:f|a/b>\n"
"                           Bu etken ile görüntünün orijinal en-boy\n"
"                           oranını çoklu-oynatarak ilk önce en-boy\n"
"                           oranını hesaplar ve bu etkenle görüntü\n"
"                           boyutlarını hesaplar.\n"

#: src/merge/mkvmerge.cpp:160
msgid ""
"  --attach-file <file>     Creates a file attachment inside the\n"
"                           Matroska file.\n"
msgstr ""
"  --attach-file <file>     Matroska dosyası içinde dosya eki\n"
"                           oluşturur.\n"

#: src/merge/mkvmerge.cpp:162
msgid ""
"  --attach-file-once <file>\n"
"                           Creates a file attachment inside the\n"
"                           first Matroska file written.\n"
msgstr ""
"  --attach-file-once <file>\n"
"                           İlk yazılmış Matroska dosyası içinde\n"
"                           dosya eki oluşturur.\n"

#: src/merge/mkvmerge.cpp:154
msgid ""
"  --attachment-description <desc>\n"
"                           Description for the following attachment.\n"
msgstr ""
"  --attachment-description <desc>\n"
"                          Aşağıdaki ek için açıklama.\n"

#: src/merge/mkvmerge.cpp:156
msgid ""
"  --attachment-mime-type <mime type>\n"
"                           Mime type for the following attachment.\n"
msgstr ""
"  --attachment-mime-type <mime türü>\n"
"                            Aşağıdaki ek için Mime türü.\n"

#: src/merge/mkvmerge.cpp:158
msgid ""
"  --attachment-name <name> The name should be stored for the \n"
"                           following attachment.\n"
msgstr "  --attachment-name <name> Aşağıdaki ek için ad depolanmalıdır.\n"

#: src/merge/mkvmerge.cpp:207
msgid ""
"  --blockadd <TID:x>       Sets the max number of block additional\n"
"                           levels for this track.\n"
msgstr ""
"  --blockadd <TID:x>      Bu iz için en fazla blok ilave seviye sayısını\n"
"                           ayarlar.\n"

#: src/merge/mkvmerge.cpp:263
msgid "  --capabilities           Lists optional features mkvmerge was compiled with.\n"
msgstr "  --capabilities           mkvmerge'ün birlikte derlendiği isteğe bağlı özellikleri listeler.\n"

#: src/merge/mkvmerge.cpp:86
msgid "  --chapter-charset <cset> Charset for a simple chapter file.\n"
msgstr "  --chapter-charset <cset> Basit bölüm dosyası için karakter grubu.\n"

#: src/merge/mkvmerge.cpp:85
msgid "  --chapter-language <lng> Set the 'language' element in chapter entries.\n"
msgstr "  --chapter-language <lng> Bölüm girdilerinde 'dil' unsurunu ayarla.\n"

#: src/merge/mkvmerge.cpp:84
msgid "  --chapters <file>        Read chapter information from the file.\n"
msgstr "  --chapters <file>        Dosyadan bölüm bilgisini oku.\n"

#: src/merge/mkvmerge.cpp:103
msgid ""
"  --cluster-length <n[ms]> Put at most n data blocks into each cluster.\n"
"                           If the number is postfixed with 'ms' then\n"
"                           put at most n milliseconds of data into each\n"
"                           cluster.\n"
msgstr ""
"  --cluster-length <n[ms]> En fazla n verisi bloğunu her bir küme içine koyun.\n"
"                           Eğer sayının son eki 'ms' ise her bir küme\n"
"                           içine verinin en fazla n milisaniye değerini\n"
"                           koyun.\n"

#: src/merge/mkvmerge.cpp:108
msgid "  --clusters-in-meta-seek  Write meta seek data for clusters.\n"
msgstr "  --clusters-in-meta-seek  Kümeler için üst arama verisini yaz.\n"

#: src/merge/mkvmerge.cpp:266
msgid ""
"  --command-line-charset <charset>\n"
"                           Charset for strings on the command line\n"
msgstr ""
"  --command-line-charset <charset>\n"
"                           Komut satırındaki dizgiler için karakter grubu\n"

#: src/merge/mkvmerge.cpp:254
msgid ""
"  --compression <TID:method>\n"
"                           Sets the compression method used for the\n"
"                           specified track ('none' or 'zlib').\n"
msgstr ""
"  --compression <TID:yöntem>\n"
"                           Belirtilmiş iz ('none' veya 'zlib') için kullanılan\n"
"                           sıkıştırma yöntemini ayarlar.\n"

#: src/merge/mkvmerge.cpp:241
msgid ""
"  --cropping <TID:left,top,right,bottom>\n"
"                           Sets the cropping parameters.\n"
msgstr ""
"  --cropping <TID:left,top,right,bottom>\n"
"                           Kırpma parametrelerini ayarlar.\n"

#: src/merge/mkvmerge.cpp:87
msgid ""
"  --cue-chapter-name-format <format>\n"
"                           Pattern for the conversion from CUE sheet\n"
"                           entries to chapter names.\n"
msgstr ""
"  --cue-chapter-name-format <format>\n"
"                           CUE sheet girdilerinden bölüm adlarına\n"
"                           dönüştürme için örnek.\n"

#: src/merge/mkvmerge.cpp:210
msgid ""
"  --cues <TID:none|iframes|all>\n"
"                           Create cue (index) entries for this track:\n"
"                           None at all, only for I frames, for all.\n"
msgstr ""
"  --cues <TID:none|iframes|all>\n"
"                           Bu iz için cue (indeks) girdileri oluştur:\n"
"                           Hiç yok, sadece I frames için, tümü için.\n"

#: src/merge/mkvmerge.cpp:271
msgid "  --debug <topic>          Turns on debugging output for 'topic'.\n"
msgstr "  --debug <başlık>          'başlık' için hata ayıklama çıktısını açar.\n"

#: src/merge/mkvmerge.cpp:218
msgid ""
"  --default-duration <TID:Xs|ms|us|ns|fps>\n"
"                           Force the default duration of a track to X.\n"
"                           X can be a floating point number or a fraction.\n"
msgstr ""
"  --default-duration <TID:Xs|ms|us|ns|fps>\n"
"                           İzin varsayılan süresini X'e zorla.\n"
"                           X kayan noktalı sayı ya da bir kesir olabilir.\n"

#: src/merge/mkvmerge.cpp:90
msgid ""
"  --default-language <lng> Use this language for all tracks unless\n"
"                           overridden with the --language option.\n"
msgstr ""
"  --default-language <lng>  Bu dili, --language seçeneğiyle geçersiz\n"
"                           kılmadıkça tüm izler için kullan.\n"

#: src/merge/mkvmerge.cpp:201
msgid ""
"  --default-track <TID[:bool]>\n"
"                           Sets the 'default' flag for this track or\n"
"                           forces it not to be present if bool is 0.\n"
msgstr ""
"  --default-track <TID[:bool]>\n"
"                           Bu iz için 'varsayılan' işarete ayarlar veya\n"
"                           eğer bool 0 ise bulunmaması için zorlar.\n"

#: src/merge/mkvmerge.cpp:109
msgid "  --disable-lacing         Do not Use lacing.\n"
msgstr "  --disable-lacing         Bağlama kullanma.\n"

#: src/merge/mkvmerge.cpp:239
msgid ""
"  --display-dimensions <TID:width>x<height>\n"
"                           Explicitly set the display dimensions.\n"
msgstr ""
"  --display-dimensions <TID:width>x<height>\n"
"                           Açıkça görüntü boyutlarını ayarla.\n"

#: src/merge/mkvmerge.cpp:110
msgid "  --enable-durations       Enable block durations for all blocks.\n"
msgstr "  --enable-durations       Tüm bloklar için blok süreleri etkin.\n"

#: src/merge/mkvmerge.cpp:272
msgid "  --engage <feature>       Turns on experimental feature 'feature'.\n"
msgstr "  --engage <özellik>       Deneysel özelliği 'özellik' açar.\n"

#: src/merge/mkvmerge.cpp:221
msgid ""
"  --fix-bitstream-timing-information <TID[:bool]>\n"
"                           Adjust the frame/field rate stored in the video\n"
"                           bitstream to match the track's default duration.\n"
msgstr ""
"  --fix-bitstream-timing-information <TID[:bool]>\n"
"                           İzin varsayılan süresiyle eşleşmesi için görüntü\n"
"                           bit akışında saklanan kare/alan oranını ayarlar.\n"

#: src/merge/mkvmerge.cpp:204
msgid ""
"  --forced-track <TID[:bool]>\n"
"                           Sets the 'forced' flag for this track or\n"
"                           forces it not to be present if bool is 0.\n"
msgstr ""
"  --forced-track <TID[:bool]>\n"
"                           Bu iz için 'zorunlu' işarete ayarlar veya\n"
"                           eğer bool 0 ise bulunmaması için zorlar.\n"

#: src/merge/mkvmerge.cpp:81
msgid "  --global-tags <file>     Read global tags from a XML file.\n"
msgstr "  --global-tags <file>     XML dosyasından genel etiketleri oku.\n"

#: src/merge/mkvmerge.cpp:213
msgid ""
"  --language <TID:lang>    Sets the language for the track (ISO639-2\n"
"                           code, see --list-languages).\n"
msgstr ""
"  --language <TID:lang>    İz için dili ayarlar (ISO639-2 kodu,\n"
"                           --list-languages'a bakın).\n"

#: src/merge/mkvmerge.cpp:134
msgid "  --link                   Link splitted files.\n"
msgstr "  --link                   Bağlantısı bölünmüş dosyalar.\n"

#: src/merge/mkvmerge.cpp:136
msgid "  --link-to-next <SID>     Link the last file to the given SID.\n"
msgstr "  --link-to-next <SID>     Son dosyayı verilen SID'e bağla.\n"

#: src/merge/mkvmerge.cpp:135
msgid "  --link-to-previous <SID> Link the first file to the given SID.\n"
msgstr "  --link-to-previous <SID> İlk dosyayı verilen SID'e bağla.\n"

#: src/merge/mkvmerge.cpp:261
msgid ""
"  --list-languages         Lists all ISO639 languages and their\n"
"                           ISO639-2 codes.\n"
msgstr ""
"  --list-languages         Tüm ISO639 dillerini ve onların\n"
"                           ISO639-2 kodlarını listeler.\n"

#: src/merge/mkvmerge.cpp:224
msgid ""
"  --nalu-size-length <TID:n>\n"
"                           Force the NALU size length to n bytes with\n"
"                           2 <= n <= 4 with 4 being the default.\n"
msgstr ""
"  --nalu-size-length <TID:n>\n"
"                           NALU boyutu uzunluğuınu varsayılan olarak\n"
"                          4 ile 2 <= n <= 4 ile n bayt'a zorlar.\n"

#: src/merge/mkvmerge.cpp:193
msgid "  --no-chapters            Don't keep chapters from the source file.\n"
msgstr "  --no-chapters            Kaynak dosyadan olan bölümleri tutma.\n"

#: src/merge/mkvmerge.cpp:107
msgid "  --no-cues                Do not write the cue data (the index).\n"
msgstr "  --no-cues                Cue verisini (indeksi) yazma.\n"

#: src/merge/mkvmerge.cpp:192
msgid "  --no-global-tags         Don't keep global tags from the source file.\n"
msgstr "  --no-global-tags         Kaynak dosyadan olan genel etiketleri tutma.\n"

#: src/merge/mkvmerge.cpp:268
msgid "  --output-charset <cset>  Output messages in this charset\n"
msgstr "  --output-charset <cset>  Bu karakter grubundaki çıktı mesajları\n"

#: src/merge/mkvmerge.cpp:264
msgid "  --priority <priority>    Set the priority mkvmerge runs with.\n"
msgstr "  --priority <priority>    mkvmerge'ün birlikte çalışacağı önceliği ayarlar.\n"

#: src/merge/mkvmerge.cpp:95
msgid ""
"  --segment-uid <SID1,[SID2...]>\n"
"                           Set the segment UIDs to SID1, SID2 etc.\n"
msgstr ""
"  --segment-uid <SID1,[SID2...]>\n"
"                           Parça UID'lerini SID1, SID2 v.s.'ye ayarlar.\n"

#: src/merge/mkvmerge.cpp:94
msgid "  --segmentinfo <file>     Read segment information from the file.\n"
msgstr "  --segmentinfo <file>     Parça bilgisini dosyadan oku.\n"

#: src/merge/mkvmerge.cpp:114
msgid ""
"  --split <d[K,M,G]|HH:MM:SS|s>\n"
"                           Create a new file after d bytes (KB, MB, GB)\n"
"                           or after a specific time.\n"
msgstr ""
"  --split <d[K,M,G]|HH:MM:SS|s>\n"
"                           Yeni dosyayı d bayt'tan (KB, MB, GB) sonra\n"
"                           ya da belirli bir zamandan sonra oluştur.\n"

#: src/merge/mkvmerge.cpp:130
msgid ""
"  --split chapters:all|A[,B...]\n"
"                           Create a new file before each chapter (with 'all')\n"
"                           or before chapter numbers A, B etc.\n"
msgstr ""
"  --split chapters:all|A[,B...]\n"
"                           Her bölümden ('tümü' ile) önce veya bölüm numarasından\n"
"                            A, B vs. sonra yeni bir dosya oluştur.\n"

#: src/merge/mkvmerge.cpp:127
msgid ""
"  --split frames:A[,B...]\n"
"                           Create a new file after each frame/field A, B\n"
"                           etc.\n"
msgstr ""
"  --split timecodes:A[,B...]\n"
"                           Her kareden/alandan A, B vs. sonra yeni bir\n"
"                           dosya oluştur.\n"

#: src/merge/mkvmerge.cpp:124
msgid ""
"  --split parts-frames:start1-end1[,[+]start2-end2,...]\n"
"                           Same as 'parts:', but 'startN'/'endN' are frame/\n"
"                           field numbers instead of timecodes.\n"
msgstr ""
"  --split parts-frames:start1-end1[,[+]start2-end2,...]\n"
"                           'Parçalar:' ile aynıdır ama 'startN'/'endN', zaman\n"
"                            kodlarının yerine kare/alan numaralarıdır.\n"

#: src/merge/mkvmerge.cpp:120
msgid ""
"  --split parts:start1-end1[,[+]start2-end2,...]\n"
"                           Keep ranges of timecodes start-end, either in\n"
"                           separate files or append to previous range's file\n"
"                           if prefixed with '+'.\n"
msgstr ""
"  --split parts:start1-end1[,[+]start2-end2,...]\n"
"                           Zaman kodlarının başlama-bitiş aralığını tutar, eğer\n"
"                           '+' ön ekiyle başlıyorsa ya ayırı dosyalarda tutar ya da\n"
"                           önceki aralığın dosyasına ekler.\n"

#: src/merge/mkvmerge.cpp:117
msgid ""
"  --split timecodes:A[,B...]\n"
"                           Create a new file after each timecode A, B\n"
"                           etc.\n"
msgstr ""
"  --split timecodes:A[,B...]\n"
"                           Yeni dosyayı her zaman kodundan A, B\n"
"                           v.s.'den sonra oluştur.\n"

#: src/merge/mkvmerge.cpp:133
msgid "  --split-max-files <n>    Create at most n files.\n"
msgstr "  --split-max-files <n>    En fazla n dosya oluştur.\n"

#: src/merge/mkvmerge.cpp:243
msgid ""
"  --stereo-mode <TID:n|keyword>\n"
"                           Sets the stereo mode parameter. It can\n"
"                           either be a number 0 - 14 or a keyword\n"
"                           (see documentation for the full list).\n"
msgstr ""
"  --stereo-mode <TID:n|anahtarkelime>\n"
"                           Stereo kipi parametrelerini ayarlar. Bu ya\n"
"                           bir numara 0 - 14ya da anahtar kelime olabilir\n"
"                           (tam liste için belgelere bakın).\n"

#: src/merge/mkvmerge.cpp:249
msgid ""
"  --sub-charset <TID:charset>\n"
"                           Determines the charset the text subtitles are\n"
"                           read as for the conversion to UTF-8.\n"
msgstr ""
"  --sub-charset <TID:karaktergrubu>\n"
"                           Metin altyazılarının, sohbetin UTF-8 olduğu gibi\n"
"                          okunan karakter grubunu belirler.\n"

#: src/merge/mkvmerge.cpp:111
msgid "  --timecode-scale <n>     Force the timecode scale factor to n.\n"
msgstr "  --timecode-scale <n>     Zaman kodu ölçeğini n değerine zorlar.\n"

#: src/merge/mkvmerge.cpp:217
msgid "  --timecodes <TID:file>   Read the timecodes to be used from a file.\n"
msgstr "  --timecodes <TID:file>   Dosyadan kullanılması için zaman kodlarını oku.\n"

#: src/merge/mkvmerge.cpp:80
msgid "  --title <title>          Title for this output file.\n"
msgstr "  --title <title>          Bu çıktı dosyası için başlık.\n"

#: src/merge/mkvmerge.cpp:209
msgid "  --track-name <TID:name>  Sets the name for a track.\n"
msgstr "  --track-name <TID:name>  İz için adı ayarlar.\n"

#: src/merge/mkvmerge.cpp:99
msgid ""
"  --track-order <FileID1:TID1,FileID2:TID2,FileID3:TID3,...>\n"
"                           A comma separated list of both file IDs\n"
"                           and track IDs that controls the order of the\n"
"                           tracks in the output file.\n"
msgstr ""
"  --track-order <FileID1:TID1,FileID2:TID2,FileID3:TID3,...>\n"
"                           Virgülle ayrılmış her iki dosya ID ve iz ID'leri\n"
"                           listesi, çıktı dosyasındaki izlerin sırasını\n"
"                           denetler.\n"

#: src/merge/mkvmerge.cpp:189
msgid ""
"  --track-tags <n,m,...>   Copy the tags for tracks n,m etc. Default: copy\n"
"                           tags for all tracks.\n"
msgstr ""
"  --track-tags <n,m,...>   İzler için etiketleri n,m v.s. kopyala. Varsayılan:\n"
"                           tüm izler için etiketleri kopyala.\n"

#: src/merge/mkvmerge.cpp:265
msgid "  --ui-language <code>     Force the translations for 'code' to be used.\n"
msgstr "  --ui-language <code>     'code' kullanılması için çevirileri zorla.\n"

#: src/merge/mkvmerge.cpp:170
msgid "  -A, --no-audio           Don't copy any audio track from this file.\n"
msgstr "  -A, --no-audio           Bu dosyadan herhangi bir ses izini kopyalama.\n"

#: src/merge/mkvmerge.cpp:182
msgid "  -B, --no-buttons         Don't copy any buttons track from this file.\n"
msgstr "  -B, --no-buttons         Bu dosyadan herhangi bir düğme izini kopyalama.\n"

#: src/merge/mkvmerge.cpp:174
msgid "  -D, --no-video           Don't copy any video track from this file.\n"
msgstr "  -D, --no-video           Bu dosyadan herhangi bir görüntü izini kopyalama.\n"

#: src/merge/mkvmerge.cpp:187
msgid "  -M, --no-attachments     Don't copy attachments from a source file.\n"
msgstr "  -M, --no-attachments     Kaynak dosyadan ekleri kopyalama.\n"

#: src/merge/mkvmerge.cpp:178
msgid "  -S, --no-subtitles       Don't copy any subtitle track from this file.\n"
msgstr "  -S, --no-subtitles       Bu dosyadan herhangi bir altyazı izini kopyalama.\n"

#: src/merge/mkvmerge.cpp:191
msgid "  -T, --no-track-tags      Don't copy tags for tracks from the source file.\n"
msgstr "  -T, --no-track-tags      Kaynak dosyadan izler için etiketleri kopyalama.\n"

#: src/merge/mkvmerge.cpp:276
msgid "  -V, --version            Show version information.\n"
msgstr "  -V, --version            Sürüm bilgisini göster.\n"

#: src/merge/mkvmerge.cpp:167
msgid ""
"  -a, --audio-tracks <n,m,...>\n"
"                           Copy audio tracks n,m etc. Default: copy all\n"
"                           audio tracks.\n"
msgstr ""
"  -a, --audio-tracks <n,m,...>\n"
"                           Ses izlerini n,m v.s. kopyala. Varsayılan:\n"
"                           tüm ses izlerini kopyala.\n"

#: src/merge/mkvmerge.cpp:179
msgid ""
"  -b, --button-tracks <n,m,...>\n"
"                           Copy buttons tracks n,m etc. Default: copy\n"
"                           all buttons tracks.\n"
msgstr ""
"  -b, --button-tracks <n,m,...>\n"
"                           Düğme izlerini n,m v.s. kopyala. Varsayılan:\n"
"                           tüm düğme izlerini kopyala.\n"

#: src/merge/mkvmerge.cpp:171
msgid ""
"  -d, --video-tracks <n,m,...>\n"
"                           Copy video tracks n,m etc. Default: copy all\n"
"                           video tracks.\n"
msgstr ""
"  -d, --video-tracks <n,m,...>\n"
"                           Görüntü izlerini n,m v.s. kopyala. Varsayılan:\n"
"                           tüm görüntü izlerini kopyala.\n"

#: src/merge/mkvmerge.cpp:229
msgid ""
"  -f, --fourcc <FOURCC>    Forces the FourCC to the specified value.\n"
"                           Works only for video tracks.\n"
msgstr ""
"  -f, --fourcc <FOURCC>    FourCC'yi belirtilmiş bir değere zorlar.\n"
"                           Sadece görüntü izleriyle çalışır.\n"

#: src/merge/mkvmerge.cpp:275
msgid "  -h, --help               Show this help.\n"
msgstr "  -h, --help               Bu yardımı göster.\n"

#: src/merge/mkvmerge.cpp:259
msgid "  -i, --identify <file>    Print information about the source file.\n"
msgstr "  -i, --identify <file>    Kaynak dosyayla ilgili bilgiyi yazdır.\n"

#: src/merge/mkvmerge.cpp:260
msgid "  -l, --list-types         Lists supported input file types.\n"
msgstr "  -l, --list-types         Desteklenen girdi dosyası türlerini listeler.\n"

#: src/merge/mkvmerge.cpp:183
msgid ""
"  -m, --attachments <n[:all|first],m[:all|first],...>\n"
"                           Copy the attachments with the IDs n, m etc to\n"
"                           all or only the first output file. Default: copy\n"
"                           all attachments to all output files.\n"
msgstr ""
"  -m, --attachments <n[:all|first],m[:all|first],...>\n"
"                           ID'li n, m v.s. ekleri tümüne ya da sadece ilk\n"
"                           çıktı dosyasına kopyala. Varsayılan: tüm\n"
"                           ekleri tüm çıktı dosyalarına kopyala.\n"

#: src/merge/mkvmerge.cpp:78
msgid "  -o, --output out         Write to the file 'out'.\n"
msgstr "  -o, --output out         Dosyaya 'out' yaz.\n"

#: src/merge/mkvmerge.cpp:77
msgid "  -q, --quiet              suppress status output\n"
msgstr "  -q, --quiet              durum çıktısını bastır\n"

#: src/merge/mkvmerge.cpp:269
msgid ""
"  -r, --redirect-output <file>\n"
"                           Redirects all messages into this file.\n"
msgstr ""
"  -r, --redirect-output <file>\n"
"                           Tüm mesajları bu dosya içine yeniden yönlendirir.\n"

#: src/merge/mkvmerge.cpp:175
msgid ""
"  -s, --subtitle-tracks <n,m,...>\n"
"                           Copy subtitle tracks n,m etc. Default: copy\n"
"                           all subtitle tracks.\n"
msgstr ""
"  -s, --subtitle-tracks <n,m,...>\n"
"                           Altyazı izlerini n,m v.s. kopyala. Varsayılan:\n"
"                           tüm altyazı izlerini kopyala.\n"

#: src/merge/mkvmerge.cpp:188
msgid "  -t, --tags <TID:file>    Read tags for the track from a XML file.\n"
msgstr "  -t, --tags <TID:file>    XML dosyasından izler için etiketleri oku.\n"

#: src/merge/mkvmerge.cpp:76
msgid "  -v, --verbose            verbose status\n"
msgstr "  -v, --verbose            fazla bilgi durumu\n"

#: src/merge/mkvmerge.cpp:79
msgid "  -w, --webm               Create WebM compliant file.\n"
msgstr "  -w, --webm               WebM uyumlu dosya oluştur.\n"

#: src/merge/mkvmerge.cpp:194
msgid ""
"  -y, --sync <TID:d[,o[/p]]>\n"
"                           Synchronize, adjust the track's timecodes with\n"
"                           the id TID by 'd' ms.\n"
"                           'o/p': Adjust the timecodes by multiplying with\n"
"                           'o/p' to fix linear drifts. 'p' defaults to\n"
"                           1 if omitted. Both 'o' and 'p' can be\n"
"                           floating point numbers.\n"
msgstr ""
"  -y, --sync <TID:d[,o[/p]]>\n"
"                           'd' ms olarak id TID ile izin zaman kodlarını ayarla,\n"
"                           eşitle.\n"
"                           'o/p': Doğrusal sürüklemeleri sabitlemek için 'o/p'\n"
"                           ile çarparak zaman kodlarını ayarlar. Eğer dahil\n"
"                           edilirse 'p' varsayılanı 1'dir. Her iki 'o' ve 'p'\n"
"                           kayan noktalı sayılar olabilir.\n"

#: src/merge/mkvmerge.cpp:145
msgid "  <file1> + <file2>        Append file2 to file1.\n"
msgstr "  <file1> + <file2>        Dosya2'yi dosya1'e ekle.\n"

#: src/merge/mkvmerge.cpp:146
msgid "  <file1> +<file2>         Same as \"<file1> + <file2>\".\n"
msgstr "  <file1> +<file2>         \"<file1> + <file2>\" ile aynı.\n"

#: src/merge/mkvmerge.cpp:147
msgid ""
"  = <file>                 Don't look for and concatenate files with the same\n"
"                           base name but with a different trailing number.\n"
msgstr ""
"  = <file>                 Aynı temel ad ile ama farklı izleme numaralı dosyaları\n"
"                           aramayın ve bitiştirmeyin\n"

#: src/merge/mkvmerge.cpp:149
msgid "  =<file>                  Same as \"= <file>\".\n"
msgstr "  =<file>                  \"= <file>\" ile aynı.\n"

#: src/merge/mkvmerge.cpp:273
msgid ""
"  @optionsfile             Reads additional command line options from\n"
"                           the specified file (see man page).\n"
msgstr ""
"  @optionsfile             Belirtilmiş dosyadan ilave komut satırı\n"
"                           seçeneklerini okur (ana sayfaya bakın).\n"

#: src/propedit/propedit_cli_parser.cpp:147
msgid "  B:  boolean (0 or 1)\n"
msgstr "  B:  boolean (0 veya 1)\n"

#: src/propedit/propedit_cli_parser.cpp:151
msgid "  FP: floating point number\n"
msgstr "  FP: kayan noktalı sayı\n"

#: src/propedit/propedit_cli_parser.cpp:148
msgid "  S:  string\n"
msgstr "  S:  dizgi\n"

#: src/propedit/propedit_cli_parser.cpp:145
msgid "  SI: signed integer\n"
msgstr "  SI: işaretli tamsayı\n"

#: src/propedit/propedit_cli_parser.cpp:146
msgid "  UI: unsigned integer\n"
msgstr "  UI: işaretsiz tamsayı\n"

#: src/propedit/propedit_cli_parser.cpp:149
msgid "  US: Unicode string\n"
msgstr "  US: Evrensel Kod dizigisi\n"

#: src/propedit/propedit_cli_parser.cpp:150
msgid "  X:  binary in hex\n"
msgstr "  X:  hex içinde ikilik\n"

#: src/info/mkvinfo.cpp:336
#, boost-format
msgid " (FourCC: %1%%2%%3%%4%, 0x%|5$08x|)"
msgstr " (FourCC: %1%%2%%3%%4%, 0x%|5$08x|)"

#: src/info/mkvinfo.cpp:192
#: src/info/mkvinfo.cpp:859
#, boost-format
msgid " (adler: 0x%|1$08x|)"
msgstr " (adler: 0x%|1$08x|)"

#: src/info/mkvinfo.cpp:629
msgid " (aspect ratio)"
msgstr " (en-boy oranını)"

#: src/info/mkvinfo.cpp:627
msgid " (centimeters)"
msgstr " (santimetre)"

#: src/info/mkvinfo.cpp:652
msgid " (fixed)"
msgstr " (sabit)"

#: src/info/mkvinfo.cpp:341
#, boost-format
msgid " (format tag: 0x%|1$04x|)"
msgstr " (biçim etiketi: 0x%|1$04x|)"

#: src/info/mkvinfo.cpp:650
msgid " (free resizing)"
msgstr " (serbest yen.boyutlandırma)"

#: src/info/mkvinfo.cpp:346
#, boost-format
msgid " (h.264 profile: %1% @L%2%.%3%)"
msgstr " (h.264 profili: %1% @L%2%.%3%)"

#: src/info/mkvinfo.cpp:628
msgid " (inches)"
msgstr " (inç)"

#: src/info/mkvinfo.cpp:651
msgid " (keep aspect ratio)"
msgstr " (en-boy oranını tut)"

#: src/info/mkvinfo.cpp:626
msgid " (pixels)"
msgstr " (piksel)"

#: src/merge/mkvmerge.cpp:153
msgid " Attachment support (more global options):\n"
msgstr "Ek desteği (daha fazla genel seçenekler):\n"

#: src/merge/mkvmerge.cpp:83
msgid " Chapter handling:\n"
msgstr " Bölüm işleme:\n"

#: src/merge/mkvmerge.cpp:113
msgid " File splitting, linking, appending and concatenating (more global options):\n"
msgstr " Dosya bölme, bağlama, ekleme ve bitiştirme (daha fazla genel seçenekler):\n"

#: src/merge/mkvmerge.cpp:98
msgid " General output control (advanced global options):\n"
msgstr " Genel çıktı denetimil (gelişmiş genel seçenekler):\n"

#: src/merge/mkvmerge.cpp:75
msgid " Global options:\n"
msgstr " Genel seçenekler:\n"

#: src/merge/mkvmerge.cpp:166
msgid " Options for each input file:\n"
msgstr " Her bir girdi dosyası için seçenekler:\n"

#: src/merge/mkvmerge.cpp:253
msgid " Options that only apply to VobSub subtitle tracks:\n"
msgstr " Sadece VobSub altyazı izlerine uygulanan seçenkler:\n"

#: src/merge/mkvmerge.cpp:248
msgid " Options that only apply to text subtitle tracks:\n"
msgstr " Sadece metin altyazı izlerine uygulanan seçenekler:\n"

#: src/merge/mkvmerge.cpp:228
msgid " Options that only apply to video tracks:\n"
msgstr " Sadece görüntü izlerine uygulanan seçenekler:\n"

#: src/merge/mkvmerge.cpp:258
msgid " Other options:\n"
msgstr " Diğer seçenekler:\n"

#: src/merge/mkvmerge.cpp:93
msgid " Segment info handling:\n"
msgstr "Parça bilgisi işleme:\n"

#: src/extract/mkvextract.cpp:58
#: src/info/mkvinfo.cpp:220
#, boost-format
msgid " at %1%"
msgstr " de %1%"

#: src/merge/output_control.cpp:278
#: src/merge/output_control.cpp:287
#: src/merge/output_control.cpp:295
#: src/merge/output_control.cpp:302
msgid " done\n"
msgstr " bitti\n"

#: src/info/mkvinfo.cpp:221
#, boost-format
msgid " size %1%"
msgstr " boyut %1%"

#: src/info/mkvinfo.cpp:238
msgid " size is unknown"
msgstr " boyut bilinmiyor"

#: src/mmg/cli_options_dlg.cpp:117
msgid "### Development hacks ###"
msgstr "### Geliştirme kurcalamaları ###"

#: src/mmg/cli_options_dlg.cpp:92
msgid "### Global output control ###"
msgstr "### Genel çıktı denetimi ###"

#: src/common/version.cpp:143
#, boost-format
msgid "%1% built on %2% %3%"
msgstr "%1%, %2% %3% üzerine kurulu"

#: src/common/strings/formatting.cpp:261
#, boost-format
msgid "%1% bytes"
msgstr "%1% bayt"

#: src/info/mkvinfo.cpp:209
#, boost-format
msgid "%1% frame, track %2%, timecode %3% (%4%), duration %|5$.3f|, size %6%, adler 0x%|7$08x|%8%%9%\n"
msgstr "%1% kare, iz %2%, zaman kodu %3% (%4%), süre %|5$.3f|, boyut %6%, adler 0x%|7$08x|%8%%9%\n"

#: src/info/mkvinfo.cpp:214
#, boost-format
msgid "%1% frame, track %2%, timecode %3% (%4%), size %5%, adler 0x%|6$08x|%7%\n"
msgstr "%1% kare, iz %2%, zaman kodu %3% (%4%), boyut %5%, adler 0x%|6$08x|%7%\n"

#: src/info/mkvinfo.cpp:210
#, boost-format
msgid "%1% frame, track %2%, timecode %3% (%4%), size %5%, adler 0x%|6$08x|%7%%8%\n"
msgstr "%1% kare, iz %2%, zaman kodu %3% (%4%), boyut %5%, adler 0x%|6$08x|%7%%8%\n"

#: src/common/strings/formatting.cpp:255
#, boost-format
msgid "%1% minute"
msgid_plural "%1% minutes"
msgstr[0] "%1% dakika"
msgstr[1] "%1% dakika"

#: src/mmg/tabs/scanning_for_playlists_dlg.cpp:41
#: src/mmg/tabs/scanning_for_playlists_dlg.cpp:148
#, fuzzy, boost-format
msgid "%1% of %2% file processed"
msgid_plural "%1% of %2% files processed"
msgstr[0] "%1% / %2% dosya işlendi"
msgstr[1] "%1% / %2% dosya işlendi"

#: src/common/strings/formatting.cpp:249
#, boost-format
msgid "%1% second"
msgid_plural "%1% seconds"
msgstr[0] "%1% saniye"
msgstr[1] "%1% saniye"

#: src/common/strings/formatting.cpp:264
#, boost-format
msgid "%1%.%2% GiB"
msgstr "%1%.%2% GiB"

#: src/common/strings/formatting.cpp:262
#, boost-format
msgid "%1%.%2% KiB"
msgstr "%1%.%2% KiB"

#: src/common/strings/formatting.cpp:263
#, boost-format
msgid "%1%.%2% MiB"
msgstr "%1%.%2% MiB"

#: src/input/r_vobsub.cpp:87
#, boost-format
msgid "%1%: Could not open the sub file"
msgstr "%1%: Sub dosyası açılamadı"

#: src/common/kax_file.cpp:193
#, boost-format
msgid "%1%: Error in the Matroska file structure at position %2%. Resyncing to the next level 1 element.\n"
msgstr "%1%: %2% konumunda Matroska dosya yapısında hata. Sonraki seviye 1 unsuruna yeniden eşitleniyor.\n"

#: src/merge/mkvmerge.cpp:627
#, boost-format
msgid "%1%: divisor is 0 in '%2% %3%'.\n"
msgstr "%1%: '%2% %3%' içinde bölen 0.\n"

#: src/merge/mkvmerge.cpp:602
#, boost-format
msgid "%1%: invalid track ID in '%2% %3%'.\n"
msgstr "%1%: '%2% %3%' içinde geçersiz iz ID.\n"

#: src/merge/mkvmerge.cpp:619
#, boost-format
msgid "%1%: missing dividend in '%2% %3%'.\n"
msgstr "%1%: '%2% %3%' içinde eksik bölünen.\n"

#: src/merge/mkvmerge.cpp:622
#, boost-format
msgid "%1%: missing divisor in '%2% %3%'.\n"
msgstr "%1%: '%2% %3%' içinde eksik bölen.\n"

#: src/merge/mkvmerge.cpp:598
#, boost-format
msgid "%1%: missing track ID in '%2% %3%'.\n"
msgstr "%1%: '%2% %3%' içinde eksik iz ID.\n"

#: src/info/qt_ui.cpp:116
msgid ""
"%1.\n"
"Compiled with libebml %2 + libmatroska %3.\n"
"\n"
"This program is licensed under the GPL v2 (see COPYING).\n"
"It was written by Moritz Bunkus <moritz@bunkus.org>.\n"
"Sources and the latest binaries are always available at\n"
"http://www.bunkus.org/videotools/mkvtoolnix/"
msgstr ""
"%1.\n"
"libebml %2 + libmatroska %3 ile derlendi.\n"
"\n"
"Bu program GPL v2 altında lisanslıdır (KOPYALAMAYA bakın).\n"
"Moritz Bunkus <moritz@bunkus.org> tarafından yazılmıştır.\n"
"Kaynakları ve en son binarileri her zaman\n"
"http://www.bunkus.org/videotools/mkvtoolnix/ adresinde mevcuttur."

#: src/mmg/tabs/attachments.cpp:400
#, c-format, boost-format
msgid "%s (MIME type %s, size %ld) from %s (%s)"
msgstr "%s (MIME türü %s, boyut %ld), dosya: %s (%s)"

#: src/mmg/mmg.cpp:64
#, c-format, boost-format
msgid "%s%s (ID %lld, type: %s) from %s"
msgstr "%s%s (ID %lld, türü: %s), dosya: %s"

#: src/info/wxwidgets_ui.cpp:337
#, c-format, boost-format
msgid ""
"%s.\n"
"Compiled with libebml %s + libmatroska %s.\n"
"\n"
"This program is licensed under the GPL v2 (see COPYING).\n"
"It was written by Moritz Bunkus <moritz@bunkus.org>.\n"
"Sources and the latest binaries are always available at\n"
"http://www.bunkus.org/videotools/mkvtoolnix/"
msgstr ""
"%s.\n"
"libebml %s + libmatroska %s ile derlendi.\n"
"\n"
"Bu program GPL v2 altında lisanslıdır (KOPYALAMAYA bakın).\n"
"Moritz Bunkus <moritz@bunkus.org> tarafından yazılmıştır.\n"
"Kaynakları ve en son binarileri her zaman\n"
"http://www.bunkus.org/videotools/mkvtoolnix/ adresinde mevcuttur."

#: src/mmg/jobs.cpp:98
#: src/mmg/tabs/scanning_for_playlists_dlg.cpp:45
msgid "&Abort"
msgstr "&Durdur"

#: src/mmg/mmg_dialog.cpp:313
msgid "&About"
msgstr "&Hakkında"

#: src/info/wxwidgets_ui.cpp:126
msgid "&About\tF1"
msgstr "&Hakkında\tF1"

#: src/mmg/tabs/additional_parts_dlg.cpp:47
#: src/mmg/tabs/select_scanned_file_dlg.cpp:52
msgid "&Add"
msgstr "&Ekle"

#: src/mmg/mmg_dialog.cpp:299
#: src/mmg/mmg_dialog.cpp:334
msgid "&Add to job queue"
msgstr "İş kuyruğuna &ekle"

#: src/mmg/mmg_dialog.cpp:309
msgid "&Attachments\tAlt-2"
msgstr "&Ekler\tAlt-2"

#: src/mmg/tabs/select_scanned_file_dlg.cpp:53
msgid "&Cancel"
msgstr "İ&ptal"

#: src/mmg/mmg_dialog.cpp:321
msgid "&Chapter Editor"
msgstr "&Bölüm Düzenleyicisi"

#: src/mmg/mmg_dialog.cpp:311
msgid "&Chapter editor\tAlt-4"
msgstr "&Bölüm düzenleyici\tAlt-4"

#: src/mmg/mmg_dialog.cpp:316
msgid "&Check for updates"
msgstr "&Güncellemeleri kontrol et"

#: src/mmg/tabs/additional_parts_dlg.cpp:52
#: src/mmg/update_checker.cpp:79
msgid "&Close"
msgstr "&Kapat"

#: src/mmg/header_editor/frame.cpp:145
msgid "&Close\tCtrl-W"
msgstr "&Kapat\tCtrl-W"

#: src/mmg/header_editor/frame.cpp:148
msgid "&Collapse all entries\tCtrl-P"
msgstr "Tüm girdileri &daralt\tCtrl-P"

#: src/mmg/mmg_dialog.cpp:296
msgid "&Copy command line to clipboard"
msgstr "Komut satırını panoya &kopyala"

#: src/mmg/mmg_dialog.cpp:333
msgid "&Copy to clipboard"
msgstr "Panoya &kopyala"

#: src/mmg/jobs.cpp:508
msgid "&Disable"
msgstr "&Etkisiz"

#: src/mmg/tabs/ask_scan_for_playlists_dlg.cpp:50
msgid "&Don't scan, just add the file"
msgstr "Tara&ma, sadece dosyayı ekle"

#: src/mmg/jobs.cpp:500
#: src/mmg/tabs/additional_parts_dlg.cpp:50
msgid "&Down"
msgstr "&Aşağı"

#: src/mmg/update_checker.cpp:76
msgid "&Download"
msgstr "İ&ndir"

#: src/mmg/header_editor/frame.cpp:147
msgid "&Expand all entries\tCtrl-E"
msgstr "Tüm girdileri &genişlet\tCtrl-E"

#: src/info/wxwidgets_ui.cpp:120
msgid "&Expand important elements\tCtrl-E"
msgstr "Önemli unsurları &genişlet\tCtrl-E"

#: src/info/wxwidgets_ui.cpp:128
#: src/mmg/header_editor/frame.cpp:151
#: src/mmg/mmg_dialog.cpp:319
msgid "&File"
msgstr "&Dosya"

#: src/mmg/mmg_dialog.cpp:310
msgid "&Global options\tAlt-3"
msgstr "&Genel seçenekler\tAlt-3"

#: src/mmg/mmg_dialog.cpp:292
msgid "&Header editor\tCtrl-E"
msgstr "&Başlık düzenleyicisi\tCtrl-E"

#: src/info/wxwidgets_ui.cpp:130
#: src/mmg/header_editor/frame.cpp:153
#: src/mmg/mmg_dialog.cpp:323
msgid "&Help"
msgstr "&Yardım"

#: src/mmg/header_editor/frame.cpp:150
#: src/mmg/mmg_dialog.cpp:312
msgid "&Help\tF1"
msgstr "&Yardım\tF1"

#: src/mmg/mmg_dialog.cpp:308
msgid "&Input\tAlt-1"
msgstr "&Girdi\tAlt-1"

#: src/mmg/mmg_dialog.cpp:303
msgid "&Load"
msgstr "&Yükle"

#: src/mmg/mmg_dialog.cpp:288
msgid "&Load settings\tCtrl-L"
msgstr "Ayarları &yükle\tCtrl-L"

#: src/mmg/mmg_dialog.cpp:300
msgid "&Manage jobs\tCtrl-J"
msgstr "İşleri &yönet\tCtrl-J"

#: src/mmg/mmg_dialog.cpp:320
msgid "&Muxing"
msgstr "Ç&oklama"

#: src/mmg/mmg_dialog.cpp:287
msgid "&New\tCtrl-N"
msgstr "&Yeni\tCtrl-N"

#: src/mmg/mmg_dialog.cpp:302
msgid "&New chapters"
msgstr "&Yeni bölümler"

#: src/mmg/jobs.cpp:96
#: src/mmg/jobs.cpp:420
#: src/mmg/jobs.cpp:527
msgid "&Ok"
msgstr "&Tamam"

#: src/info/wxwidgets_ui.cpp:112
#: src/mmg/header_editor/frame.cpp:142
msgid "&Open\tCtrl-O"
msgstr "&Aç\tCtrl-O"

#: src/info/wxwidgets_ui.cpp:129
msgid "&Options"
msgstr "&Seçenekler"

#: src/mmg/header_editor/frame.cpp:146
#: src/mmg/mmg_dialog.cpp:293
msgid "&Quit\tCtrl-Q"
msgstr "Çı&kış\tCtrl-Q"

#: src/mmg/jobs.cpp:505
msgid "&Re-enable"
msgstr "&Yen.etkinleştir"

#: src/mmg/header_editor/frame.cpp:144
msgid "&Reload\tCtrl-R"
msgstr "&Yeniden yükle\tCtrl-R"

#: src/mmg/tabs/additional_parts_dlg.cpp:48
msgid "&Remove"
msgstr "&Kaldır"

#: src/mmg/header_editor/value_page.cpp:140
msgid "&Reset"
msgstr "&Sıfırla"

#: src/mmg/jobs.cpp:425
#: src/mmg/mmg_dialog.cpp:304
msgid "&Save"
msgstr "&Kaydet"

#: src/mmg/header_editor/frame.cpp:143
msgid "&Save\tCtrl-S"
msgstr "&Kaydet\tCtrl-S"

#: src/info/wxwidgets_ui.cpp:113
msgid "&Save info as text\tCtrl-S"
msgstr "Bilgiyi metin olarak &kaydet\tCtrl-S"

#: src/mmg/mmg_dialog.cpp:289
msgid "&Save settings\tCtrl-S"
msgstr "Ayarları &kaydet\tCtrl-S"

#: src/mmg/tabs/ask_scan_for_playlists_dlg.cpp:49
msgid "&Scan for other playlists"
msgstr "Diğer oynatma listeleri için &tara"

#: src/mmg/tabs/additional_parts_dlg.cpp:51
msgid "&Sort"
msgstr "&Sırala"

#: src/mmg/jobs.cpp:532
msgid "&Start"
msgstr "&Başlat"

#: src/mmg/mmg_dialog.cpp:314
msgid "&Troubleshooting"
msgstr "&Sorun Giderme"

#: src/mmg/jobs.cpp:497
#: src/mmg/tabs/additional_parts_dlg.cpp:49
msgid "&Up"
msgstr "&Yukarı"

#: src/mmg/header_editor/frame.cpp:149
msgid "&Validate\tCtrl-T"
msgstr "&Onayla\tCtrl-T"

#: src/mmg/mmg_dialog.cpp:307
msgid "&Verify"
msgstr "&Doğrula"

#: src/mmg/jobs.cpp:518
msgid "&View log"
msgstr "&Günlüğü göster"

#: src/mmg/mmg_dialog.cpp:322
msgid "&Window"
msgstr "&Pencere"

#: src/merge/mkvmerge.cpp:1804
#, boost-format
msgid "'%1%' can only be used with a file name. No further options are allowed if this option is used.\n"
msgstr "'%1%' sadece dosya adıyla kullanılabilir. Eğer bu seçenek kullanılırsa, daha fazla seçeneklere izin verilmez.\n"

#: src/merge/mkvmerge.cpp:462
#, boost-format
msgid "'%1%' does not contain a valid unit ('s', 'ms', 'us', 'ns', 'fps', 'p' or 'i') in '%2% %3%'.\n"
msgstr "'%1%', '%2% %3%' içinde geçerli bir birim ('s', 'ms', 'us', 'ns', 'fps', 'p' veya 'i') içermez.\n"

#: src/merge/mkvmerge.cpp:1103
#, boost-format
msgid "'%1%' is an unsupported argument for --compression. Available compression methods are: %2%\n"
msgstr "'%1%', --compression için desteklenmeyen bağımsız değişken. Mevcut sıkıştırma yöntemleri: %2%\n"

#: src/merge/mkvmerge.cpp:1058
#, boost-format
msgid "'%1%' is an unsupported argument for --cues.\n"
msgstr "'%1%', --cues için desteklenmeyen bağımsız değişken.\n"

#: src/common/command_line.cpp:231
#, boost-format
msgid "'%1%' is missing the file name.\n"
msgstr "'%1%' eksik dosya adı.\n"

#: src/merge/mkvmerge.cpp:1536
#, boost-format
msgid "'%1%' is neither a valid ISO639-2 nor a valid ISO639-1 code in '--chapter-language %1%'. See 'mkvmerge --list-languages' for a list of all languages and their respective ISO639-2 codes.\n"
msgstr "'%1%', '--chapter-language %1%' içinde ne geçerli ISO639-2 ne de geçerli bir ISO639-1 kodu. Tüm dillerin listesi ve onların kendi ISO639-2 kodları için  'mkvmerge --list-languages' bakın.\n"

#: src/merge/mkvmerge.cpp:1602
#, boost-format
msgid "'%1%' is neither a valid ISO639-2 nor a valid ISO639-1 code in '--default-language %1%'. See 'mkvmerge --list-languages' for a list of all languages and their respective ISO639-2 codes.\n"
msgstr "'%1%', '--default-language %1%' içinde ne geçerli ISO639-2 ne de geçerli bir ISO639-1 kodu. Tüm dillerin listesi ve onların kendi ISO639-2 kodları için  'mkvmerge --list-languages' bakın.\n"

#: src/merge/mkvmerge.cpp:1139
#, boost-format
msgid "'%1%' is neither a valid ISO639-2 nor a valid ISO639-1 code. See 'mkvmerge --list-languages' for a list of all languages and their respective ISO639-2 codes.\n"
msgstr "'%1%', ne geçerli ISO639-2 ne de geçerli bir ISO639-1 kodu. Tüm dillerin listesi ve onların kendi ISO639-2 kodları için  'mkvmerge --list-languages' bakın.\n"

#: src/common/chapters/chapters.cpp:184
#: src/common/chapters/chapters.cpp:201
#, boost-format
msgid "'%1%' is not a CHAPTERxx=... line."
msgstr "'%1%' BÖLÜMxx değil=... satır."

#: src/common/chapters/chapters.cpp:207
#, boost-format
msgid "'%1%' is not a CHAPTERxxNAME=... line."
msgstr "'%1%' BÖLÜMxxADI değil=... satır."

#: src/merge/mkvmerge.cpp:436
#, boost-format
msgid "'%1%' is not a valid %2% in '%3% %4%'.\n"
msgstr "'%1%', '%3% %4%' içinde geçerli %2% değil.\n"

#: src/common/xml/ebml_chapters_converter.cpp:146
#, boost-format
msgid "'%1%' is not a valid ISO639-2 language code."
msgstr "'%1%', geçerli ISO639-2 dil kodu değil."

#: src/merge/mkvmerge.cpp:1295
#, boost-format
msgid "'%1%' is not a valid append mode in '--append-mode %1%'.\n"
msgstr "'%1%' '--append-mode %1%' içinde geçerli ekleme kipi değil.\n"

#: src/merge/mkvmerge.cpp:1393
#, boost-format
msgid "'%1%' is not a valid block additional max in '--blockadd %2%'.\n"
msgstr "'%1%' '--blockadd %2%' içindeki ilave en fazla geçerli blok değil.\n"

#: src/common/xml/ebml_chapters_converter.cpp:152
#, boost-format
msgid "'%1%' is not a valid ccTLD country code."
msgstr "'%1%' geçerli ccTLD ülke kodu değil."

#: src/merge/mkvmerge.cpp:1238
#: src/merge/mkvmerge.cpp:1241
#, boost-format
msgid "'%1%' is not a valid file ID in '--track-order %2%'.\n"
msgstr "'%1%' '--track-order %2%' içindeki geçerli dosya ID değil.\n"

#: src/common/hacks.cpp:95
#, boost-format
msgid "'%1%' is not a valid hack.\n"
msgstr "'%1%' geçerli kurcalama değil.\n"

#: src/merge/mkvmerge.cpp:1280
#, boost-format
msgid "'%1%' is not a valid mapping of file and track IDs in '--append-to %2%'.\n"
msgstr "'%1%', '--append-to %2%' içindeki dosya ve iz ID'lerinin geçerli eşlemesi değil.\n"

#: src/merge/mkvmerge.cpp:1235
#, boost-format
msgid "'%1%' is not a valid pair of file ID and track ID in '--track-order %2%'.\n"
msgstr "%1%', '--track-order %2%' içindeki dosya ID ve iz ID'si çifti geçerli değil.\n"

#: src/merge/mkvmerge.cpp:1385
#, boost-format
msgid "'%1%' is not a valid pair of track ID and block additional in '--blockadd %1%'.\n"
msgstr "'%1%', '--blockadd %1%' içindeki ilave blok ve iz ID'si çifti geçerli değil.\n"

#: src/merge/mkvmerge.cpp:1430
#, boost-format
msgid "'%1%' is not a valid priority class.\n"
msgstr "'%1%' geçerli bir öncelik sınıfında değil.\n"

#: src/merge/mkvmerge.cpp:1389
#, boost-format
msgid "'%1%' is not a valid track ID in '--blockadd %2%'.\n"
msgstr "'%1%', '--blockadd %2% içindeki geçerli bir iz ID'si değil'.\n"

#: src/merge/mkvmerge.cpp:1313
#, boost-format
msgid "'%1%' is not a valid track ID in '--default-duration %2%'.\n"
msgstr "'%1%', '--default-duration %2%' içindeki geçerli bir iz ID'si değil.\n"

#: src/merge/mkvmerge.cpp:1334
#, boost-format
msgid "'%1%' is not a valid track ID in '--nalu-size-length %2%'.\n"
msgstr "'%1%', '--nalu-size-length %2%' içindeki geçerli bir iz ID'si değil.\n"

#: src/merge/mkvmerge.cpp:1330
#, boost-format
msgid "'%1%' is not a valid tuple of track ID and NALU size length in '--nalu-size-length %1%'.\n"
msgstr "'%1%', '--nalu-size-length %1%' içindeki geçerli bir iz ID demeti ve NALU boyut uzunluğu değildir.\n"

#: src/merge/mkvmerge.cpp:1309
#, boost-format
msgid "'%1%' is not a valid tuple of track ID and default duration in '--default-duration %1%'.\n"
msgstr "'%1%', '--default-duration %1%' içindeki geçerli bir iz ID demeti ve varsayılan süre değildir.\n"

#: src/extract/extract_cli_parser.cpp:130
#, boost-format
msgid "'%1%' is only allowed when extracting chapters.\n"
msgstr "'%1%' sadece bölümler çıkartıldığında izin verilir.\n"

#: src/extract/extract_cli_parser.cpp:127
#, boost-format
msgid "'%1%' is only allowed when extracting tracks.\n"
msgstr "'%1%' sadece izler çıkartıldığında izin verilir.\n"

#: src/merge/mkvmerge.cpp:1824
#, boost-format
msgid "'%1%' lacks a file name.\n"
msgstr "'%1%', bir dosya adına ihtiyacı var.\n"

#: src/merge/mkvmerge.cpp:2047
#: src/merge/mkvmerge.cpp:2211
#, boost-format
msgid "'%1%' lacks its argument.\n"
msgstr "'%1%', bağımsız değişkene ihtiyacı var.\n"

#: src/merge/mkvmerge.cpp:2120
#, boost-format
msgid "'%1%' lacks the FourCC.\n"
msgstr "'%1%', FourCC'ye ihtiyacı var.\n"

#: src/merge/mkvmerge.cpp:2162
#, boost-format
msgid "'%1%' lacks the delay.\n"
msgstr "'%1%', gecikmeye ihtiyacı var.\n"

#: src/merge/mkvmerge.cpp:1981
#, boost-format
msgid "'%1%' lacks the file name.\n"
msgstr "'%1%', dosya adına ihtiyacı var.\n"

#: src/merge/mkvmerge.cpp:2218
#, boost-format
msgid "'%1%' lacks the track ID.\n"
msgstr "'%1%', iz ID'sine ihtiyacı var.\n"

<<<<<<< HEAD
#: src/merge/mkvmerge.cpp:2128
#: src/merge/mkvmerge.cpp:2135
#: src/merge/mkvmerge.cpp:2142
#: src/merge/mkvmerge.cpp:2149
#: src/merge/mkvmerge.cpp:2156
#, fuzzy, boost-format
msgid "'%1%' lacks the track numbers.\n"
=======
#: src/merge/mkvmerge.cpp:2085
#: src/merge/mkvmerge.cpp:2092
#: src/merge/mkvmerge.cpp:2099
#: src/merge/mkvmerge.cpp:2106
#: src/merge/mkvmerge.cpp:2113
#, boost-format
msgid "'%1%' lacks the track number(s).\n"
>>>>>>> ff0a6f61
msgstr "'%1%', iz numarasına(larına) ihtiyacı var.\n"

#: src/common/output.cpp:157
#: src/common/output.cpp:170
#: src/common/output.cpp:183
#: src/common/output.cpp:204
#, boost-format
msgid "'%1%' track %2%: %3%"
msgstr "'%1%' iz %2%: %3%"

#: src/common/output.cpp:150
#: src/common/output.cpp:163
#: src/common/output.cpp:176
#: src/common/output.cpp:193
#, boost-format
msgid "'%1%': %2%"
msgstr "'%1%': %2%"

#: src/common/mm_multi_file_io.cpp:165
#, boost-format
msgid "'%1%': Processing the following files as well: %2%\n"
msgstr "'%1%': Aşağıdaki dosyalar dahi işleniyor: %2%\n"

#: src/input/r_matroska.cpp:1483
#, boost-format
msgid "'%1%': You're re-muxing an Opus track that was muxed in experimental mode. The resulting track will be written in final mode, but one detail cannot be recovered from a track muxed in experimental mode: the end trimming. This means that a decoder might output a few samples more than originally intended. You should re-mux from the original Opus file if possible.\n"
msgstr ""

#: src/merge/mkvmerge.cpp:2270
msgid "'--append-mode' lacks its argument.\n"
msgstr "'--append-mode' bağımsız değişkenine ihtiyacı olur.\n"

#: src/merge/mkvmerge.cpp:2263
msgid "'--append-to' lacks its argument.\n"
msgstr "'--append-to' bağımsız değişkenine ihtiyacı olur.\n"

#: src/merge/mkvmerge.cpp:2127
msgid "'--aspect-ratio' lacks the aspect ratio.\n"
msgstr "'--aspect-ratio' en-boy oranına ihtiyacı olur.\n"

#: src/merge/mkvmerge.cpp:2134
msgid "'--aspect-ratio-factor' lacks the aspect ratio factor.\n"
msgstr "'--aspect-ratio-factor' en-boy oranı etkenine ihtiyacı olur.\n"

#: src/merge/mkvmerge.cpp:1952
msgid "'--attachment-description' lacks the description.\n"
msgstr "'--attachment-description' açıklamaya ihtiyacı olur.\n"

#: src/merge/mkvmerge.cpp:1961
msgid "'--attachment-mime-type' lacks the MIME type.\n"
msgstr "'--attachment-mime-type' MIME türüne ihtiyacı olur.\n"

#: src/merge/mkvmerge.cpp:1971
msgid "'--attachment-name' lacks the name.\n"
msgstr "'--attachment-name' isime ihtiyacı olur.\n"

#: src/merge/mkvmerge.cpp:2232
msgid "'--blockadd' lacks its argument.\n"
msgstr "'--blockadd' bağımsız değişkenine ihtiyacı olur.\n"

#: src/merge/mkvmerge.cpp:2006
msgid "'--chapter-charset' lacks the charset.\n"
msgstr "'--chapter-charset' karakter grubuna ihtiyacı olur.\n"

#: src/merge/mkvmerge.cpp:1547
#, boost-format
msgid "'--chapter-charset' may only be given once in '--chapter-charset %1%'.\n"
msgstr "'--chapter-charset' sadece bir defa '--chapter-charset %1%' içinde verilebilir.\n"

#: src/merge/mkvmerge.cpp:1550
#, boost-format
msgid "'--chapter-charset' must be given before '--chapters' in '--chapter-charset %1%'.\n"
msgstr "'--chapter-charset', '--chapter-charset %1%' içinde '--chapters' dan önce verilmek zorundadır.\n"

#: src/merge/mkvmerge.cpp:1999
msgid "'--chapter-language' lacks the language.\n"
msgstr "'--chapter-language' dile ihtiyacı olur.\n"

#: src/merge/mkvmerge.cpp:1529
#, boost-format
msgid "'--chapter-language' may only be given once in '--chapter-language %1%'.\n"
msgstr "'--chapter-language' sadece bir defa '--chapter-language %1%' içinde verilebilir.\n"

#: src/merge/mkvmerge.cpp:1532
#, boost-format
msgid "'--chapter-language' must be given before '--chapters' in '--chapter-language %1%'.\n"
msgstr "'--chapter-language', '--chapter-language %1%' içinde '--chapters' dan önce verilmek zorundadır.\n"

#: src/merge/mkvmerge.cpp:2023
msgid "'--chapters' lacks the file name.\n"
msgstr "'--chapters' dosya adına ihtiyacı olur.\n"

#: src/merge/mkvmerge.cpp:1933
msgid "'--cluster-length' lacks the length.\n"
msgstr "'--cluster-length' uzunluğa ihtiyacı olur.\n"

#: src/common/command_line.cpp:126
msgid "'--command-line-charset' is missing its argument.\n"
msgstr "'--command-line-charset' bağımsız değişkeni eksik.\n"

#: src/merge/mkvmerge.cpp:2225
msgid "'--compression' lacks its argument.\n"
msgstr "'--compression' bağımsız değişkenine ihtiyacı olur.\n"

#: src/merge/mkvmerge.cpp:2148
msgid "'--cropping' lacks the crop parameters.\n"
msgstr "'--cropping' kırpma parametrelerine ihtiyacı olur.\n"

#: src/merge/mkvmerge.cpp:2013
msgid "'--cue-chapter-name-format' lacks the format.\n"
msgstr "'--cue-chapter-name-format' biçime ihtiyacı olur.\n"

#: src/merge/mkvmerge.cpp:2016
msgid "'--cue-chapter-name-format' must be given before '--chapters'.\n"
msgstr "'--cue-chapter-name-format', '--chapters' dan önce verilmek zorundadır.\n"

#: src/merge/mkvmerge.cpp:2169
msgid "'--cues' lacks its argument.\n"
msgstr "'--cues' bağımsız değişkenine ihtiyacı olur.\n"

#: src/merge/mkvmerge.cpp:2277
msgid "'--default-duration' lacks its argument.\n"
msgstr "'--default-duration' bağımsız değişkenine ihtiyacı olur.\n"

#: src/merge/mkvmerge.cpp:2197
msgid "'--default-language' lacks its argument.\n"
msgstr "'--default-language' bağımsız değişkenine ihtiyacı olur.\n"

#: src/merge/mkvmerge.cpp:2176
msgid "'--default-track' lacks its argument.\n"
msgstr "'--default-track' bağımsız değişkenine ihtiyacı olur.\n"

#: src/merge/mkvmerge.cpp:2141
msgid "'--display-dimensions' lacks the dimensions.\n"
msgstr "'--display-dimensions' boyutlara ihtiyacı olur.\n"

#: src/common/command_line.cpp:199
msgid "'--engage' lacks its argument.\n"
msgstr "'--engage' bağımsız değişkenine ihtiyacı olur.\n"

#: src/merge/mkvmerge.cpp:2291
msgid "'--fix-bitstream-timing-information' lacks its argument.\n"
msgstr "'--fix-bitstream-timing-information' bağımsız değişkenine ihtiyacı olur.\n"

#: src/merge/mkvmerge.cpp:2183
msgid "'--forced-track' lacks its argument.\n"
msgstr "'--forced-track' bağımsız değişkenine ihtiyacı olur.\n"

#: src/merge/mkvmerge.cpp:1990
msgid "'--global-tags' lacks the file name.\n"
msgstr "'--global-tags' dosya adına ihtiyacı olur.\n"

#: src/merge/mkvmerge.cpp:2190
msgid "'--language' lacks its argument.\n"
msgstr "'--language' bağımsız değişkenine ihtiyacı olur.\n"

#: src/merge/mkvmerge.cpp:2308
msgid "'--link' is only useful in combination with '--split'.\n"
msgstr "'--link' sadece '--split' ile olan birleşimde faydalıdır.\n"

#: src/merge/mkvmerge.cpp:1919
msgid "'--link-to-next' lacks the next UID.\n"
msgstr "'--link-to-next' sonraki UID'ye ihtiyacı olur.\n"

#: src/merge/mkvmerge.cpp:1912
msgid "'--link-to-previous' lacks the previous UID.\n"
msgstr "'--link-to-previous' önceki UID'ye ihtiyacı olur.\n"

#: src/merge/mkvmerge.cpp:2284
msgid "'--nalu-size-length' lacks its argument.\n"
msgstr "'--nalu-size-length' bağımsız değişkenine ihtiyacı olur.\n"

#: src/merge/mkvmerge.cpp:1872
msgid "'--priority' lacks its argument.\n"
msgstr "'--priority' bağımsız değişkenine ihtiyacı olur.\n"

#: src/merge/mkvmerge.cpp:1926
msgid "'--segment-uid' lacks the segment UID.\n"
msgstr "'--segment-uid' parça UID'ye ihtiyacı olur.\n"

#: src/merge/mkvmerge.cpp:2032
msgid "'--segmentinfo' lacks the file name.\n"
msgstr "'--segmentinfo' dosya adına ihtiyacı olur.\n"

#: src/merge/mkvmerge.cpp:1893
msgid "'--split' lacks the size.\n"
msgstr "'--split' boyuta ihtiyacı olur.\n"

#: src/merge/mkvmerge.cpp:1900
msgid "'--split-max-files' lacks the number of files.\n"
msgstr "'--split-max-files' dosya sayısına ihtiyacı olur.\n"

#: src/merge/mkvmerge.cpp:2155
msgid "'--stereo-mode' lacks its argument.\n"
msgstr "'--stereo-mode' bağımsız değişkenine ihtiyacı olur.\n"

#: src/merge/mkvmerge.cpp:2204
msgid "'--sub-charset' lacks its argument.\n"
msgstr "'--sub-charset' bağımsız değişkenine ihtiyacı olur.\n"

#: src/merge/mkvmerge.cpp:2061
msgid "'--timecode-scale' lacks its argument.\n"
msgstr "'--timecode-scale' bağımsız değişkenine ihtiyacı olur.\n"

#: src/merge/mkvmerge.cpp:1581
msgid "'--timecode-scale' was used more than once.\n"
msgstr "'--timecode-scale' birden fazla kullanıldı.\n"

#: src/merge/mkvmerge.cpp:2246
msgid "'--timecodes' lacks its argument.\n"
msgstr "'--timecodes' bağımsız değişkenine ihtiyacı olur.\n"

#: src/merge/mkvmerge.cpp:1885
msgid "'--title' lacks the title.\n"
msgstr "'--title' başlığa ihtiyacı olur.\n"

#: src/merge/mkvmerge.cpp:2239
msgid "'--track-name' lacks its argument.\n"
msgstr "'--track-name' bağımsız değişkenine ihtiyacı olur.\n"

#: src/merge/mkvmerge.cpp:2253
msgid "'--track-order' lacks its argument.\n"
msgstr "'--track-order' bağımsız değişkenine ihtiyacı olur.\n"

#: src/merge/mkvmerge.cpp:2256
msgid "'--track-order' may only be given once.\n"
msgstr "'--track-order' sadece bir defa verilebilir.\n"

#: src/merge/mkvmerge.cpp:1681
msgid "'-A' and '-a' used on the same source file.\n"
msgstr "'-A' ve '-a' aynı kaynak dosyada kullanıldı.\n"

#: src/merge/mkvmerge.cpp:1690
msgid "'-B' and '-b' used on the same source file.\n"
msgstr "'-B' ve '-b' aynı kaynak dosyada kullanıldı.\n"

#: src/merge/mkvmerge.cpp:1684
msgid "'-D' and '-d' used on the same source file.\n"
msgstr "'-D' ve '-d' aynı kaynak dosyada kullanıldı.\n"

#: src/merge/mkvmerge.cpp:1687
msgid "'-S' and '-s' used on the same source file.\n"
msgstr "'-S' ve '-s' aynı kaynak dosyada kullanıldı.\n"

#: src/common/property_element.cpp:115
#: src/mmg/header_editor/frame.cpp:384
msgid "'Default track' flag"
msgstr "'Varsayılan iz' işareti"

#: src/common/property_element.cpp:118
#: src/mmg/header_editor/frame.cpp:391
msgid "'Forced display' flag"
msgstr "'Zorlanan görüntü' işareti"

#: src/common/property_element.cpp:117
#: src/mmg/header_editor/frame.cpp:388
msgid "'Track enabled' flag"
msgstr "'İz etkinleştirildi\" işareti"

#: src/info/mkvinfo.cpp:189
#, boost-format
msgid "(Unknown element: %1%; ID: 0x%2% size: %3%)"
msgstr "(Bilinmeyen unsur: %1%; ID: 0x%2% boyut: %3%)"

#: src/mmg/tabs/chapters.cpp:475
msgid "(new chapter file)"
msgstr "(yeni bölüm dosyası)"

#: src/mmg/tabs/chapters.cpp:498
msgid "(unnamed chapter)"
msgstr "(isimsiz bölüm)"

#: src/mmg/tabs/chapters.cpp:886
#: src/mmg/tabs/chapters.cpp:935
#: src/mmg/tabs/chapters.cpp:1050
#: src/mmg/tabs/chapters.cpp:1433
#: src/mmg/tabs/chapters.cpp:1440
#: src/mmg/tabs/chapters.cpp:1765
msgid "(unnamed)"
msgstr "(isimsiz)"

#: src/input/r_flac.cpp:167
msgid "+-> Parsing the FLAC file. This can take a LONG time.\n"
msgstr "+-> FLAC dosyası ayrıştırılıyor. Bu UZUN bir zaman alabilir.\n"

#: src/input/r_flac.cpp:202
#, boost-format
msgid "+-> Pre-parsing FLAC file: %1%%%%2%"
msgstr "+-> FLAC dosyası ön-ayrıştırması yapılıyor: %1%%%%2%"

#: src/input/r_flac.cpp:223
msgid "+-> Pre-parsing FLAC file: 100%\n"
msgstr "+-> FLAC dosyası ön-ayrıştırması yapılıyor: %100\n"

#: src/merge/pr_generic.cpp:1487
#, boost-format
msgid ", description '%1%'"
msgstr ", tanımı '%1%'"

#: src/merge/pr_generic.cpp:1488
#, boost-format
msgid ", file name '%1%'"
msgstr ", dosya adı '%1%'"

#: src/mmg/jobs.cpp:774
#, c-format, boost-format
msgid ", finished on %s"
msgstr ", bitiş zamanı %s"

#: src/info/mkvinfo.cpp:208
#, boost-format
msgid ", position %1%"
msgstr ", konum %1%"

#: src/mmg/jobs.cpp:764
#, c-format, boost-format
msgid ", started on %s"
msgstr ", başlama zamanı %s"

#: src/mmg/jobs.cpp:762
#, c-format, boost-format
msgid "--- BEGIN job %d (%s, added on %s)"
msgstr "--- BEGIN iş %d (%s, eklenme%s)"

#: src/mmg/jobs.cpp:772
#, c-format, boost-format
msgid "--- END job %d"
msgstr "--- END iş %d"

#: src/mmg/jobs.cpp:767
msgid "--- No job output found.\n"
msgstr "--- Bulunan iş çıktısı yok.\n"

#: src/mmg/options/languages.cpp:41
#: src/mmg/tabs/input_general.cpp:163
msgid "---all---"
msgstr "---tümü---"

#: src/mmg/tabs/input_general.cpp:148
msgid "---common---"
msgstr "---genel---"

#: src/mmg/cli_options_dlg.cpp:94
msgid "--cluster-length REPLACEME"
msgstr "--cluster-length REPLACEME"

#: src/mmg/cli_options_dlg.cpp:110
msgid "--timecode-scale REPLACEME"
msgstr "--timecode-scale REPLACEME"

#: src/propedit/propedit_cli_parser.cpp:242
msgid "1. A number which will be interepreted as an attachment ID as listed by 'mkvmerge --identify-verbose'. These are usually simply numbered starting from 0 (e.g. '2')."
msgstr ""

#: src/mmg/tabs/input_format.cpp:259
#, boost-format
msgid "1. for subtitle files that do not use a byte order marker (BOM) and that are not encoded in the system's current character set (%1%);"
msgstr ""

#: src/info/mkvinfo.cpp:683
msgid "1: all frames"
msgstr "1: tüm kareler"

#: src/mmg/tabs/input_format.cpp:206
msgid "2 bytes"
msgstr "2 bayt"

#: src/propedit/propedit_cli_parser.cpp:243
msgid "2. A number with the prefix '=' which will be interepreted as the attachment's unique ID (UID) as listed by 'mkvmerge --identify-verbose'. These are usually random-looking numbers (e.g. '128975986723')."
msgstr ""

#: src/mmg/tabs/input_format.cpp:261
#, fuzzy
msgid "2. for files with chapter information (e.g. OGM, MP4) for which mkvmerge does not detect the encoding correctly."
msgstr "Altyazı dosyası olarak karakter grubunu veya birlikte yazılmış bölüm bilgisini seçer. Sadece UTF-olmayan kodlamalı altyazı dosyaları için veya mkvmerge'ün kodlamayı doğru olarak algılamadığı bölüm bilgisi (örn. OGM, MP4) ile olan dosyalar için gereklidir."

#: src/info/mkvinfo.cpp:685
msgid "2: codec private data"
msgstr "2: kodek özel verisi"

#: src/propedit/propedit_cli_parser.cpp:244
msgid "3. Either 'name:<value>' or 'mime-type:<value>' in which case the selector applies to all attachments whose name or MIME type respectively equals <value>."
msgstr ""

#: src/mmg/tabs/input_format.cpp:207
msgid "4 bytes"
msgstr "4 bayt"

#: src/common/xml/xml.h:73
msgid "<%1%> is not a valid child element of <%2%> at position %3%."
msgstr "<%1%>, %3% konumunda geçerli bir <%2%> ürün öğesi değil."

#: src/common/xml/ebml_chapters_converter.cpp:118
msgid "<ChapterAtom> is missing the <ChapterTimeStart> child."
msgstr "<ChapterAtom> ekisk <ChapterTimeStart> ürünü."

#: src/common/xml/ebml_chapters_converter.cpp:136
msgid "<ChapterDisplay> is missing the <ChapterString> child."
msgstr "<ChapterDisplay> eksik <ChapterString> ürünü."

#: src/common/xml/ebml_chapters_converter.cpp:125
msgid "<ChapterTrack> is missing the <ChapterTrackNumber> child."
msgstr "<ChapterTrack> eksik <ChapterTrackNumber> ürünü."

#: src/common/xml/ebml_tags_converter.cpp:91
msgid "<Simple> is missing the <Name> child."
msgstr "<Simple> eksik <Name> ürünü."

#: src/common/xml/ebml_tags_converter.cpp:98
msgid "<Simple> must contain either a <String> or a <Binary> child."
msgstr "<Simple>, ya <String> ya da <Binary> ürünü içermek zorundadır."

#: src/common/xml/ebml_tags_converter.cpp:88
msgid "<Tag> is missing the <Simple> child."
msgstr "<Tag> eksik <Simple> ürünü."

#: src/input/r_matroska.cpp:1974
#, boost-format
msgid "A block group was found at position %1%, but no block element was found inside it. This might make mkvmerge crash.\n"
msgstr "%1% konumunda bir blok grubu bulundu ama içinde blok öğesi bulunmadı. Bu mkvmerge'ü çökertebilir.\n"

#: src/input/r_matroska.cpp:1880
#: src/input/r_matroska.cpp:1984
#, boost-format
msgid "A block was found at timestamp %1% for track number %2%. However, no headers where found for that track number. The block will be skipped.\n"
msgstr "İz numarası %2% için %1% zaman damgasında bir blok bulundu. Ancak, bu iz numarası için bulunan başlıklar yok. Blok atlanacak.\n"

#: src/mmg/tabs/global.cpp:281
msgid "A chapter starting at 0s is never considered for splitting and discarded silently."
msgstr ""

#: src/mmg/tabs/global.cpp:249
msgid "A comma-separated list of frame/field number ranges of content to keep."
msgstr "Tutmak için içeriğin kare/alan numarası aralığının virgülle ayrılmış listesi."

#: src/mmg/tabs/global.cpp:265
msgid "A comma-separated list of frame/field numbers after which to split."
msgstr "Bölündükten sonraki kare/alan numaralarının virgülle ayrılmış listesi."

#: src/mmg/tabs/global.cpp:238
msgid "A comma-separated list of timecode ranges of content to keep."
msgstr "Tutmak için içeriğin zaman damgası aralığının virgülle ayrılmış listesi."

#: src/common/property_element.cpp:130
#: src/mmg/header_editor/frame.cpp:421
msgid "A human-readable string specifying the codec."
msgstr "Kodeği belirten insanın okuyabileceği satır."

#: src/common/property_element.cpp:127
#: src/mmg/header_editor/frame.cpp:411
msgid "A human-readable track name."
msgstr "İnsanın okuyabileceği iz adı."

#: src/mmg/mmg_dialog.cpp:1449
#, c-format, boost-format
msgid "A job with the description '%s' already exists. Do you really want to add another one with the same description?"
msgstr "'%s' tanımıyla bir iş zaten mevcut. Aynı tanımla başka bir tane eklemek istiyor musunuz?"

#: src/common/property_element.cpp:105
#: src/mmg/header_editor/frame.cpp:333
msgid ""
"A randomly generated unique ID to identify the current\n"
"segment between many others (128 bits)."
msgstr ""
"Birçok diğerleri (128 bits) arasından şu anki parçayı tanımlamak\n"
"için rastgele oluşturulmuş benzersiz ID."

#: src/mmg/tabs/chapters.cpp:357
msgid "A segment to play in place of this chapter. The edition set via the segment edition UID should be used for this segment, otherwise no edition is used. This is a 128bit segment UID in the usual UID form: hex numbers with or without the \"0x\" prefix, with or without spaces, exactly 32 digits.\n"
msgstr ""

#: src/mmg/tabs/global.cpp:255
#: src/mmg/tabs/global.cpp:270
msgid "A single Matroska block contains either a full frame (for progressive content) or a single field (for interlaced content)."
msgstr ""

#: src/info/mkvinfo.cpp:793
msgid "A track"
msgstr "İz"

#: src/merge/pr_generic.cpp:1357
#, boost-format
msgid "A track with the ID %1% was requested but not found in the file. The corresponding option will be ignored.\n"
msgstr "ID %1% ile bir iz istendi ama dosyada bulunamadı. İlgili seçenek yoksayılacak.\n"

#: src/common/property_element.cpp:113
#: src/mmg/header_editor/frame.cpp:381
msgid ""
"A unique ID to identify the Track. This should be\n"
"kept the same when making a direct stream copy\n"
"of the Track to another file."
msgstr ""
"İzi tanımlamak için benzersiz ID. Bu, izin doğrudan\n"
"akış kopyalaması başka bir dosyaya yapıldığında aynı\n"
"tutulmalı."

#: src/common/property_element.cpp:108
#: src/mmg/header_editor/frame.cpp:341
msgid ""
"A unique ID to identify the next chained\n"
"segment (128 bits)."
msgstr ""
"Sonraki zincirlemeyi/parçayı (128 bits)\n"
"tanımlamak için benzersiz ID."

#: src/common/property_element.cpp:107
#: src/mmg/header_editor/frame.cpp:337
msgid ""
"A unique ID to identify the previous chained\n"
"segment (128 bits)."
msgstr ""
"Önceki zincirlemeyi/parçayı (128 bits)\n"
"tanımlamak için benzersiz ID."

#: src/common/file_types.cpp:25
msgid "A/52 (aka AC3)"
msgstr "A/52 (AC3 olarak bilinir)"

#: src/input/r_aac.h:37
#: src/output/p_aac.h:42
msgid "AAC"
msgstr "AAC"

#: src/common/file_types.cpp:26
msgid "AAC (Advanced Audio Coding)"
msgstr "AAC (Gelişmiş Ses Kodlama)"

#: src/input/r_aac.cpp:103
msgid "AAC files may contain HE-AAC / AAC+ / SBR AAC audio. This can NOT be detected automatically. Therefore you have to specifiy '--aac-is-sbr 0' manually for this input file if the file actually contains SBR AAC. The file will be muxed in the WRONG way otherwise. Also read mkvmerge's documentation.\n"
msgstr "AAC dosyaları HE-AAC / AAC+ / SBR AAC ses içerebilir. Bu otomatik olarak ALGILANAMAZ. Bu nedenle eğer dosya aslında SBR AAC içeriyorsa bu girdi dosyası için elle '--aac-is-sbr 0' belirtmek zorundasınız. Yoksa dosya YANLIŞ yolla çoklanmış olacaktır. Ayrıca mkvmerge'ün belgesini okuyun.\n"

#: src/mmg/tabs/input_format.cpp:266
msgid "AAC is SBR/HE-AAC/AAC+"
msgstr "SBR/HE-AAC/AAC+, AAC'dir"

#: src/input/r_aac_adif.cpp:35
msgid "AAC with ADIF headers"
msgstr "ADIF başlıkları ile AAC"

#: src/input/r_ac3.h:36
#: src/output/p_ac3.h:41
msgid "AC3"
msgstr "AC3"

#: src/output/p_alac.h:34
msgid "ALAC"
msgstr "ALAC"

#: src/common/file_types.cpp:29
msgid "ALAC (Apple Lossless Audio Codec)"
msgstr "ALAC (Apple Kayıpsız Ses Kodeki)"

#: src/extract/xtr_alac.cpp:51
msgid "ALAC private data size mismatch\n"
msgstr "ALAC özel veri boyutu uyumsuz\n"

#: src/mmg/header_editor/value_page.cpp:143
msgid ""
"ASCII string (no special chars like\n"
"Umlaute etc)"
msgstr ""
"ASCII dizgisi (özel karakterler yok\n"
"noktalı harfler v.s. gibi)"

#: src/input/r_avc.h:35
#: src/output/p_mpeg4_p10.h:34
msgid "AVC/h.264"
msgstr "AVC/h.264"

#: src/output/p_avc.h:43
#, fuzzy
msgid "AVC/h.264 (unframed)"
msgstr "AVC/h.264"

#: src/common/file_types.cpp:27
msgid "AVC/h.264 elementary streams"
msgstr "AVC/h.264 temel akışları"

#: src/input/r_avi.h:86
msgid "AVI"
msgstr "AVI"

#: src/common/file_types.cpp:28
msgid "AVI (Audio/Video Interleaved)"
msgstr "AVI (Audio/Video Interleaved)"

#: src/mmg/mux_dialog.cpp:81
msgid "Abort"
msgstr "Durdur"

#: src/mmg/jobs.cpp:92
msgid "Abort after current job"
msgstr "Şu anki işten sonra durdur"

#: src/mmg/jobs.cpp:93
msgid "Abort processing after the current job"
msgstr "Şu anki işten sonra işlemi durdur"

#: src/mmg/jobs.cpp:99
msgid "Abort the muxing process right now"
msgstr "Çoklama işlemini hemen şimdi durdur"

#: src/mmg/jobs.cpp:137
#, c-format, boost-format
msgid "Aborted processing on %s"
msgstr "%s üzerindeki işlem durduruldu"

#: src/info/qt_ui.cpp:125
#: src/info/wxwidgets_ui.cpp:343
msgid "About mkvinfo"
msgstr "mkvinfo Hakkında"

#: src/propedit/propedit_cli_parser.cpp:210
msgid "Actions for handling attachments"
msgstr "Kullanılan ekler için eylemler"

#: src/propedit/propedit_cli_parser.cpp:195
msgid "Actions for handling properties"
msgstr "Kullanılan özellikler için eylemler"

#: src/propedit/propedit_cli_parser.cpp:203
msgid "Actions for handling tags and chapters"
msgstr "Kullanılan etiketler ve bölümler için eylemler"

#: src/mmg/cli_options_dlg.cpp:48
msgid "Add"
msgstr "Ekle"

#: src/mmg/mmg_dialog.cpp:301
msgid "Add &command line options"
msgstr "&Komut satırı ekle seçenekleri"

#: src/mmg/tabs/additional_parts_dlg.cpp:157
msgid "Add additional parts"
msgstr "İlave kısımları ekle"

#: src/mmg/tabs/chapters.cpp:343
msgid "Add chapter"
msgstr "Bölüm ekle"

#: src/mmg/cli_options_dlg.cpp:24
msgid "Add command line options"
msgstr "Komut satırı ekle seçenekleri"

#: src/mmg/header_editor/value_page.cpp:162
msgid "Add element"
msgstr "Unsur ekle"

#: src/mmg/tabs/chapters.cpp:374
msgid "Add name"
msgstr "Ad ekle"

#: src/propedit/propedit_cli_parser.cpp:207
msgid "Add or replace chapters in the file with the ones from 'filename' or remove them if 'filename' is empty"
msgstr "'Dosya adı'ndan biriyle birlikte dosya içindeki bölümleri ekle veya değiştir ya da 'dosya adı' boş ise onları kaldır"

#: src/propedit/propedit_cli_parser.cpp:204
msgid "Add or replace tags in the file with the ones from 'filename' or remove them if 'filename' is empty (see below and man page for syntax)"
msgstr "'Dosya adı'ndan biriyle birlikte dosya içindeki etiketleri ekle veya değiştir ya da 'dosya adı' boş ise onları kaldır (sözdizimi için aşağıya ve ana sayfaya bakın)"

#: src/mmg/tabs/chapters.cpp:344
msgid "Add subchapter"
msgstr "Altbölüm ekle"

#: src/propedit/propedit_cli_parser.cpp:211
msgid "Add the file 'filename' as a new attachment"
msgstr "'Dosyaadı' dosyasını yeni bir ek olarak ekle"

#: src/mmg/jobs.cpp:470
msgid "Added on"
msgstr "Eklenme"

#: src/mmg/tabs/additional_parts_dlg.cpp:42
msgid "Additional source file parts"
msgstr "İlave kaynak dosya kısımları"

#: src/info/mkvinfo.cpp:201
#, boost-format
msgid "AdditionalID: %1%"
msgstr "İlaveID: %1%"

#: src/info/mkvinfo.cpp:1224
msgid "Additions"
msgstr "İlaveler"

#: src/propedit/propedit_cli_parser.cpp:198
msgid "Adds a property with the value even if such a property already exists"
msgstr "Böyle bir özellik zaten olsa bile değerle birlikte bir özellik ekler"

#: src/mmg/mmg_dialog.cpp:299
msgid "Adds the current settings as a new job entry to the job queue"
msgstr "Şu anki ayarları yeni bir iş girişi olarak iş kuyruğuna ekler"

#: src/mmg/tabs/chapters.cpp:1238
msgid "Adjust chapter timecodes"
msgstr "Bölüm zaman kodlarını ayarla"

#: src/mmg/tabs/chapters.cpp:349
msgid "Adjust timecodes"
msgstr "Zaman kodlarını ayarla"

#: src/info/wxwidgets_ui.cpp:120
msgid "After loading a file expand the most important elements"
msgstr "Dosya yüklendikten sonra en önemli unusurları genişlet"

#: src/info/mkvinfo.cpp:708
#, boost-format
msgid "Algorithm: %1% (%2%)"
msgstr "Algoritma: %1% (%2%)"

#: src/mmg/mmg.h:40
msgid "All Files (*)|*"
msgstr "Tüm Dosyalar (*)|*"

#: src/mmg/mmg.h:34
msgid "All Files (*.*)|*.*"
msgstr "Tüm Dosyalar (*.*)|*.*"

#: src/mmg/tabs/chapters.cpp:858
msgid "All chapter entries are valid."
msgstr "Tüm bölüm girdileri geçerli."

#: src/mmg/header_editor/frame.cpp:615
msgid "All header values are OK."
msgstr "Tüm başlık değerleri TAMAM."

#: src/propedit/propedit_cli_parser.cpp:138
msgid "All known property names and their meaning\n"
msgstr "Tüm bilinen özellik adları ve anlamları.\n"

#: src/propedit/propedit_cli_parser.cpp:238
msgid "All other strings work just like the track header selectors (see above)."
msgstr "Tüm diğer dizgiler tıpkı iz başlığı seçicileri gibi çalışır (yukarı bakın)."

#: src/info/wxwidgets_ui.cpp:269
msgid "All supported files|*.mkv;*.mka;*.mks;*.mk3d;*.webm;*.webma;*.webmv|Matroska files (*.mkv;*.mka;*.mks;*.mk3d)|*.mkv;*.mka;*.mks;*.mk3d|WebM files (*.webm;*.webma;*.webmv)|*.webm;*.webma;*.webmv|All files|*.*"
msgstr "Tüm destekl. dosyalar|*.mkv;*.mka;*.mks;*.mk3d;*.webm;*.webma;*.webmv|Matroska dosyaları (*.mkv;*.mka;*.mks;*.mk3d)|*.mkv;*.mka;*.mks;*.mk3d|WebM dosyaları (*.webm;*.webma;*.webmv)|*.webm;*.webma;*.webmv|Tüm dosyalar|*.*"

#: src/mmg/tabs/input.cpp:263
#, c-format, boost-format
msgid "All supported media files|%s%s|%s"
msgstr "Tüm destek. medya dosyaları|%s%s|%s"

#: src/mmg/cli_options_dlg.cpp:139
msgid "Allows storing AVC/h.264 video in Video-for-Windows compatibility mode, e.g. when it is read from an AVI"
msgstr "AVC/h.264 görüntüsünü Video-for-Windows uyumluluk kipinde saklamaya izin verir, örn. AVI'den okunduğunda"

#: src/mmg/cli_options_dlg.cpp:145
msgid "Allows the use of the CodecState element. This is used for e.g. MPEG-1/-2 video tracks for storing the sequence headers."
msgstr "CodecState öğesini kullanmaya izin verir. Bu, örn. sıralı başlıkları depolamak için MPEG-1/-2 görüntü izilerinde kullanılır."

#: src/extract/extract_cli_parser.cpp:67
msgid "Also try to extract the CUE sheet from the chapter information and tags for this track."
msgstr "Ayrıca bu iz için etiketleri ve bölüm bilgilerinden CUE sheet çıkartmayı dener."

#: src/input/r_wavpack.cpp:87
#, boost-format
msgid "Also using the correction file '%1%c'.\n"
msgstr "Aynı zamanda düzeltme dosyası '%1%c' kullanılıyor.\n"

#: src/mmg/options/mmg.cpp:71
msgid "Always on top"
msgstr "Her zaman üstte"

#: src/propedit/propedit_cli_parser.cpp:241
msgid "An <attachment-selector> can have three forms:"
msgstr "<ek-seçicisi> üç biçime sahip olabilir:"

#: src/common/property_element.cpp:129
#: src/mmg/header_editor/frame.cpp:418
msgid "An ID corresponding to the codec."
msgstr "Kodek yerini tutan bir ID."

#: src/extract/attachments.cpp:110
#, boost-format
msgid "An attachment with the ID %1% was not found.\n"
msgstr "ID %1% ile birlikte bir ek bulunmadı.\n"

#: src/merge/mkvmerge.cpp:1673
msgid "An empty file name is not valid.\n"
msgstr "Boş dosya adı geçerli değil.\n"

#: src/common/property_element.cpp:104
#: src/mmg/header_editor/frame.cpp:329
msgid ""
"An escaped filename corresponding to\n"
"the next segment."
msgstr ""
"Sonraki parçayla ilgili olarak gözden kaçan\n"
"dosya adı."

#: src/common/property_element.cpp:103
#: src/mmg/header_editor/frame.cpp:326
msgid ""
"An escaped filename corresponding to\n"
"the previous segment."
msgstr ""
"Önceki parçayla ilgili olarak gözden kaçan\n"
"dosya adı."

#: src/mmg/header_editor/frame.cpp:679
#: src/mmg/tabs/chapters.cpp:1858
#: src/propedit/propedit.cpp:44
msgid "An unknown error occured. The file has been modified."
msgstr "Bilinmeyen bir hata meydana geldi. Dosya değiştirildi."

#: src/common/xml/ebml_converter.cpp:166
msgid "An unsigned integer was expected."
msgstr "İşaretsiz tamsayı beklendi."

#: src/mmg/wx_kax_analyzer.cpp:36
msgid "Analysis is running"
msgstr "Çözümleme çalışıyor"

#: src/mmg/cli_options_dlg.cpp:131
msgid "Analyze MPEG4 bitstreams, put each frame into one Matroska block, use proper timestamping (I P B B = 0 120 40 80), use V_MPEG4/ISO/... CodecIDs."
msgstr "MPEG4 bit akışlarını çözümleyin, her kareyi bir Matroska bloğu içine koyun, doğru bir şekilde zaman damgalaması (I P B B = 0 120 40 80) kullanın, V_MPEG4/ISO/... KodekID'leri kullanın."

#: src/merge/pr_generic.cpp:535
#, boost-format
msgid "Another default track for %1% tracks has already been set. The 'default' flag for track %2% of '%3%' will not be set.\n"
msgstr "%1% iz için başka bir varsayılan iz zaten ayarlandı. İz %2% / '%3%' için 'varsayılan' işaret ayarlanmayacak.\n"

#: src/mmg/mmg_dialog.cpp:601
msgid "Another muxing job in still in progress. Please wait until it has finished or abort it manually before starting a new one."
msgstr "Başka bir çoklama işi hala sürüyor. Lütfen bitene kadar bekleyin ya da yeni bir tane başlamadan önce elle durdurun."

#: src/mmg/tabs/input.cpp:1354
#, c-format, boost-format
msgid "Appending a track from a file to another track from the same file is not allowed. This is the case for tracks number %u and %u."
msgstr "Dosyadan bir izi aynı dosyadan başka bir ize eklemeye izin verilmez. İz numaraları %u ve %u için durum böyledir."

#: src/merge/output_control.cpp:1973
#, boost-format
msgid "Appending track %1% from file no. %2% ('%3%') to track %4% from file no. %5% ('%6%').\n"
msgstr "%5% ('%6%') nolu dosyadan %4%. ize eklenen, %2% ('%3%') nolu dosyadan %1%. iz.\n"

#: src/mmg/options/output.cpp:54
msgid "Ask before overwriting things (files, jobs)"
msgstr "Üzerlerine yazmadan önce sor (dosyalar, işler)"

#: src/merge/mkvmerge.cpp:593
msgid "Aspect ratio"
msgstr "En-boy oranı"

#: src/merge/mkvmerge.cpp:593
msgid "Aspect ratio factor"
msgstr "En-boy oranı etkeni"

#: src/info/mkvinfo.cpp:648
#, boost-format
msgid "Aspect ratio type: %1%%2%"
msgstr "En-boy oranı türü: %1%%2%"

#: src/mmg/tabs/input_format.cpp:229
msgid "Aspect ratio:"
msgstr "En-boy oranı:"

#: src/common/xml/ebml_chapters_converter.cpp:104
msgid "At least one <ChapterAtom> element is needed."
msgstr "En az bir <ChapterAtom> öğesi gerekir."

#: src/info/mkvinfo.cpp:1093
msgid "Attached"
msgstr "Ekli"

#: src/mmg/tabs/attachments.cpp:153
msgid "Attached files"
msgstr "Ekli dosyalar"

#: src/merge/pr_generic.cpp:1486
#, boost-format
msgid "Attachment ID %1%: type '%2%', size %3% bytes"
msgstr "Ek ID %1%: türü '%2%', boyutu %3% bayt"

#: src/extract/extract_cli_parser.cpp:85
msgid "Attachment extraction"
msgstr "Ek çıkarma"

#: src/propedit/propedit_cli_parser.cpp:240
msgid "Attachment selectors"
msgstr "Ek seçicileri"

#: src/mmg/tabs/attachments.cpp:164
msgid "Attachment style:"
msgstr "Ek stili:"

#: src/info/mkvinfo.cpp:1084
#: src/mmg/mmg_dialog.cpp:326
#: src/mmg/tabs/attachments.cpp:156
#: src/propedit/options.cpp:195
msgid "Attachments"
msgstr "Ekler"

#: src/common/property_element.cpp:153
#: src/mmg/header_editor/frame.cpp:493
msgid "Audio bit depth"
msgstr "Ses bit derinliği"

#: src/common/property_element.cpp:152
#: src/mmg/header_editor/frame.cpp:489
msgid "Audio channels"
msgstr "Ses kanalları"

#: src/common/property_element.cpp:151
#: src/mmg/header_editor/frame.cpp:485
msgid "Audio output sampling frequency"
msgstr "Ses çıktısı örnekleme sıklığı"

#: src/common/property_element.cpp:150
#: src/mmg/header_editor/frame.cpp:480
msgid "Audio sampling frequency"
msgstr "Ses örnekleme sıklığı"

#: src/mmg/header_editor/track_type_page.cpp:50
#, c-format, boost-format
msgid "Audio track %u"
msgstr "Ses izi %u"

#: src/mmg/options/output.cpp:34
msgid "Auto-set output filename"
msgstr "Çıktı dosya adını otomatik ayarla"

#: src/merge/mkvmerge.cpp:302
#, boost-format
msgid "Automatic MIME type recognition for '%1%': %2%\n"
msgstr " '%1%' için otomatik MIME türü tanıma: %2%\n"

#: src/merge/mkvmerge.cpp:1843
msgid "Automatically enabling WebM compliance mode due to output file name extension.\n"
msgstr "Çıktı dosyası adı uzantısından dolayı otomatik olarak WebM uyum kipi etkinleşir.\n"

#: src/mmg/cli_options_dlg.cpp:37
msgid "Available options:"
msgstr "Mevcut seçenekler:"

#: src/common/command_line.cpp:254
msgid "Available translations:\n"
msgstr "Mevcut çeviriler:\n"

#: src/mmg/update_checker.cpp:67
msgid "Available version:"
msgstr "Kullanılabilir sürüm:"

#: src/mmg/header_editor/value_page.cpp:148
msgid "Binary (displayed as hex numbers)"
msgstr "Binari (onaltılık sayılar olarak görüntülendi)"

#: src/info/mkvinfo.cpp:566
#, boost-format
msgid "Bit depth: %1%"
msgstr "Bit derinliği: %1%"

#: src/common/property_element.cpp:153
#: src/mmg/header_editor/frame.cpp:493
msgid "Bits per sample, mostly used for PCM."
msgstr "Örnek başına bit, çoğunlukla PCM için kullanılır."

#: src/info/mkvinfo.cpp:193
#, boost-format
msgid "Block (track number %1%, %2% frame(s), timecode %|3$.3f|s = %4%)"
msgstr "Blok (iz numarası %1%, %2% kare, zaman kodu %|3$.3f|s = %4%)"

#: src/info/mkvinfo.cpp:207
#, boost-format
msgid "Block additional ID: %1%"
msgstr "Blok ilavesi ID: %1%"

#: src/info/mkvinfo.cpp:202
#, boost-format
msgid "Block additional: %1%"
msgstr "Blok ilavesi: %1%"

#: src/info/mkvinfo.cpp:195
#, boost-format
msgid "Block duration: %1%.%|2$06d|ms"
msgstr "Blok süresi: %1%.%|2$06d|ms"

#: src/extract/timecodes_v2.cpp:303
#: src/extract/tracks.cpp:458
#: src/info/mkvinfo.cpp:1135
msgid "Block group"
msgstr "Blok grubu"

#: src/info/mkvinfo.cpp:199
#, boost-format
msgid "Block virtual: %1%"
msgstr "Blok sanalı: %1%"

#: src/input/r_vobsub.cpp:549
#, boost-format
msgid "Bogus aid %1%\n"
msgstr "Sahte yardım %1%\n"

#: src/mmg/header_editor/value_page.cpp:149
msgid "Boolean (yes/no, on/off etc)"
msgstr "Boolean (evet/hayır, açık/kapalı v.s.)"

#: src/merge/pr_generic.cpp:196
msgid "Both the aspect ratio and '--display-dimensions' were given.\n"
msgstr "En boy oranı ve '--display-dimensions' ikisi birden verildi.\n"

#: src/merge/pr_generic.cpp:194
msgid "Both the aspect ratio factor and '--display-dimensions' were given.\n"
msgstr "En boy oranı etkeni ve '--display-dimensions' ikisi birden verildi.\n"

#: src/mmg/mmg_dialog.cpp:300
msgid "Brings up the job queue editor"
msgstr "İş kuyruğu düzenleyicisini öne getir"

#: src/mmg/mmg_dialog.cpp:331
#: src/mmg/options/mkvmerge.cpp:52
#: src/mmg/options/output.cpp:45
#: src/mmg/tabs/global.cpp:345
#: src/mmg/tabs/global.cpp:362
#: src/mmg/tabs/global.cpp:366
#: src/mmg/tabs/input_general.cpp:191
#: src/mmg/tabs/input_general.cpp:194
msgid "Browse"
msgstr "Gözat"

#: src/extract/extract_cli_parser.cpp:102
msgid "CUE sheet extraction"
msgstr "CUE sheet çıkarma"

#: src/info/info_cli_parser.cpp:41
msgid "Calculate and display checksums and use verbosity level 4."
msgstr "Sağlamaları hesapla ve görüntüle ve ayrıntılı seviye 4 kullan."

#: src/info/info_cli_parser.cpp:40
msgid "Calculate and display checksums of frame contents."
msgstr "Kare içeriklerinin sağlamalarını hesapla ve görüntüle."

#: src/output/p_mpeg4_p2.cpp:114
msgid "Cannot convert non-native MPEG4 video frames into native ones if the source container provides neither timecodes nor a number of frames per second.\n"
msgstr ""

#: src/extract/xtr_vobsub.cpp:88
#, boost-format
msgid "Cannot extract tracks of different kinds to the same file. This was requested for the tracks %1% and %2%.\n"
msgstr ""

#: src/mmg/mmg_dialog.cpp:602
msgid "Cannot start second muxing job"
msgstr "İkinci çoklama işi başlatılamıyor"

#: src/extract/xtr_textsubs.cpp:295
#, boost-format
msgid "Cannot write track %1% with the CodecID '%2%' to the file '%3%' because track %4% with the CodecID '%5%' is already being written to the same file, and their CodecPrivate data (the USF styles etc) do not match.\n"
msgstr "KodekID '%2%' ile olan iz %1%, '%3%' dosyasına yazılamaz çünkü KodekID '%5%' ile olan iz %4% zaten aynı dosyaya yazılmış ve CodecPrivate verileri (USF stilleri vs.) eşleşmiyor.\n"

#: src/extract/xtr_avi.cpp:48
#: src/extract/xtr_base.cpp:66
#: src/extract/xtr_ivf.cpp:52
#: src/extract/xtr_textsubs.cpp:290
#, boost-format
msgid "Cannot write track %1% with the CodecID '%2%' to the file '%3%' because track %4% with the CodecID '%5%' is already being written to the same file.\n"
msgstr "KodekID '%2%' ile olan iz %1%, '%3%' dosyasına yazılamaz çünkü KodekID '%5%' ile olan iz %4% zaten aynı dosyaya yazılmış.\n"

#: src/common/kate.cpp:80
msgid "Category is not NUL terminated"
msgstr "Kategori NUL olarak sonlandırılmaz"

#: src/extract/timecodes_v2.cpp:382
#: src/extract/tracks.cpp:513
#: src/info/mkvinfo.cpp:1716
msgid "Caught exception"
msgstr "Yakalanan istisna"

#: src/mmg/cli_options_dlg.cpp:155
msgid "Causes mkvmerge not to write 'CueDuration' elemenets in the cues."
msgstr "Nedeni mkvmerge'ün cue'ların içine 'CueDuration' öğelerini yazmaması."

#: src/mmg/cli_options_dlg.cpp:157
msgid "Causes mkvmerge not to write 'CueRelativePosition' elemenets in the cues."
msgstr "Nedeni mkvmerge'ün cue'ların içine 'CueRelativePosition' öğelerini yazmaması."

#: src/mmg/cli_options_dlg.cpp:153
msgid "Causes mkvmerge to add 'stop display' commands to VobSub subtitle packets that do not contain a duration field."
msgstr "mkvmerge'ün süre alanı içermeyen VobSub altyazı paketlerine 'stop display' komutu eklemesine neden olur."

#: src/propedit/change.cpp:206
#, boost-format
msgid "Change for '%1%' executed. No property of this type found. One entry added.\n"
msgstr "'%1%' için değişiklik yürütüldü. Bu türün bulunan özelliği yok. Bir giriş eklendi.\n"

#: src/propedit/change.cpp:186
#, boost-format
msgid "Change for '%1%' executed. Number of entries deleted: %2%\n"
msgstr "'%1%' için değişiklik yürütüldü. Silinen girişler sayısı: %2%\n"

#: src/propedit/change.cpp:212
#, boost-format
msgid "Change for '%1%' executed. Number of entries set: %2%.\n"
msgstr "'%1%' için değişiklik yürütüldü. Ayarlanan girişler sayısı: %2%\n"

#: src/propedit/change.cpp:223
#, boost-format
msgid "Change for '%1%' executed. One entry added.\n"
msgstr "'%1%' için değişiklik yürütüldü. Bir giriş eklendi.\n"

#: src/mmg/mmg_dialog.cpp:291
msgid "Change mmg's preferences and options"
msgstr "mmg'nin tercihlerini ve seçeneklerini değiştir"

#: src/mmg/options/languages.cpp:83
msgid "Changes to this list do not take effect until mmg is restarted."
msgstr "Bu listenin değişiklikleri mmg yeniden başlatılana kadar etkili olmaz."

#: src/info/mkvinfo.cpp:561
#, boost-format
msgid "Channel positions: %1%"
msgstr "Kanal konumu: %1%"

#: src/info/mkvinfo.cpp:555
#, boost-format
msgid "Channels: %1%"
msgstr "Kanal: %1%"

#: src/mmg/mmg_dialog.cpp:328
msgid "Chapter Editor"
msgstr "Bölüm Düzenleyicisi"

#: src/info/mkvinfo.cpp:453
msgid "Chapter Translate"
msgstr "Bölüm Çevirme"

#: src/info/mkvinfo.cpp:460
#, boost-format
msgid "Chapter Translate Codec: %1%"
msgstr "Bölüm Çevirme Kodeki: %1%"

#: src/info/mkvinfo.cpp:457
#, boost-format
msgid "Chapter Translate Edition UID: %1%"
msgstr "Bölüm Çevirme Yayın UID: %1%"

#: src/info/mkvinfo.cpp:463
#, boost-format
msgid "Chapter Translate ID: %1%"
msgstr "Bölüm Çevirme ID: %1%"

#: src/mmg/tabs/chapters.cpp:1658
msgid "Chapter atoms may only be dropped onto other atoms and chapter editions."
msgstr ""

#: src/mmg/tabs/chapters.cpp:1651
msgid "Chapter editions may only be dropped onto the root node or other editions."
msgstr ""

#: src/mmg/mmg_dialog.cpp:630
msgid "Chapter editor is not empty"
msgstr "Bölüm düzenleyicisi boş değil"

#: src/extract/extract_cli_parser.cpp:94
msgid "Chapter extraction"
msgstr "Bölüm çıkarma"

#: src/mmg/tabs/global.cpp:343
msgid "Chapter file:"
msgstr "Bölüm dosyası:"

#: src/mmg/tabs/chapters.cpp:716
#, c-format, boost-format
msgid "Chapter files (*.xml)|*.xml|%s"
msgstr "Bölüm dosyaları (*.xml)|*.xml|%s"

#: src/mmg/tabs/global.cpp:400
#, c-format, boost-format
msgid "Chapter files (*.xml;*.txt;*.cue)|*.xml;*.txt;*.cue|%s"
msgstr "Bölüm dosyaları (*.xml;*.txt;*.cue)|*.xml;*.txt;*.cue|%s"

#: src/mmg/tabs/chapters.cpp:580
#, c-format, boost-format
msgid "Chapter files (*.xml;*.txt;*.mka;*.mkv;*.mks;*.mk3d;*.cue)|*.xml;*.txt;*.mka;*.mkv;*.mks;*.mk3d;*.cue|%s"
msgstr "Bölüm dosyaları (*.xml;*.txt;*.mka;*.mkv;*.mks;*.mk3d;*.cue)|*.xml;*.txt;*.mka;*.mkv;*.mks;*.mk3d;*.cue|%s"

#: src/mmg/tabs/chapters.cpp:373
msgid "Chapter names and languages"
msgstr "Bölüm adları ve dilleri"

#: src/mmg/tabs/global.cpp:276
msgid "Chapter numbers:"
msgstr "Bölüm numaraları:"

#: src/mmg/options/chapters.cpp:70
msgid "Chapter options"
msgstr "Bölüm seçenekleri"

#: src/common/xml/ebml_chapters_converter.cpp:94
#, boost-format
msgid "Chapter parser: The EditionUID %1% is not unique and could not be reused. A new one will be created.\n"
msgstr "Bölüm ayrıştırıcısı: YayınUID %1% benzersiz değil ve yeniden kullanılamadı. Yeni bir tane oluşturulacak.\n"

#: src/mmg/tabs/chapters.cpp:782
#: src/mmg/tabs/chapters.cpp:789
#: src/mmg/tabs/chapters.cpp:795
#: src/mmg/tabs/chapters.cpp:803
#: src/mmg/tabs/chapters.cpp:818
#: src/mmg/tabs/chapters.cpp:836
msgid "Chapter verification error"
msgstr "Bölüm doğrulama hatası"

#: src/mmg/tabs/chapters.cpp:858
msgid "Chapter verification succeeded"
msgstr "Bölüm doğrulama başarılı oldu"

#: src/info/mkvinfo.cpp:1499
#: src/mmg/options/chapters.cpp:130
#: src/mmg/tabs/global.cpp:342
#: src/propedit/options.cpp:186
msgid "Chapters"
msgstr "Bölümler"

#: src/mmg/mmg.cpp:52
#, c-format, boost-format
msgid "Chapters (%d entries) from %s"
msgstr "Bölümler (%d girdi), dosya: %s"

#: src/merge/output_control.cpp:1558
msgid "Chapters are not allowed in WebM compliant files. No chapters will be written into any output file.\n"
msgstr "WebM uyumlu dosyalar içinde bölümlere izin verilmiyor. Herhangi bir çıktı dosyası içine bölümler yazılmayacak.\n"

#: src/mmg/tabs/chapters.cpp:654
msgid "Chapters loaded."
msgstr "Bölümler yüklendi."

#: src/mmg/tabs/chapters.cpp:758
#: src/mmg/tabs/chapters.cpp:1835
msgid "Chapters written."
msgstr "Bölümler yazıldı."

#: src/mmg/tabs/chapters.cpp:342
msgid "Chapters:"
msgstr "Bölümler:"

#: src/merge/pr_generic.cpp:1489
#, boost-format
msgid "Chapters: %1% entries"
msgstr "Bölüm: %1% girdi"

#: src/common/cli_parser.cpp:176
msgid "Charset for strings on the command line"
msgstr "Komut satırındaki satırlar için karakter grubu"

#: src/mmg/tabs/global.cpp:351
#: src/mmg/tabs/input_format.cpp:255
msgid "Charset:"
msgstr "Karakter grubu:"

#: src/mmg/mmg_dialog.cpp:316
#: src/mmg/options/mmg.cpp:80
msgid "Check online for the latest release"
msgstr "En son yayımı çevrimiçi kontrol et"

#: src/common/cli_parser.cpp:183
#: src/merge/mkvmerge.cpp:278
msgid "Check online for the latest release."
msgstr "En son yayımı çevrimiçi kontrol et."

#: src/mmg/options/mmg.cpp:81
msgid "Check online whether or not a new release of MKVToolNix is available on the home page. Will only check when mmg starts and at most once a day. No information is transmitted to the server."
msgstr "Ana sayfada MKVToolNix'in yeni bir yayımının mevcut olup olmadığını çevrimiçi kontrol eder. Sadece mmg başlatıldığında ve günde en çok bir defa kontrol eder. Sunucuya bilgi aktarılmaz."

#: src/mmg/mmg_dialog.cpp:1791
msgid "Checking for updates online; please wait"
msgstr "Güncellemeler çevrimiçi kontrol ediliyor; lütfen bekleyin"

#: src/mmg/tabs/chapters.cpp:579
msgid "Choose a chapter file"
msgstr "Bölüm dosyasını seçin"

#: src/mmg/tabs/input_general.cpp:278
msgid "Choose a tag file"
msgstr "Etiket dosyasını seçin"

#: src/mmg/tabs/input_general.cpp:292
msgid "Choose a timecodes file"
msgstr "Zaman kodu dosyasını seçin"

#: src/mmg/tabs/attachments.cpp:193
msgid "Choose an attachment file"
msgstr "Ek dosyasını seçin"

#: src/mmg/mmg_dialog.cpp:408
msgid "Choose an input file"
msgstr "Girdi dosyasını seçin"

#: src/mmg/tabs/input.cpp:270
msgid "Choose an input file to add"
msgstr "Eklemek için girdi dosyasını seçin"

#: src/mmg/tabs/input.cpp:270
msgid "Choose an input file to append"
msgstr "İlave etmek için girdi dosyasını seçin"

#: src/mmg/jobs.cpp:438
#: src/mmg/mmg_dialog.cpp:354
#: src/mmg/mmg_dialog.cpp:456
#: src/mmg/mmg_dialog.cpp:769
#: src/mmg/mmg_dialog.cpp:790
#: src/mmg/mux_dialog.cpp:211
#: src/mmg/tabs/chapters.cpp:678
#: src/mmg/tabs/chapters.cpp:715
msgid "Choose an output file"
msgstr "Çıktı dosyasını seçin"

#: src/mmg/tabs/global.cpp:399
msgid "Choose the chapter file"
msgstr "Bölüm dosyasını seçin"

#: src/mmg/mmg_dialog.cpp:666
msgid "Choose the location of the mkvmerge GUI help files"
msgstr "mkvmerge GKA yardım dosyalarının yerini seçin"

#: src/mmg/options/mkvmerge.cpp:97
msgid "Choose the mkvmerge executable"
msgstr "mkvmerge çalıştırılabilir dosyasını seçin"

#: src/mmg/options/output.cpp:122
msgid "Choose the output directory"
msgstr "Çıktı dizinini seçin"

#: src/mmg/tabs/global.cpp:389
msgid "Choose the segment info file"
msgstr "Parça bilgisi dosyasını seçin"

#: src/mmg/tabs/global.cpp:379
msgid "Choose the tags file"
msgstr "Etiket dosyasını seçin"

#: src/mmg/options/mmg.cpp:61
msgid "Clear inputs after a successful muxing run"
msgstr "Başarılı çoklama çalıştırılmasından sonra girdileri temizle"

#: src/mmg/options/mmg.cpp:59
msgid "Clear inputs after adding a job to the job queue"
msgstr "İş kuyruğuna iş eklendikten sonra girdileri temizle"

#: src/mmg/header_editor/frame.cpp:145
msgid "Close the current file without saving"
msgstr "Şu anki dosyayı kaydetmeden kapat"

#: src/extract/timecodes_v2.cpp:284
#: src/extract/tracks.cpp:436
#: src/info/mkvinfo.cpp:1676
msgid "Cluster"
msgstr "Küme"

#: src/merge/mkvmerge.cpp:1486
#, boost-format
msgid "Cluster length '%1%' out of range (0..65535).\n"
msgstr "Küme uzunluğu '%1%' aralık dışında (0..65535).\n"

#: src/merge/mkvmerge.cpp:1479
#, boost-format
msgid "Cluster length '%1%' out of range (100..32000).\n"
msgstr "Küme uzunluğu '%1%' aralık dışında (100..32000).\n"

#: src/info/mkvinfo.cpp:217
#, boost-format
msgid "Cluster position: %1%"
msgstr "Küme konumu: %1%"

#: src/info/mkvinfo.cpp:218
#, boost-format
msgid "Cluster previous size: %1%"
msgstr "Küme önceki boyutu: %1%"

#: src/extract/timecodes_v2.cpp:299
#: src/extract/tracks.cpp:445
#: src/info/mkvinfo.cpp:216
#, boost-format
msgid "Cluster timecode: %|1$.3f|s"
msgstr "Küme zaman kodu: %|1$.3f|s"

#: src/mmg/tabs/select_scanned_file_dlg.cpp:68
msgid "Codec"
msgstr "Kodek"

#: src/common/property_element.cpp:129
#: src/mmg/header_editor/frame.cpp:418
msgid "Codec ID"
msgstr "Kodek ID"

#: src/info/mkvinfo.cpp:852
#, boost-format
msgid "Codec ID: %1%"
msgstr "Kodek ID: %1%"

#: src/info/mkvinfo.cpp:880
#, boost-format
msgid "Codec decode all: %1%"
msgstr "Kodek çözme tümü: %1%"

#: src/info/mkvinfo.cpp:928
#, fuzzy, boost-format
msgid "Codec delay: %|1$.3f|ms (%2%ns)"
msgstr "Gecikme: %|1$.3f|ms"

#: src/info/mkvinfo.cpp:877
#, boost-format
msgid "Codec download URL: %1%"
msgstr "Kodek indirme URL'si: %1%"

#: src/info/mkvinfo.cpp:874
#, boost-format
msgid "Codec info URL: %1%"
msgstr "Kodek bilgi URL'si: %1%"

#: src/common/property_element.cpp:130
#: src/mmg/header_editor/frame.cpp:421
msgid "Codec name"
msgstr "Kodek adı"

#: src/info/mkvinfo.cpp:867
#, boost-format
msgid "Codec name: %1%"
msgstr "Kodek adı: %1%"

#: src/info/mkvinfo.cpp:871
#, boost-format
msgid "Codec settings: %1%"
msgstr "Kodek ayarları: %1%"

#: src/info/mkvinfo.cpp:219
#, boost-format
msgid "Codec state: %1%"
msgstr "Kodek durumu: %1%"

#: src/info/mkvinfo.cpp:864
#, boost-format
msgid "CodecPrivate, length %1%%2%"
msgstr "CodecPrivate, uzunluk %1%%2%"

#: src/mmg/header_editor/frame.cpp:148
msgid "Collapse all entries so that none of their sub-entries will be shown"
msgstr "Tüm girdileri daralt böylece hiçbirinin alt-girdileri gösterilmeyecektir"

#: src/info/mkvinfo.cpp:656
#, boost-format
msgid "Colour space: %1%"
msgstr "Renk alanı: %1%"

#: src/mmg/mmg_dialog.cpp:821
msgid "Command line copied to clipboard."
msgstr "Komut satırı panoya kopyalandı."

#: src/mmg/cli_options_dlg.cpp:58
msgid "Command line options:"
msgstr "Komut satırı seçenekleri:"

#: src/mmg/mmg_dialog.cpp:779
msgid "Command line saved."
msgstr "Komut satırı kaydedildi."

#: src/mmg/tabs/input.cpp:586
msgid "Command line used:"
msgstr "Komut satırı kullanımı:"

#: src/mmg/options/languages.cpp:74
msgid "Common languages"
msgstr "Genel diller"

#: src/merge/pr_generic.cpp:808
#, boost-format
msgid "Compression failed: %1%\n"
msgstr "Sıkıştırma başarısız oldu: %1%\n"

#: src/mmg/tabs/input_extra.cpp:54
#: src/mmg/tabs/input_extra.cpp:128
msgid "Compression:"
msgstr "Sıkıştırma:"

#: src/mmg/mmg_dialog.cpp:403
msgid "Configuration cleared."
msgstr "Yapılandırma temizlendi."

#: src/mmg/mmg_dialog.cpp:450
msgid "Configuration loaded."
msgstr "Yapılandırma yüklendi."

#: src/mmg/mmg_dialog.cpp:483
msgid "Configuration saved."
msgstr "Yapılandırma kaydedildi."

#: src/info/mkvinfo.cpp:702
msgid "Content compression"
msgstr "İçerik sıkıştırma"

#: src/info/mkvinfo.cpp:672
msgid "Content encoding"
msgstr "İçerik kodlama"

#: src/info/mkvinfo.cpp:668
msgid "Content encodings"
msgstr "İçerik kodlama"

#: src/info/mkvinfo.cpp:722
msgid "Content encryption"
msgstr "İçerik şifreleme"

#: src/extract/extract_cli_parser.cpp:66
msgid "Convert text subtitles to this charset (default: UTF-8)."
msgstr "Metin altyazılarını bu karakter grubuna (varsayılan: UTF-8) dönüştür."

#: src/mmg/mmg_dialog.cpp:296
msgid "Copy the command line to the clipboard"
msgstr "Komut satırını panoya kopyala"

#: src/input/r_coreaudio.h:62
msgid "CoreAudio"
msgstr "CoreAudio"

#: src/mmg/jobs.cpp:181
#: src/mmg/mux_dialog.cpp:120
#: src/mmg/tabs/input.cpp:526
#, c-format, boost-format
msgid "Could not create a temporary file for mkvmerge's command line option called '%s' (error code %d, %s)."
msgstr "mkvmerge'ün komut satırı '%s' için geçici dosya oluşturulamadı (hata kodu %d, %s)."

#: src/info/wxwidgets_ui.cpp:288
#, c-format, boost-format
msgid "Could not create the file '%s'."
msgstr "'%s' dosyası oluşturulamadı."

#: src/mmg/mmg_dialog.cpp:799
msgid "Could not create the specified file."
msgstr "Belirtilmiş dosya oluşturulamadı."

#: src/input/r_avi.cpp:350
msgid "Could not extract the decoder specific config data (AVCC) from this AVC/h.264 track.\n"
msgstr "AVC/h.264 izinden çözücü belirli yapılandırma verisi (AVCC) çıkartılamadı.\n"

#: src/input/r_avi.cpp:299
#: src/input/r_avi.cpp:304
msgid "Could not extract the sequence header from this MPEG-1/2 track.\n"
msgstr "Bu MPEG-1/2 izinden sıralı başlık çıkartılamadı.\n"

#: src/input/r_avi.cpp:450
#, boost-format
msgid "Could not find an index for audio track %1% (avilib error message: %2%). Skipping track.\n"
msgstr "Ses izi %1% için bir indeks bulunamadı (avilib hata mesajı: %2%). İz atlanıyor.\n"

#: src/merge/output_control.cpp:1895
#, boost-format
msgid "Could not find gptzr when appending. %1%\n"
msgstr "Eklenirken gptzr bulunamadı. %1%\n"

#: src/output/p_mpeg4_p2.cpp:178
msgid "Could not find the codec configuration data in the first MPEG-4 part 2 video frame. This track cannot be stored in native mode.\n"
msgstr "Kodek yapılandırma verisi ilk MPEG-4 kısım 2 görüntü karesinde bulunamadı. Bu iz yerel kip içinde depolanamıyor.\n"

#: src/input/r_ogm.cpp:362
msgid "Could not find the next Ogg page. This indicates a damaged Ogg/Ogm file. Will try to continue.\n"
msgstr "Sonraki Ogg sayfasında bulunamadı. Bu, hasarlı bir Ogg/Ogm dosyasını belirtir. Devam etmek için tekrarlanacak.\n"

#: src/input/r_avi.cpp:597
#: src/input/r_matroska.cpp:1451
msgid "Could not find valid DTS headers in this track's first frames.\n"
msgstr "Bu izin ilk karelerinde geçerli DTS başlıkları bulunamadı.\n"

#: src/common/locale.cpp:142
#, boost-format
msgid "Could not initialize the iconv library for the conversion from %1% to UFT-8. Some strings will not be converted to UTF-8 and the resulting Matroska file might not comply with the Matroska specs (error: %2%, %3%).\n"
msgstr ""

#: src/common/locale.cpp:149
#, boost-format
msgid "Could not initialize the iconv library for the conversion from UFT-8 to %1%. Some strings cannot be converted from UTF-8 and might be displayed incorrectly (error: %2%, %3%).\n"
msgstr ""

#: src/common/chapters/chapters.cpp:294
#: src/common/chapters/chapters.cpp:296
#, boost-format
msgid "Could not open '%1%' for reading.\n"
msgstr "Okumak için '%1%' açılamadı.\n"

#: src/mmg/mmg_dialog.cpp:823
msgid "Could not open the clipboard."
msgstr "Pano açılamadı."

#: src/input/r_wavpack.cpp:79
#, boost-format
msgid "Could not open the corresponding correction file '%1%c'.\n"
msgstr "İlgili düzeltme dosyası '%1%c' açılamadı.\n"

#: src/mmg/tabs/chapters.cpp:745
#, c-format, boost-format
msgid "Could not open the destination file '%s' for writing. Error code: %d (%s)."
msgstr "Yazmak için hedef dosya '%s' açılamadı. Hata kodu: %d (%s)."

#: src/common/command_line.cpp:240
#, boost-format
msgid "Could not open the file '%1%' for directing the output.\n"
msgstr "Çıktıyı yönlendirmek için '%1%' dosyası açılamadı.\n"

#: src/extract/timecodes_v2.cpp:126
#, boost-format
msgid "Could not open the timecode file '%1%' for writing (%2%).\n"
msgstr "Yazmak için zaman kodu dosyası '%1%' açılamadı (%2%).\n"

#: src/common/xml/ebml_converter.cpp:252
#, boost-format
msgid "Could not open/read the file '%1%'."
msgstr "'%1%' dosyası açılamadı/okunamadı."

#: src/common/chapters/chapters.cpp:290
#, boost-format
msgid "Could not parse the chapters in '%1%': %2%\n"
msgstr "'%1%' içindeki bölümler ayrıştırılamadı: %2%\n"

#: src/input/r_ogm_flac.cpp:252
msgid "Could not read the FLAC header packets.\n"
msgstr "FLAC başlık paketlerini okuyamadı.\n"

#: src/common/mm_io_win.cpp:170
#, boost-format
msgid "Could not write to the output file: %1% (%2%)\n"
msgstr "Çıktı dosyasına yazılamadı: %1% (%2%)\n"

#: src/mmg/options/chapters.cpp:89
#: src/mmg/tabs/chapters.cpp:378
msgid "Country:"
msgstr "Ülke:"

#: src/mmg/mmg_dialog.cpp:298
msgid "Create &option file"
msgstr "&Seçenek dosyası oluştur"

#: src/mmg/tabs/global.cpp:369
msgid "Create WebM compliant file"
msgstr "WebM uyum dosyası oluştur"

#: src/mmg/tabs/global.cpp:370
msgid "Create a WebM compliant file. mkvmerge also turns this on if the output file name's extension is \"webm\". This mode enforces several restrictions. The only allowed codecs are VP8 video and Vorbis audio tracks. Neither chapters nor tags are allowed. The DocType header item is changed to \"webm\"."
msgstr "WebM uyumlu dosya oluşturur. mkvmerge aynı zamanda eğer dosya adının uzantısı \"webm\" ise bunu açar. Bu kip birkaç kısıtlamayı zorlar. Sadece izin verilen kodekler VP8 görüntü ve Vorbis ses izleridir. Ne bölümlere ne de etiketlere izin verilmez. DocType başlığı öğesi \"webm\" olarak değiştirilir."

#: src/mmg/mmg_dialog.cpp:302
msgid "Create a new chapter file"
msgstr "Yeni bölüm dosyası oluştur"

#: src/common/mm_io_x.h:118
msgid "Creating directory '%1%' failed: %2%"
msgstr "'%1%' dizinini oluşturma başarısız oldu: %2%"

#: src/merge/mkvmerge.cpp:670
#, boost-format
msgid "Cropping parameters: not given in the form <TID>:<left>,<top>,<right>,<bottom> e.g. 0:10,5,10,5 (argument was '%1%').\n"
msgstr "Kırpma parametreleri: formda verilmez <TID>:<left>,<top>,<right>,<bottom> örn. 0:10,5,10,5 (bağımsız değişkeni '%1%'dir).\n"

#: src/mmg/tabs/input_format.cpp:264
msgid "Cropping:"
msgstr "Kırpma:"

#: src/info/mkvinfo.cpp:1043
#, boost-format
msgid "Cue block number: %1%"
msgstr "Cue blok numarası: %1%"

#: src/info/mkvinfo.cpp:1034
#, boost-format
msgid "Cue cluster position: %1%"
msgstr "Cue küme konumu: %1%"

#: src/info/mkvinfo.cpp:1047
#, boost-format
msgid "Cue codec state: %1%"
msgstr "Cue kodek durumu: %1%"

#: src/info/mkvinfo.cpp:1040
#, boost-format
msgid "Cue duration: %1%"
msgstr "Cue süresi: %1%"

#: src/mmg/tabs/global.cpp:355
msgid "Cue name format:"
msgstr "Cue adı biçimi:"

#: src/info/mkvinfo.cpp:1020
msgid "Cue point"
msgstr "Cue noktası"

#: src/info/mkvinfo.cpp:1057
#, boost-format
msgid "Cue ref cluster: %1%"
msgstr "Cue ref kümesi: %1%"

#: src/info/mkvinfo.cpp:1063
#, boost-format
msgid "Cue ref codec state: %1%"
msgstr "Cue ref kodek durumu: %1%"

#: src/info/mkvinfo.cpp:1060
#, boost-format
msgid "Cue ref number: %1%"
msgstr "Cue ref numarası: %1%"

#: src/info/mkvinfo.cpp:1054
#, boost-format
msgid "Cue ref time: %|1$.3f|s"
msgstr "Cue ref süresi: %|1$.3f|s"

#: src/info/mkvinfo.cpp:1050
msgid "Cue reference"
msgstr "Cue referansı"

#: src/info/mkvinfo.cpp:1037
#, boost-format
msgid "Cue relative position: %1%"
msgstr "Cue ilgili konumu: %1%"

#: src/common/chapters/cue_parser.cpp:399
#, boost-format
msgid "Cue sheet parser: Invalid INDEX entry in line %1%.\n"
msgstr "Cue sheet ayrıştırıcı:  %1% satırında geçersiz INDEKS girişi.\n"

#: src/common/chapters/cue_parser.cpp:418
#, boost-format
msgid "Cue sheet parser: Invalid INDEX number (got %1%, expected %2%) in line %3%,\n"
msgstr "Cue sheet ayrıştırıcı:  %3% satırında geçersiz INDEKS sayısı (bulunan %1%, beklenen %2%).\n"

#: src/common/chapters/cue_parser.cpp:280
#, boost-format
msgid "Cue sheet parser: No INDEX entry found for the previous TRACK entry (current line: %1%)\n"
msgstr "Cue sheet ayrıştırıcı:  Önceki İZ girişi (şu anki satır: %1%) için bulunan INDEKS girişi yok.\n"

#: src/info/mkvinfo.cpp:1024
#, boost-format
msgid "Cue time: %|1$.3f|s"
msgstr "Cue süresi: %|1$.3f|s"

#: src/info/mkvinfo.cpp:1027
msgid "Cue track positions"
msgstr "Cue iz konumları"

#: src/info/mkvinfo.cpp:1031
#, boost-format
msgid "Cue track: %1%"
msgstr "Cue izi: %1%"

#: src/info/mkvinfo.cpp:1007
msgid "Cues (subentries will be skipped)"
msgstr "Cue'lar (alt girdiler atlanacaktır)"

#: src/mmg/tabs/input_extra.cpp:46
#: src/mmg/tabs/input_extra.cpp:126
msgid "Cues:"
msgstr "Cue'lar:"

#: src/mmg/jobs.cpp:458
msgid "Current and past jobs:"
msgstr "Şu anki ve geçmiş işler:"

#: src/mmg/mmg_dialog.cpp:761
msgid "Current command line"
msgstr "Şu anki komut satırı"

#: src/mmg/jobs.cpp:171
#, c-format, boost-format
msgid "Current job ID %d:"
msgstr "Şu anki iş ID %d:"

#: src/mmg/jobs.cpp:75
msgid "Current job ID 1000:"
msgstr "Şu anki iş ID 1000:"

#: src/mmg/header_editor/value_page.cpp:166
msgid "Current value:"
msgstr "Şu anki değer:"

#: src/mmg/update_checker.cpp:64
msgid "Current version:"
msgstr "Şu anki sürüm:"

#: src/mmg/jobs.cpp:513
msgid "D&elete"
msgstr "&Sil"

#: src/input/r_dts.h:41
#: src/output/p_dts.h:45
msgid "DTS"
msgstr "DTS"

#: src/output/p_dts.cpp:69
msgid "DTS header information changed! - New format:\n"
msgstr "DTS başlığı bilgisi değişti! - Yeni biçim:\n"

#: src/common/file_types.cpp:32
msgid "DTS/DTS-HD (Digital Theater System)"
msgstr "DTS/DTS-HD (Digital Theater System)"

#: src/common/dts.cpp:126
msgid "DTS_Header problem: invalid frame bytes size\n"
msgstr "DTS_Başlığı sorunu: geçersiz kare bayt boyutu\n"

#: src/common/dts.cpp:191
msgid "DTS_Header problem: invalid source PCM resolution\n"
msgstr "DTS_Başlığı sorunu: geçersiz kaynak PCM çözünürlüğü\n"

#: src/common/dts.cpp:243
msgid "DTS_Header problem: not enough data to read header\n"
msgstr "DTS_Başlığı sorunu: başlığı okumak için yeterli veri yok\n"

#: src/info/mkvinfo.cpp:506
#, boost-format
msgid "Date (invalid, value: %1%)"
msgstr "Tarih (geçersiz, değer: %1%)"

#: src/info/mkvinfo.cpp:504
#, boost-format
msgid "Date: %1% UTC"
msgstr "Tarih: %1% UTC"

#: src/common/output.cpp:84
msgid "Debug> "
msgstr "Hata Ayıklama>"

#: src/mmg/options/mmg.cpp:155
#: src/mmg/tabs/input_format.cpp:205
#: src/mmg/tabs/input_format.cpp:220
msgid "Default"
msgstr "Varsayılan"

#: src/common/property_element.cpp:126
#: src/mmg/header_editor/frame.cpp:407
msgid "Default duration"
msgstr "Varsayılan süre"

#: src/info/mkvinfo.cpp:895
#, boost-format
msgid "Default duration: %|1$.3f|ms (%|2$.3f| frames/fields per second for a video track)"
msgstr "Varsayılan süre: %|1$.3f|ms (görüntü izi için saniye başına %|2$.3f| kare/alan)"

#: src/info/mkvinfo.cpp:907
#, boost-format
msgid "Default flag: %1%"
msgstr "Varsayılan işaret: %1%"

#: src/mmg/options/mmg.cpp:121
#, fuzzy
msgid "Default subtitle charset"
msgstr "metin altyazıları"

#: src/mmg/tabs/input_general.cpp:186
msgid "Default track flag:"
msgstr "Varsayılan iz işareti:"

#: src/mmg/tabs/input_format.cpp:248
msgid "Delay (in ms):"
msgstr "Gecikme (ms olarak):"

#: src/mmg/tabs/input_format.cpp:249
msgid "Delay this track's timecodes by a couple of ms. Can be negative. Works with all track types, but negative delays should not be used with video tracks."
msgstr "Bu iz'in zaman kodlarını bir çift ms ile geciktirin. Eksi olabilir. Tüm iz türleriyle çalışır ama eksi gecikmeler görüntü izleriyle kullanılmamalıdır."

#: src/info/mkvinfo.cpp:205
#, boost-format
msgid "Delay: %|1$.3f|ms"
msgstr "Gecikme: %|1$.3f|ms"

#: src/propedit/propedit_cli_parser.cpp:201
msgid "Delete all occurences of a property"
msgstr "Özelliğin tüm olaylarını sil"

#: src/propedit/propedit_cli_parser.cpp:213
msgid "Delete one or more attachments"
msgstr "Bir veya daha fazla ek sil"

<<<<<<< HEAD
#: src/mmg/jobs.cpp:497
#, fuzzy
msgid "Delete the selected jobs from the job queue"
=======
#: src/mmg/jobs.cpp:514
msgid "Delete the selected job(s) from the job queue"
>>>>>>> ff0a6f61
msgstr "Seçili işi(leri) iş kuyruğundan sil"

#: src/mmg/jobs.cpp:468
msgid "Description"
msgstr "Tanım"

#: src/mmg/mmg_dialog.cpp:1450
msgid "Description already exists"
msgstr "Tanım zaten var"

#: src/mmg/cli_options_dlg.cpp:52
#: src/mmg/header_editor/value_page.cpp:155
#: src/mmg/tabs/attachments.cpp:161
msgid "Description:"
msgstr "Tanım:"

#: src/mmg/tabs/select_scanned_file_dlg.cpp:38
msgid "Details"
msgstr "Ayrıntılar"

#: src/common/file_types.cpp:30
#: src/input/r_dirac.h:33
#: src/output/p_dirac.h:38
msgid "Dirac"
msgstr "Dirac"

#: src/mmg/tabs/additional_parts_dlg.cpp:84
#: src/mmg/tabs/select_scanned_file_dlg.cpp:75
msgid "Directory"
msgstr "Dizin"

#: src/mmg/tabs/additional_parts_dlg.cpp:56
msgid "Directory:"
msgstr "Dizin:"

<<<<<<< HEAD
#: src/mmg/jobs.cpp:492
#, fuzzy
msgid "Disable the selected jobs and set their status to 'done'"
=======
#: src/mmg/jobs.cpp:509
msgid "Disable the selected job(s) and sets their status to 'done'"
>>>>>>> ff0a6f61
msgstr "Seçili işi(leri) etkisizleştir ve durumlarını 'bitti' olarak ayarla"

#: src/mmg/cli_options_dlg.cpp:141
msgid "Disable the use of SimpleBlocks instead of BlockGroups."
msgstr "Blok Gruplarının yerine Basit Blokların kullanımı etkisiz."

#: src/mmg/cli_options_dlg.cpp:107
msgid "Disables lacing for all tracks. This will increase the file's size, especially if there are many audio tracks. Use only for testing."
msgstr "Tüm izler için bağlamayı etkisizleştirir. Bu dosyanın boyutunu arttıracaktır, özelliklede eğer çok ses izi varsa. Sadece deneme iiçin kullanın."

#: src/info/mkvinfo.cpp:222
#, fuzzy, boost-format
msgid "Discard padding: %|1$.3f|ms (%2%ns)"
msgstr "Süre: %|1$.3f|s (%2%)"

#: src/merge/mkvmerge.cpp:645
#: src/merge/mkvmerge.cpp:651
#, boost-format
msgid "Display dimensions: not given in the form <TID>:<width>x<height>, e.g. 1:640x480 (argument was '%1%').\n"
msgstr "Görüntüleme boyutları: formda verilmez <TID>:<width>x<height>, örn. 1:640x480 (bağımsız değişkeni '%1%'dir).\n"

#: src/info/mkvinfo.cpp:597
#, boost-format
msgid "Display height: %1%"
msgstr "Görüntü yükseklik: %1%"

#: src/info/mkvinfo.cpp:624
#, boost-format
msgid "Display unit: %1%%2%"
msgstr "Görüntü birimi: %1%%2%"

#: src/mmg/header_editor/frame.cpp:150
msgid "Display usage information"
msgstr "Görüntü kullanım bilgisi"

#: src/mmg/tabs/input_format.cpp:232
msgid "Display width/height:"
msgstr "Görüntü genişlik/yükseklik:"

#: src/info/mkvinfo.cpp:592
#, boost-format
msgid "Display width: %1%"
msgstr "Görüntü genişlik: %1%"

#: src/mmg/cli_options_dlg.cpp:123
msgid "Do not add an entry for the chapters in the meta seek element."
msgstr "Meta arama öğesinde bölümler için giriş eklemeyin."

#: src/mmg/cli_options_dlg.cpp:125
msgid "Do not write meta seek elements at all."
msgstr "Hiçbir şekilde meta arama öğesi yazmayın."

#: src/info/mkvinfo.cpp:1561
#, boost-format
msgid "Doc type read version: %1%"
msgstr "Doc türü okuma sürümü: %1%"

#: src/info/mkvinfo.cpp:1558
#, boost-format
msgid "Doc type version: %1%"
msgstr "Doc türü sürümü: %1%"

#: src/info/mkvinfo.cpp:1555
#, boost-format
msgid "Doc type: %1%"
msgstr "Doc türü: %1%"

#: src/common/file_types.cpp:31
msgid "Dolby TrueHD"
msgstr "Dolby TrueHD"

#: src/merge/mkvmerge.cpp:2412
#, fuzzy
msgid "Done scanning playlists.\n"
msgstr "diğer oynatma listeleri için asla tarama"

#: src/propedit/propedit.cpp:123
msgid "Done.\n"
msgstr "Bitti.\n"

#: src/mmg/update_checker.cpp:70
msgid "Download URL:"
msgstr "İndirme URL'si:"

#: src/mmg/tabs/select_scanned_file_dlg.cpp:61
msgid "Duration"
msgstr "Süre"

#: src/mmg/tabs/global.cpp:212
#: src/mmg/tabs/select_scanned_file_dlg.cpp:40
msgid "Duration:"
msgstr "Süre:"

#: src/info/mkvinfo.cpp:206
#, boost-format
msgid "Duration: %|1$.3f|ms"
msgstr "Süre: %|1$.3f|ms"

#: src/info/mkvinfo.cpp:488
#, boost-format
msgid "Duration: %|1$.3f|s (%2%)"
msgstr "Süre: %|1$.3f|s (%2%)"

#: src/info/wxwidgets_ui.cpp:116
msgid "E&xit\tCtrl-Q"
msgstr "Çı&kış\tCtrl-Q"

#: src/info/mkvinfo.cpp:1531
msgid "EBML head"
msgstr "EBML başı"

#: src/info/mkvinfo.cpp:1549
#, boost-format
msgid "EBML maximum ID length: %1%"
msgstr "EBML en fazla ID uzunluğu: %1%"

#: src/info/mkvinfo.cpp:1552
#, boost-format
msgid "EBML maximum size length: %1%"
msgstr "EBML en fazla boyut uzunluğu: %1%"

#: src/info/mkvinfo.cpp:1546
#, boost-format
msgid "EBML read version: %1%"
msgstr "EBML okuma sürümü: %1%"

#: src/info/mkvinfo.cpp:1543
#, boost-format
msgid "EBML version: %1%"
msgstr "EBML sürümü: %1%"

#: src/merge/output_control.cpp:1399
#, boost-format
msgid "EVIL internal bug! (unknown file type). %1%\n"
msgstr "KÖTÜ dahili hata! (bilinmeyen dosya türü). %1%\n"

#: src/mmg/tabs/chapters.cpp:354
msgid "Each chapter and each edition has a unique identifier. This identifier is normally assigned automatically by the programs, but it can be changed manually if it is really needed."
msgstr "Her bölüm ve her yayın eşsiz tanımlayıcıya sahiptir. Bu tanımlayıcı normalde programlar tarafından otomatik olarak atanır ama eğer gerçekten ona ihtiyaç varsa el ile değiştirilebilir."

#: src/mmg/tabs/chapters.cpp:836
msgid "Each edition must contain at least one chapter."
msgstr "Her yayın en az bir bölüm içermek zorundadır."

#: src/mmg/tabs/global.cpp:250
msgid "Each range consists of a start and end frame/field number with a '-' in the middle, e.g. '157-238'."
msgstr "Her aralık tam ortada '-' ile başlama ve bitiş kare/alan numarasından oluşur, örneğin '157-238'."

#: src/mmg/tabs/global.cpp:239
msgid "Each range consists of a start and end timecode with a '-' in the middle, e.g. '00:01:15-00:03:20'."
msgstr "Her aralık tam ortada '-' ile başlama ve bitiş zaman kodundan oluşur, örneğin '00:01:15-00:03:20'."

#: src/info/mkvinfo.cpp:190
#, boost-format
msgid "EbmlVoid (size: %1%)"
msgstr "EbmlVoid (boyut: %1%)"

#: src/mmg/tabs/additional_parts_dlg.cpp:54
msgid "Edit additional source file parts"
msgstr "İlave kaynak dosya kısımlarını düzenle"

#: src/propedit/propedit_cli_parser.cpp:224
msgid "Edit selectors for properties"
msgstr "Özellikler için seçicileri düzenle"

#: src/mmg/tabs/chapters.cpp:530
#, fuzzy
msgid "Edition"
msgstr "Yayın %d"

#: src/mmg/tabs/chapters.cpp:881
#: src/mmg/tabs/chapters.cpp:928
#, c-format, boost-format
msgid "EditionEntry %u"
msgstr "Yayın Girişi %u"

#: src/mmg/tabs/global.cpp:278
#, fuzzy
msgid "Either the word 'all' which selects all chapters or a comma-separated list of chapter numbers before which to split."
msgstr "Ya tüm bölümleri seçen 'tümü' kelimesi ya da bölündükten sonraki bölüm numaralarının virgülle ayrılmış listesi."

#: src/propedit/propedit.cpp:70
#, boost-format
msgid "Element %1% is written.\n"
msgstr "Unsur %1% yazılmakta.\n"

#: src/propedit/propedit_cli_parser.cpp:144
msgid "Element types:\n"
msgstr "Unsur türü:\n"

#: src/info/qt_ui.cpp:55
msgid "Elements"
msgstr "Unsur"

#: src/propedit/propedit_cli_parser.cpp:169
#, boost-format
msgid "Elements in the category '%1%' ('--edit %2%'):\n"
msgstr "'%1%' kategorisi içindeki öğeler ('--edit %2%'):\n"

#: src/info/mkvinfo.cpp:844
#, boost-format
msgid "Enabled: %1%"
msgstr "Etkinleştirilen: %1%"

#: src/mmg/tabs/global.cpp:307
msgid "Enables splitting of the output into more than one file. You can split after a given size, after a given amount of time has passed in each file or after a list of timecodes."
msgstr "Çıktının birden fazla dosyaya bölünmesini etkinleştirir. Verilen boyuttan sonra, her dosyanın içinde geçen verilen zaman miktarından sonra ya da zaman kodları listesinden sonra bölebilirsiniz."

#: src/info/mkvinfo.cpp:728
#, boost-format
msgid "Encryption algorithm: %1% (%2%)"
msgstr "Şifreleme algoritması: %1% (%2%)"

#: src/info/mkvinfo.cpp:739
#, boost-format
msgid "Encryption key ID: %1%"
msgstr "Şifreleme anahtarı ID: %1%"

#: src/mmg/tabs/chapters.cpp:352
msgid "End:"
msgstr "Bitiş:"

#: src/common/iso639.cpp:524
msgid "English language name"
msgstr "İngilizce dil adı"

#: src/info/qt_ui.cpp:130
#: src/info/wxwidgets_ui.cpp:234
msgid "Error"
msgstr "Hata"

#: src/input/r_avc.cpp:66
#, boost-format
msgid "Error %1%\n"
msgstr "Hata %1%\n"

#: src/input/subtitles.cpp:134
#, boost-format
msgid "Error in line %1%: expected a SRT timecode line but found something else. Aborting this file.\n"
msgstr "Satır %1% içinde hata: beklenen SRT zaman kodu satırı ama başka bir şey bulundu. Bu dosya durduruluyor.\n"

#: src/input/subtitles.cpp:125
#, boost-format
msgid "Error in line %1%: expected subtitle number and found some text.\n"
msgstr "Satır %1% içinde hata: beklenen altyazı numarası ama bazı metinler bulundu.\n"

#: src/mmg/mmg.cpp:281
#: src/mmg/mmg_dialog.cpp:413
#: src/mmg/mmg_dialog.cpp:434
msgid "Error loading settings"
msgstr "Ayarları yükleme hatası"

#: src/mmg/tabs/chapters.cpp:745
msgid "Error opening file"
msgstr "Dosya açma hatası"

#: src/input/r_mpeg_ps.cpp:1008
msgid "Error parsing a MPEG PS packet during the header reading phase. This stream seems to be badly damaged.\n"
msgstr "Başlık okuma aşaması sırasında MPEG PS paketi ayrıştırma hastası. Bu akış kötü bir şekilde hasarlı görünüyor.\n"

#: src/propedit/chapter_target.cpp:68
#, boost-format
msgid "Error parsing the chapters in '%1%': some mandatory elements are missing.\n"
msgstr "'%1%' içindeki bölümleri ayrıştırma hatası: bazı zorunlu öğeler eksik.\n"

#: src/mmg/tabs/chapters.cpp:629
msgid "Error parsing the file"
msgstr "Dosyayı ayrıştırma hatası"

#: src/merge/mkvmerge.cpp:484
#: src/propedit/tag_target.cpp:139
#, boost-format
msgid "Error parsing the tags in '%1%': some mandatory elements are missing.\n"
msgstr "'%1%' içindeki etiketleri ayrıştırma hatası: bazı zorunlu öğeler eksik.\n"

#: src/info/qt_ui.cpp:77
msgid "Error saving the information"
msgstr "Bilgi kaydetme hatası"

#: src/mmg/header_editor/frame.cpp:663
#: src/mmg/header_editor/frame.cpp:669
#: src/mmg/tabs/chapters.cpp:1829
#: src/mmg/tabs/chapters.cpp:1841
#: src/mmg/tabs/chapters.cpp:1847
msgid "Error writing Matroska file"
msgstr "Matroska dosyası yazma hatası"

#: src/common/output.cpp:77
#: src/mmg/mux_dialog.cpp:283
msgid "Error:"
msgstr "Hata:"

#: src/common/output.cpp:78
msgid "Error: "
msgstr "Hata:"

#: src/info/mkvinfo.cpp:1612
#, boost-format
msgid "Error: Couldn't open input file %1% (%2%).\n"
msgstr "Hata: Girdi dosyası %1% (%2%) açılamadı.\n"

#: src/extract/timecodes_v2.cpp:204
#: src/extract/tracks.cpp:392
msgid "Error: No EBML head found."
msgstr "Hata: Bulunan EBML başı yok. "

#: src/merge/mkvmerge.cpp:1837
msgid ""
"Error: no output file name was given.\n"
"\n"
msgstr ""
"Hata: hiç çıktı dosya adı verilmedi.\n"
"\n"

#: src/output/p_vorbis.cpp:63
msgid "Error: vorbis_packetizer: Could not extract the stream's parameters from the first packets.\n"
msgstr "Hata: vorbis_packetizer: Akışın parametreleri ilk paketlerden çıkartılamadı.\n"

#: src/mmg/mux_dialog.cpp:71
msgid "Errors:"
msgstr "Hatalar:"

#: src/mmg/mux_dialog.cpp:329
msgid "Everything went fine."
msgstr "Herşey yolunda gitti."

#: src/extract/extract_cli_parser.cpp:73
#: src/extract/extract_cli_parser.cpp:81
#: src/extract/extract_cli_parser.cpp:90
#: src/extract/extract_cli_parser.cpp:98
#: src/extract/extract_cli_parser.cpp:107
#: src/extract/extract_cli_parser.cpp:115
msgid "Example"
msgstr "Örnek"

#: src/mmg/options/mkvmerge.cpp:99
#, c-format, boost-format
msgid "Executable files (*.exe)|*.exe|%s"
msgstr "Çalıştırılabilir dosyalar (*.exe)|*.exe|%s"

#: src/mmg/header_editor/frame.cpp:147
msgid "Expand all entries so that their sub-entries will be shown"
msgstr "Tüm girdileri genişlet böylece alt-girdileri gösterilebilecektir"

#: src/common/xml/ebml_converter.cpp:204
#, boost-format
msgid "Expected a time in the following format: HH:MM:SS.nnn (HH = hour, MM = minute, SS = second, nnn = millisecond up to nanosecond. You may use up to nine digits for 'n' which would mean nanosecond precision). You may omit the hour as well. Found '%1%' instead. Additional error message: %2%"
msgstr "Beklenen zaman biçimi: HH:MM:SS.nnn (HH = saat, MM = dakika, SS = saniye, nnn = millisaniye; nanosaniye'ye kadar. Nanosaniye hassasiyeti anlamına gelen 'n' için dokuz rakama kadar kullanabilirsiniz). Saatide dahil edebilirsiniz. Bunun yerine '%1%' bulundu. İlave hata mesajı: %2%"

#: src/extract/extract_cli_parser.cpp:96
msgid "Exports the chapter information in the simple format used in OGM tools (CHAPTER01=... CHAPTER01NAME=...)."
msgstr "OGM araçları içinde kullanılan basit biçimdeki bölüm bilgisini dışa aktarır (BÖLÜM01=... BÖLÜM01ADI=...)."

#: src/mmg/tabs/input.cpp:203
msgid "Extra options"
msgstr "Ekstra seçenekler"

#: src/extract/extract_cli_parser.cpp:70
msgid "Extract the data to a raw file including the CodecPrivate as a header."
msgstr "Veriyi başlık olarak CodecPrivate dahil ham bir dosyaya çıkart."

#: src/extract/extract_cli_parser.cpp:69
msgid "Extract the data to a raw file."
msgstr "Veriyi ham dosyaya çıkart."

#: src/output/p_avc.cpp:147
#: src/output/p_mpeg4_p10.cpp:93
#, boost-format
msgid "Extracted the aspect ratio information from the MPEG-4 layer 10 (AVC) video data and set the display dimensions to %1%/%2%.\n"
msgstr ""

#: src/output/p_mpeg4_p2.cpp:330
#, boost-format
msgid "Extracted the aspect ratio information from the MPEG4 layer 2 video data and set the display dimensions to %1%/%2%.\n"
msgstr ""

#: src/output/p_theora.cpp:73
#, boost-format
msgid "Extracted the aspect ratio information from the Theora video headers and set the display dimensions to %1%/%2%.\n"
msgstr ""

#: src/extract/tracks.cpp:114
#, boost-format
msgid "Extracting track %1% with the CodecID '%2%' to the file '%3%'. Container format: %4%\n"
msgstr ""

#: src/extract/tracks.cpp:96
#, boost-format
msgid "Extraction of track ID %1% with the CodecID '%2%' is not supported.\n"
msgstr "KodekID '%2%' ile olan iz ID %1% çıkartılması desteklenmiyor.\n"

#: src/input/r_flac.h:52
#: src/output/p_flac.h:39
msgid "FLAC"
msgstr "FLAC"

#: src/common/file_types.cpp:34
msgid "FLAC (Free Lossless Audio Codec)"
msgstr "FLAC (Ücretsiz Kayıpsız Ses Kodeki)"

#: src/common/file_types.cpp:36
msgid "FLV (Flash Video)"
msgstr "FLV (Flash Video)"

#: src/mmg/tabs/input_format.cpp:241
msgid "FPS:"
msgstr "FPS:"

#: src/extract/xtr_vobsub.cpp:81
#, boost-format
msgid "Failed to create the VobSub data file '%1%': %2%\n"
msgstr "'%1%' VobSub veri dosyasını oluşturma başarısız oldu: %2%\n"

#: src/extract/xtr_textsubs.cpp:340
#: src/extract/xtr_vobsub.cpp:225
#, boost-format
msgid "Failed to create the file '%1%': %2%\n"
msgstr "'%1%' dosyasını oluşturma başarısız oldu: %2%\n"

#: src/extract/xtr_base.cpp:74
#, boost-format
msgid "Failed to create the file '%1%': %2% (%3%)\n"
msgstr "'%1%' dosyasını oluşturma başarısız oldu: %2% (%3%)\n"

#: src/extract/xtr_tta.cpp:45
#, boost-format
msgid "Failed to create the temporary file '%1%': %2%\n"
msgstr "'%1%' geçici dosyasını oluşturma başarısız oldu: %2%\n"

#: src/extract/xtr_textsubs.cpp:343
#, boost-format
msgid "Failed to parse the USF codec private data for track %1%: %2%\n"
msgstr "%1% izi için USF kodek özel verisini ayrıştırma başarısız oldu: %2%\n"

#: src/info/mkvinfo.cpp:512
#, boost-format
msgid "Family UID: %1%"
msgstr "Aile UID: %1%"

#: src/merge/mkvmerge.cpp:381
#, boost-format
msgid "File %1% has unknown type. Please have a look at the supported file types ('mkvmerge --list-types') and contact the author Moritz Bunkus <moritz@bunkus.org> if your file type is supported but not recognized properly.\n"
msgstr "Dosya %1%, bilinmeyen türe sahip. Lütfen desteklenen dosya türlerine ('mkvmerge --list-types') bir bakın ve dosya türünüz destekleniyor ama doğru bir şekilde tanınmıyorsa, yazar Moritz Bunkus <moritz@bunkus.org> ile temasa geçin.\n"

#: src/merge/pr_generic.cpp:1484
#, boost-format
msgid "File '%1%': container: %2%"
msgstr "Dosya '%1%': kalıp: %2%"

#: src/merge/pr_generic.cpp:1715
#, boost-format
msgid "File '%1%': unsupported container: %2%\n"
msgstr "Dosya '%1%': desteklenmeyen kalıp: %2%\n"

#: src/info/mkvinfo.cpp:1109
#, boost-format
msgid "File UID: %1%"
msgstr "Dosya UID: %1%"

#: src/input/r_real.cpp:430
#: src/input/r_real.cpp:439
#, boost-format
msgid "File contains fewer frames than expected or is corrupt after frame %1%.\n"
msgstr ""

#: src/mmg/mmg_dialog.cpp:799
#: src/mmg/mux_dialog.cpp:121
#: src/mmg/tabs/input.cpp:527
msgid "File creation failed"
msgstr "Dosya oluşturma başarısız oldu"

#: src/info/mkvinfo.cpp:1106
#, boost-format
msgid "File data, size: %1%"
msgstr "Dosya verisi, boyutu: %1%"

#: src/info/mkvinfo.cpp:1097
#, boost-format
msgid "File description: %1%"
msgstr "Dosya tanımlaması: %1%"

#: src/mmg/tabs/input.cpp:579
#: src/mmg/tabs/input.cpp:594
msgid "File identification failed"
msgstr "Dosya tanımlama başarısız oldu"

#: src/mmg/tabs/input.cpp:574
#, c-format, boost-format
msgid "File identification failed for '%s'. Return code: %d"
msgstr "'%s' için dosya tanımlama başarısız oldu. Dönüş kodu: %d"

#: src/mmg/tabs/input.cpp:577
#, c-format, boost-format
msgid "File identification failed. Return code: %d. Errno: %d (%s). Make sure that you've selected a mkvmerge executable in the settings dialog."
msgstr "Dosya tanımlama başarısız oldu. Dönüş kodu: %d. Hata no: %d (%s). Ayarlar iletisinden çalıştırılabilir mkvmerge'ü seçtiğinizden emin olun."

#: src/mmg/tabs/input.cpp:723
msgid "File is already processed"
msgstr "Dosya zaten işleniyor"

#: src/mmg/header_editor/frame.cpp:512
msgid "File modified"
msgstr "Dosya değiştirildi"

#: src/mmg/tabs/additional_parts_dlg.cpp:82
#: src/mmg/tabs/select_scanned_file_dlg.cpp:59
#: src/mmg/tabs/select_scanned_file_dlg.cpp:73
msgid "File name"
msgstr "Dosya adı"

#: src/info/mkvinfo.cpp:1100
#, boost-format
msgid "File name: %1%"
msgstr "Dosya adı: %1%"

#: src/mmg/header_editor/frame.cpp:258
#: src/mmg/tabs/chapters.cpp:598
msgid "File parsing failed"
msgstr "Dosya ayrıştırma başarısız oldu"

#: src/mmg/tabs/input.cpp:803
msgid "File removal not possible"
msgstr "Dosya kaldırma mümkün değil"

#: src/mmg/header_editor/frame.cpp:675
#: src/mmg/tabs/chapters.cpp:1854
msgid "File structure warning"
msgstr "Dosya yapısı uyarısı"

#: src/mmg/tabs/global.cpp:330
msgid "File/segment linking"
msgstr "Dosya/parça bağlama"

#: src/mmg/tabs/global.cpp:302
msgid "File/segment title:"
msgstr "Dosya/parça başlığı:"

#: src/merge/output_control.cpp:1077
msgid "Files cannot be appended to themselves. The argument for '--append-to' was invalid.\n"
msgstr "Dosyalar kendi kendilerine eklenemez. '--append-to' için bağımsız değişken geçersizdi.\n"

#: src/mmg/jobs.cpp:376
#, c-format, boost-format
msgid "Finished job ID %d on %s: status '%s'"
msgstr "Biten iş ID %d, %s: durum '%s'"

#: src/mmg/jobs.cpp:474
msgid "Finished on"
msgstr "Bitiş"

#: src/mmg/jobs.cpp:139
#, c-format, boost-format
msgid "Finished processing on %s"
msgstr "İşlemin bitme zamanı %s"

#: src/mmg/tabs/input_format.cpp:270
msgid "Fix bitstream timing information"
msgstr "Bit akışı zamanlaması bilgisini düzelt"

#: src/mmg/tabs/chapters.cpp:361
msgid "Flags:"
msgstr "İşaretler:"

#: src/input/r_flv.cpp:263
msgid "Flash Video"
msgstr "Flash Video"

#: src/mmg/header_editor/value_page.cpp:147
msgid "Floating point number"
msgstr "Kayan noktalı sayı"

#: src/mmg/tabs/global.cpp:339
#: src/mmg/tabs/global.cpp:341
msgid "For an in-depth explanantion of file/segment linking and this feature please read mkvmerge's documentation."
msgstr "Dosya/parça bağlamasının geniş kapsamlı açıklaması ve bu özellik için lütfen mkvmerge'ün belgesini okuyun."

#: src/mmg/cli_options_dlg.cpp:129
msgid "Force EBML style lacing."
msgstr "EBML stili bağlamaya zorla."

#: src/mmg/cli_options_dlg.cpp:127
msgid "Force Xiph style lacing."
msgstr "Xiph stili bağlamaya zorla."

#: src/common/cli_parser.cpp:175
msgid "Force the translations for 'code' to be used."
msgstr "Kullanmak için çevirileri 'kod'a zorla."

#: src/info/mkvinfo.cpp:910
#, boost-format
msgid "Forced flag: %1%"
msgstr "Zorlanan işareti: %1%"

#: src/mmg/tabs/input_general.cpp:188
msgid "Forced track flag:"
msgstr "Zorlanan iz işareti:"

#: src/mmg/tabs/input_format.cpp:236
msgid "Forces the FourCC of the video track to this value. Note that this only works for video tracks that use the AVI compatibility mode or for QuickTime video tracks. This option CANNOT be used to change Matroska's CodecID."
msgstr "Görüntü izinin FourCC'sini bu değere zorlar. Unutmayın bu sadece AVI uyumluluk kipi kullanan görüntü izlerinde veya QuickTime görüntü izlerinde işe yarar. Bu seçenek Matroska'nın KodekID'sini değiştimek için KULLANILAMAZ."

#: src/mmg/cli_options_dlg.cpp:137
msgid "Forces the Matroska reader to use the generic passthrough packetizer even for known and supported track types."
msgstr ""

#: src/mmg/tabs/input_format.cpp:244
msgid "Forces the NALU size length to a certain number of bytes. This parameter is only available for AVC/h.264 elementary streams read from AVC/h.264 ES files, AVIs or Matroska files created with '--engage allow_avc_in_vwf_mode'. It defaults to 4 bytes, but there are files which do not contain a frame or slice that is bigger than 65535 bytes. For such files you can use this parameter and decrease the size to 2."
msgstr "NALU boyutu uzunluğunu belirli bayt sayısına zorlar. Bu parametre sadece AVC/h.264 ES dosyalarından, '--engage allow_avc_in_vwf_mode' ile oluşturulmuş AVI'ler veya Matroska dosyalarından AVC/h.264 temel akışlarını okumak için kullanılabilir. Varsayılanı 4 bayttır ama kare içermeyen veya 65535 bayttan büyük kesilmiş dosyalar vardır. Böyle dosyalar için parametreler kullanabilirsiniz ve boyutu 2'ye düşürebilirsiniz."

#: src/mmg/cli_options_dlg.cpp:111
msgid "Forces the timecode scale factor to REPLACEME. You have to replace REPLACEME with a value between 1000 and 10000000 or with -1. Normally mkvmerge will use a value of 1000000 which means that timecodes and durations will have a precision of 1ms. For files that will not contain a video track but at least one audio track mkvmerge will automatically choose a timecode scale factor so that all timecodes and durations have a precision of one sample. This causes bigger overhead but allows precise seeking and extraction. If the magical value -1 is used then mkvmerge will use sample precision even if a video track is present."
msgstr ""

#: src/mmg/tabs/input.cpp:202
msgid "Format specific options"
msgstr "Biçime özgü seçenekler"

#: src/mpegparser/M2VParser.cpp:437
msgid "Found B frame without second reference in a non closed GOP. Fix the MPEG2 video stream before attempting to multiplex it.\n"
msgstr "Kapatılmamış GOP içinde ikinci referanssız B karesi bulundu. Çoklamak için denemeden önce MPEG2 görüntü akışını düzeltin.\n"

#: src/mmg/tabs/input_format.cpp:235
msgid "FourCC:"
msgstr "FourCC:"

#: src/merge/mkvmerge.cpp:1211
#, boost-format
msgid "FourCC: Invalid track ID in '%1% %2%'.\n"
msgstr "FourCC: '%1% %2%' içindeki geçersiz iz ID.\n"

#: src/merge/mkvmerge.cpp:1207
#, boost-format
msgid "FourCC: Missing track ID in '%1% %2%'.\n"
msgstr "FourCC: '%1% %2%' içindeki eksik iz ID.\n"

#: src/info/mkvinfo.cpp:204
#, boost-format
msgid "Frame number: %1%"
msgstr "Kare numarası: %1%"

#: src/info/mkvinfo.cpp:659
#, boost-format
msgid "Frame rate: %1%"
msgstr "Kare oranı: %1%"

#: src/info/mkvinfo.cpp:194
#: src/info/mkvinfo.cpp:213
#, boost-format
msgid "Frame with size %1%%2%%3%"
msgstr "%1%%2%%3% boyutlu kare"

#: src/mmg/tabs/global.cpp:263
msgid "Frames/fields:"
msgstr "Kareler/alanlar:"

#: src/mmg/tabs/input_extra.cpp:133
msgid "Free-form edit field for user defined options for this track. What you input here is added after all the other options mmg adds so that you could overwrite any of mmg's options for this track. All occurences of the string \"<TID>\" will be replaced by the track's track ID."
msgstr "Bu iz için kullanıcı tanımlı seçenekler için serbest form düzenleme alanı. Mmg'nin eklediği tüm diğer seçeneklerden sonra buraya ne girerseniz eklenir onun için bu iz için mmg'nin seçeneklerinin herhangi birinin üzerine yazabilirsiniz. \"<TID>\" dizgisinin tüm olayları iz'in iz ID'si tarafından değiştirilir."

#: src/info/mkvinfo.cpp:633
#, boost-format
msgid "Gamma: %1%"
msgstr "Gama: %1%"

#: src/mmg/tabs/input.cpp:201
msgid "General track options"
msgstr "Genel iz seçenekleri"

#: src/mmg/mmg_dialog.cpp:327
msgid "Global"
msgstr "Genel"

#: src/extract/extract_cli_parser.cpp:59
#: src/mmg/tabs/global.cpp:301
msgid "Global options"
msgstr "Genel seçenekler"

#: src/mmg/mmg.cpp:55
#, c-format, boost-format
msgid "Global tags (%d entries) from %s"
msgstr "Genel etiket (%d girdi), dosya: %s"

#: src/merge/pr_generic.cpp:1490
#, boost-format
msgid "Global tags: %1% entries"
msgstr "Genel etiket: %1% girdi"

#: src/mmg/header_editor/frame.cpp:152
msgid "H&eaders"
msgstr "&Başlıklar"

#: src/mmg/header_editor/frame.cpp:172
msgid "Header editor"
msgstr "Başlık düzenleyicisi"

#: src/mmg/header_editor/frame.cpp:134
msgid "Header editor ready."
msgstr "Başlık düzenleyicisi hazır."

#: src/mmg/header_editor/frame.cpp:174
#, c-format, boost-format
msgid "Header editor: %s"
msgstr "Başlık düzenleyicisi: %s"

#: src/common/compression/header_removal.cpp:47
#, boost-format
msgid "Header removal compression not possible because the buffer contained %1% bytes which is less than the size of the headers that should be removed, %2%."
msgstr ""

#: src/common/compression/header_removal.cpp:61
#, boost-format
msgid "Header removal compression not possible because the buffer did not start with the bytes that should be removed. Wanted bytes:%1%; found:%2%."
msgstr ""

#: src/mmg/header_editor/frame.cpp:525
#: src/mmg/header_editor/frame.cpp:615
#: src/mmg/header_editor/frame.cpp:620
msgid "Header validation"
msgstr "Başlık onaylama"

#: src/mmg/header_editor/frame.cpp:553
#: src/mmg/header_editor/frame.cpp:562
#: src/mmg/header_editor/frame.cpp:754
msgid "Headers modified"
msgstr "Başlıklar değiştirildi"

#: src/common/property_element.cpp:136
#: src/mmg/header_editor/frame.cpp:431
msgid "Height of the encoded video frames in pixels."
msgstr "Piksel olarak kodlanan görüntü karelerinin yüksekliği"

#: src/common/property_element.cpp:138
#: src/mmg/header_editor/frame.cpp:441
msgid "Height of the video frames to display."
msgstr "Görüntülemek için görüntü karelerinin yüksekliği"

#: src/mmg/mmg_dialog.cpp:716
#: src/mmg/mmg_dialog.cpp:722
msgid "Help file not found"
msgstr "Yardım dosyası bulunamadı"

#: src/mmg/mmg_dialog.cpp:746
msgid ""
"Help is available in form of tool tips, from the\n"
"'Help' menu or by pressing the 'F1' key."
msgstr ""
"Yardım, araç ipuçları şeklindedir,\n"
"'Yardım' münüsünden veya 'F1' tuşuna basılarak açılır."

#: src/mmg/cli_options_dlg.cpp:32
msgid ""
"Here you can add more command line options either by\n"
"entering them below or by chosing one from the drop\n"
"down box and pressing the 'add' button."
msgstr ""
"Buradan ya aşağıdan onları girerek ya da aşağı açılır kutudan\n"
"birini seçerek ve 'ekle' düğmesine basarak daha fazla\n"
"komut satırı ekleyebilirsiniz."

#: src/mmg/tabs/chapters.cpp:350
msgid "Here you can adjust all the timecodes of the selected chapter and of all its sub-chapters by a specific amount either increasing or decreasing them."
msgstr "Buradan belirli bir miktarını ya arttırarak ya da azaltarak seçilmiş bölümün tüm zaman kodlarını ve bunların tüm alt bölümlerini ayarlayabilirsiniz."

#: src/mmg/options/chapters.cpp:76
msgid ""
"Here you can set the default values that mmg will use\n"
"for each chapter that you create. These values can\n"
"then be changed if needed. The default values will be\n"
"saved when you exit mmg."
msgstr ""
"Buradan oluşturduğunuz her bir bölüm için mmg'nin kullanacağı\n"
"varsayılan değeri ayarlayabilirsiniz. Bu değerler eğer gerekirse\n"
"sonra değiştirilebilir. Varsayılan değerler mmg'den çıktığınızda\n"
"kaydedilecektir."

#: src/mmg/tabs/chapters.cpp:347
msgid "Here you can set the values for the language and the country that you want to apply to all the chapters below and including the currently selected entry."
msgstr "Buradan şimdiki seçili giriş dahil aşağıdaki tüm bölümlere uygulamak istediğiniz dil ve ülke için değerleri ayarlayabilirsiniz."

#: src/mmg/jobs.cpp:463
msgid "ID"
msgstr "ID"

#: src/common/iso639.cpp:526
msgid "ISO639-1 code"
msgstr "ISO639-1 kodu"

#: src/common/iso639.cpp:525
msgid "ISO639-2 code"
msgstr "ISO639-2 kodu"

#: src/input/r_ivf.h:35
#, fuzzy
msgid "IVF (VP8/VP9)"
msgstr "IVF (VP8)"

#: src/common/file_types.cpp:37
msgid "IVF with VP8 video files"
msgstr "VP8 görüntü dosyalarıyla IVF"

#: src/mmg/tabs/chapters.cpp:363
msgid "If a chapter is marked 'hidden' then the player should not show this chapter entry to the user. Such entries could still be used by the menu system."
msgstr "Eğer bölüm 'gizli' olarak işaretliyse sonrasında oynatıcı bu bölüm girişini kullanıcıya göstermemelidir. Böyle girişler menü sistemi tarafından hala kullanılabilir."

#: src/mmg/tabs/chapters.cpp:391
msgid "If a chapter is not marked 'enabled' then the player should skip the part of the file that this chapter occupies."
msgstr "Eğer bölüm 'etkinleştirildi' olarak işaretli değilse sonrasında oynatıcı meşgul edilen bu bölüm dosyasının kısmını atlamalıdır."

#: src/mmg/tabs/chapters.cpp:371
msgid "If a chapter or an edition is marked 'hidden' then the player should not show this chapter entry (or all of this edition's entries) to the user. Such entries could still be used by the menu system."
msgstr "Eğer bir bölüm veya yayın 'gizli' olarak işaretliyse sonrasında oynatıcı bu bölüm girişini (ya da bu yayının girişlerinin tümünü) kullanıcıya göstermemelidir. Böyle girişler menü sistemi tarafından hala kullanılabilir."

#: src/mmg/tabs/global.cpp:258
msgid "If a range's start number is prefixed with '+' then its content will be written to the same file as the previous range. Otherwise a new file will be created for this range."
msgstr "Eğer aralığın başlama numarası ön eki '+' ise sonrasında içeriği önceki aralıktaki gibi aynı dosyaya yazılacak. Aksi halde bu aralık için yeni bir dosya oluşturulacaktır."

#: src/mmg/tabs/global.cpp:242
msgid "If a range's start timecode is prefixed with '+' then its content will be written to the same file as the previous range. Otherwise a new file will be created for this range."
msgstr "Eğer aralığın başlama zaman kodu ön eki '+' ise sonrasında içeriği önceki aralıktaki gibi aynı dosyaya yazılacak. Aksi halde bu aralık için yeni bir dosya oluşturulacaktır."

#: src/mmg/tabs/global.cpp:257
msgid "If a start number is left out then the previous range's end number is used, or the start of the file if there was no previous range."
msgstr "Eğer başlama numarası atlanırsa sonrasında önceki aralığın bitiş numarası ya da önceki aralık olmadıysa dosyanın başlangıcı kullanılır."

#: src/mmg/tabs/global.cpp:240
msgid "If a start timecode is left out then the previous range's end timecode is used, or the start of the file if there was no previous range."
msgstr "Eğer başlama zaman kodu atlanırsa sonrasında önceki aralığın bitiş zaman kodu ya da önceki aralık olmadıysa dosyanın başlangıcı kullanılır."

#: src/mmg/tabs/chapters.cpp:366
msgid "If an edition is marked 'ordered' then the chapters can be defined multiple times and the order to play them is enforced."
msgstr "Eğer bir yayın 'sıralı' olarak işaretlenirse sonrasında bölümler birden çok kez tanımlanabilir ve sıralı oynatılmaya zorlanırlar."

#: src/mmg/tabs/chapters.cpp:394
msgid "If an edition is marked as 'default' then it should be used as the default edition."
msgstr "Eğer bir yayın 'varsayılan' olarak işaretlenirse sonrasında varsayılan yayın olarak kullanılmalıdır."

#: src/mmg/options/output.cpp:51
msgid "If checked mmg make sure the suggested output file name is unique by adding a number (e.g. ' (1)') to the end of the file name. This is only done if the unmodified file name already exists."
msgstr "Eğer işaretlenirse, mmg dosya adının en sonuna bir numara (örn. ' (1)') ekleyerek önerilen çıktı dosyası adının benzersiz olduğundan emin olur. Bu sadece değiştirilmemiş dosya adı zaten mevcutsa yapılır."

#: src/mmg/options/output.cpp:55
msgid "If checked mmg will ask for confirmation before overwriting existing files, or before adding a new job if there's an old job whose description matches the new one."
msgstr "Eğer işaretlenmişse mmg onaylama için mevcut dosyaların üzerine yazmadan önce veya eğer açıklaması, yeni olanla eşleşen eski bir iş varsa yeni işi eklemeden önce soracak."

#: src/mmg/options/output.cpp:35
msgid "If checked mmg will automatically set the output filename if it hasn't been set already. This happens when you add the first file. If unset mmg will not touch the output filename."
msgstr "Eğer işaretlenmişse mmg çıktı dosya adını, ayarlanmadıysa bile otomatik olarak ayarlayacak. İlk dosyayı eklediğinizde bu olur. Eğer ayarlanmazsa mmg çıktı dosya adına dokunmayacak."

#: src/mmg/options/mmg.cpp:74
msgid "If checked mmg will warn if it thinks that you're using it incorrectly. Such warnings are shown at least once even if you turn this feature off."
msgstr "Eğer işaretlenmişse mmg yanlış olarak kullandığınızı düşünürse uyaracak. Böyle uyarılar eğer bu özelliği kapatsanız bile en az bir defa gösterilir."

#: src/mmg/options/output.cpp:47
msgid "If left empty then mmg will set the output file name to be in the same directory as the first file added to this job. Otherwise this directory will be used."
msgstr "Eğer boş bırakırsanız sonrasında mmg bu işe eklenmiş aynı dizinde olan ilk dosyayı çıktı dosya adına ayarlayacak. Aksi halde bu dizin kullanılacaktır."

#: src/mmg/tabs/global.cpp:253
#: src/mmg/tabs/global.cpp:268
msgid "If no video track is output no splitting will occur."
msgstr "Eğer çıktı olan görüntü izi yoksa bölme meydana gelmeyecek."

#: src/mmg/tabs/attachments.cpp:169
msgid "If splitting is a file can be attached either to all files created or only to the first file. Has no effect if no splitting is used."
msgstr "Eğer bölünen bir dosya ise ya oluşturulan tüm dosyalara ya da sadece ilk dosyaya eklenebilir. Eğer kullanılan bölünme yoksa etkisi olmaz."

#: src/mmg/mmg_dialog.cpp:1980
msgid "If you encounter problems during playback of files please consider visiting the newly created MKVToolNix troubleshooting advice page:"
msgstr "Eğer dosyaların oynatılması sırasında sorunlarla karşılaşıyorsanız lütfen yeni oluşturulmuş MKVToolNix sorun giderme yardımcısı sayfasını ziyaret etmeyi düşünün:"

#: src/output/p_textsubs.cpp:64
#, boost-format
msgid "Ignoring an entry which starts after it ends (%1%).\n"
msgstr "Bittikten sonra başlayan giriş yoksayılıyor (%1%).\n"

#: src/input/subtitles.cpp:522
#, boost-format
msgid "Imported font from %1%"
msgstr "%1% dosyasından içe aktarılmış yazı tipi"

#: src/input/subtitles.cpp:522
#, boost-format
msgid "Imported picture from %1%"
msgstr "%1% dosyasından içe aktarılmış resim"

#: src/mmg/mmg_dialog.cpp:1936
msgid "Incompatible mkvmerge version"
msgstr "Uyumsuz mkvmerge sürümü"

#: src/mmg/tabs/input.cpp:1016
msgid "Incompatible track"
msgstr "Uyumsuz iz"

#: src/input/r_real.cpp:568
#, boost-format
msgid "Inconsistent AAC audio packet (length: %1% != len_check %2%)\n"
msgstr "Tutarsız AAC ses paketi (uzunluk: %1% != len_check %2%)\n"

#: src/common/cli_parser.cpp:173
msgid "Increase verbosity."
msgstr "Ayrıntıyı arttır."

#: src/mmg/mmg_dialog.cpp:325
msgid "Input"
msgstr "Girdi"

#: src/mmg/tabs/chapters.cpp:1262
#: src/mmg/tabs/chapters.cpp:1316
#: src/mmg/tabs/chapters.cpp:1322
#: src/mmg/tabs/chapters.cpp:1334
#: src/mmg/tabs/chapters.cpp:1353
#: src/mmg/tabs/chapters.cpp:1361
msgid "Input data error"
msgstr "Girdi veri hatası"

#: src/mmg/tabs/input.cpp:192
msgid "Input files:"
msgstr "Girdi dosyaları:"

#: src/common/bitvalue.cpp:67
#, boost-format
msgid "Input too long: %1% > %2%"
msgstr "Girdi çok uzun: %1% > %2%"

#: src/mmg/options/mmg.cpp:91
msgid "Interface language:"
msgstr "Arabirim dili:"

#: src/info/mkvinfo.cpp:636
#, boost-format
msgid "Interlaced: %1%"
msgstr ""

#: src/extract/xtr_textsubs.cpp:133
#, boost-format
msgid "Internal bug: tracks.cpp SSA #1. %1%"
msgstr "Dahili hata: tracks.cpp SSA #1. %1%"

#: src/mmg/header_editor/frame.cpp:679
#: src/mmg/tabs/chapters.cpp:1858
msgid "Internal program error"
msgstr "Dahili program hatası"

#: src/merge/mkvmerge.cpp:1135
#, boost-format
msgid "Invalid %1% specified in '--%2% %3%'.\n"
msgstr "'--%2% %3%' içinde belirtilmiş geçersiz %1%.\n"

#: src/common/xml/ebml_converter.cpp:289
#, boost-format
msgid "Invalid 'format' attribute '%1%'."
msgstr "Geçersiz 'biçim' özniteliği: '%1%'."

#: src/common/base64.h:30
msgid "Invalid Base64 character encountered"
msgstr "Geçersiz Base64 karakteriyle kaşılaşıldı"

#: src/extract/extract_cli_parser.cpp:154
#, boost-format
msgid "Invalid BlockAddition level in argument '%1%'.\n"
msgstr "'%1%' bağımsız değişkeninde geçersiz BlokEkleme seviyesi.\n"

#: src/mmg/tabs/chapters.cpp:1316
msgid "Invalid UID. A UID is simply a number."
msgstr "Geçersiz UID. UID basitçe bir numaradır."

#: src/mmg/tabs/chapters.cpp:1322
msgid "Invalid UID. This chapter UID is already in use. The original UID has not been changed."
msgstr "Geçersiz UID. Bu bölüm UID'si zaten kullanımda. Orijinal UID değiştirilmedi."

#: src/mmg/tabs/chapters.cpp:1334
msgid "Invalid UID. This edition UID is already in use. The original UID has not been changed."
msgstr "Geçersiz UID. Bu yayın UID'si zaten kullanımda. Orijinal UID değiştirilmedi."

#: src/common/mm_io_x.h:147
msgid "Invalid UTF-8 char. First byte: 0x%|1$02x|"
msgstr "Geçersiz UTF-8 kar. İlk bayt: 0x%|1$02x|"

#: src/input/r_avi.cpp:606
#: src/input/r_avi.cpp:611
#: src/input/r_avi.cpp:628
msgid "Invalid Vorbis headers in AVI audio track."
msgstr "AVI ses izinde geçersiz Vorbis başlıkları."

#: src/extract/extract_cli_parser.cpp:226
#, boost-format
msgid "Invalid attachment ID/file name specification in argument '%1%'.\n"
msgstr "'%1%' bağımsız değişkeninde geçersiz ek ID/dosya adı belirtme.\n"

#: src/common/xml/xml.h:54
msgid "Invalid attribute '%1%' in node '%2%' at position %3%"
msgstr "%3% konumunda '%2%' düğümünde geçersiz '%1%' özniteliği"

#: src/merge/mkvmerge.cpp:998
#, boost-format
msgid "Invalid boolean option specified in '--default-track %1%'.\n"
msgstr "'--default-track %1%' içinde belirtilmiş geçersiz boolean seçeneği.\n"

#: src/merge/mkvmerge.cpp:1368
#, boost-format
msgid "Invalid boolean option specified in '--fix-bitstream-timing-information %1%'.\n"
msgstr "'--fix-bitstream-timing-information %1%' içinde belirtilmiş geçersiz boolean seçeneği.\n"

#: src/merge/mkvmerge.cpp:1024
#, boost-format
msgid "Invalid boolean option specified in '--forced-track %1%'.\n"
msgstr "'--forced-track %1%' içinde belirtilmiş geçersiz boolean seçeneği.\n"

#: src/merge/mkvmerge.cpp:1414
#, boost-format
msgid "Invalid boolean specified in '--aac-is-sbr %1%'.\n"
msgstr "'--aac-is-sbr %1%' içinde belirtilmiş geçersiz boolean.\n"

#: src/propedit/propedit_cli_parser.cpp:54
#, boost-format
msgid "Invalid change spec (%3%) in '%1% %2%'.\n"
msgstr "'%1% %2%' içinde geçersiz değiştirme belirtisi (%3%).\n"

#: src/merge/mkvmerge.cpp:811
#: src/merge/mkvmerge.cpp:850
#, boost-format
msgid "Invalid chapter number '%1%' for '--split' in '--split %2%': %3%\n"
msgstr "'--split %2%' içinde '--split' için geçersiz karakter numarası '%1%': %3%\n"

#: src/merge/mkvmerge.cpp:1079
#, boost-format
msgid "Invalid compression option specified in '--compression %1%'.\n"
msgstr "'--compression %1%' içinde belirtilmiş geçersiz sıkıştırma seçeneği.\n"

#: src/merge/mkvmerge.cpp:1072
#, boost-format
msgid "Invalid compression option. No track ID specified in '--compression %1%'.\n"
msgstr "Geçersiz sıkıştırma seçeneği. '--compression %1%' içinde belirtilmiş iz ID yok.\n"

#: src/mmg/options/chapters.cpp:121
msgid "Invalid country selected"
msgstr "Geçersiz ülke seçildi"

#: src/merge/mkvmerge.cpp:1049
#, boost-format
msgid "Invalid cues option specified in '--cues %1%'.\n"
msgstr "'--cues %1%' içinde belirtilmiş geçersiz cue'lar seçeneği.\n"

#: src/merge/mkvmerge.cpp:1042
#, boost-format
msgid "Invalid cues option. No track ID specified in '--cues %1%'.\n"
msgstr "Geçersiz cue'lar seçeneği. '--cues %1%' içinde belirtilmiş iz ID yok.\n"

#: src/common/xml/ebml_converter.cpp:281
#: src/common/xml/ebml_converter.cpp:285
msgid "Invalid data for Base64 encoding found."
msgstr "Base64 kodlaması için geçersiz veri bulundu."

#: src/common/split_arg_parsing.cpp:66
#, boost-format
msgid "Invalid end frame/field number for '--split' in '--split %1%' (current part: %2%).\n"
msgstr "'--split %1%' içinde '--split' için geçersiz bitiş karesi/alanı numarası (şu anki kısım: %2%).\n"

#: src/common/split_arg_parsing.cpp:70
#, boost-format
msgid "Invalid end frame/field number for '--split' in '--split %1%' (current part: %2%). The end number must be bigger than the start number.\n"
msgstr "'--split %1%' içindeki '--split' için geçersiz bitiş karesi/alanı numarası (şu anki kısım %2%). Bitiş numarası başlama numarasından daha büyük olmak zorundadır.\n"

#: src/common/split_arg_parsing.cpp:63
#, boost-format
msgid "Invalid end time for '--split' in '--split %1%' (current part: %2%). Additional error message: %3%.\n"
msgstr "'--split %1%' (şu anki parça %2%) içindeki '--split' için geçersiz bitiş zamanı. İlave hata mesajı: %3%.\n"

#: src/common/split_arg_parsing.cpp:72
#, boost-format
msgid "Invalid end time for '--split' in '--split %1%' (current part: %2%). The end time must be bigger than the start time.\n"
msgstr "'--split %1%' (şu anki parça %2%) içindeki '--split' için geçersiz bitiş zamanı. Bitiş zamanı başlama zamanından daha büyük olmak zorundadır.\n"

#: src/mmg/mmg_dialog.cpp:609
msgid "Invalid file name"
msgstr "Geçersiz dosya adı"

#: src/merge/mkvmerge.cpp:927
#, boost-format
msgid "Invalid format for '--split' in '--split %1%'.\n"
msgstr "'--split %1%' içinde '--split' için geçersiz biçim.\n"

#: src/extract/xtr_textsubs.cpp:191
#, boost-format
msgid "Invalid format for a SSA line ('%1%') at timecode %2%: The first field is not an integer. This entry will be skipped.\n"
msgstr "%2% zaman kodunda SSA satırı ('%1%') için geçersiz biçim: İlk alan tam sayı değildir. Bu giriş atlanacak.\n"

#: src/extract/xtr_textsubs.cpp:180
#, boost-format
msgid "Invalid format for a SSA line ('%1%') at timecode %2%: Too many fields found (%3% instead of 9). This entry will be skipped.\n"
msgstr "%2% zaman kodunda SSA satırı ('%1%') için geçersiz biçim: Çok fazla alan bulundu (9 yerine %3%). Bu giriş atlanacak.\n"

#: src/mmg/tabs/chapters.cpp:1262
msgid "Invalid format used for the adjustment."
msgstr "Ayarlama olarak geçersiz biçim kullanıldı."

#: src/mmg/tabs/chapters.cpp:1361
#, c-format, boost-format
msgid "Invalid format used for the end time for '%s'. Setting value to 0."
msgstr "'%s' için bitiş zamanı olarak geçersiz biçim kullanıldı. Değer 0'a ayarlanıyor."

#: src/mmg/tabs/chapters.cpp:1394
msgid "Invalid format used for the segment UID. Not using the value."
msgstr "Parça UID'si için geçersiz biçim kullanıldı. Değer kullanılmıyor."

#: src/mmg/tabs/chapters.cpp:1412
msgid "Invalid format used for the segment edition UID. Not using the value."
msgstr "Parça yayın UID'si için geçersiz biçim kullanıldı. Değer kullanılmıyor."

#: src/mmg/tabs/chapters.cpp:1353
#, c-format, boost-format
msgid "Invalid format used for the start time for '%s'. Setting value to 0."
msgstr "'%s' için başlama zamanı olarak geçersiz biçim kullanıldı. Değer 0'a ayarlanıyor."

#: src/common/strings/parsing.cpp:131
msgid "Invalid format: At least minutes and seconds have to be given, but no colon was found"
msgstr "Geçersiz biçim: En azından dakika ve saniye verilmeli ama bulunan sütun yok"

#: src/common/strings/parsing.cpp:117
msgid "Invalid format: Colon inside nano-second part"
msgstr "Geçersiz biçim: Sütun içinde nano saniye kısmı"

#: src/common/strings/parsing.cpp:100
msgid "Invalid format: More than nine nano-second digits"
msgstr "Geçersiz biçim: Dokuzdan fazla nano saniye rakamı"

#: src/common/strings/parsing.cpp:119
msgid "Invalid format: More than two colons"
msgstr "Geçersiz biçim: İki sütundan fazla"

#: src/common/strings/parsing.cpp:121
msgid "Invalid format: No digits before colon"
msgstr "Geçersiz biçim: Sütundan önce rakam yok"

#: src/common/strings/parsing.cpp:110
msgid "Invalid format: No digits before decimal point"
msgstr "Geçersiz biçim: Ondalık noktasından önce rakam yok"

#: src/common/strings/parsing.cpp:107
msgid "Invalid format: Second decimal point after first decimal point"
msgstr "Geçersiz biçim: İlk ondalık noktasından sonra ikinci ondalık noktası"

#: src/common/strings/parsing.cpp:134
msgid "Invalid format: The last character is a colon or a decimal point instead of a digit"
msgstr "Geçersiz biçim: Son karakter bir sütun veya rakam yerine ondalık noktası "

#: src/common/strings/parsing.cpp:127
#, boost-format
msgid "Invalid format: unknown character '%1%' found"
msgstr "Geçersiz biçim: bilinmeyen karakter '%1%' bulundu"

#: src/merge/mkvmerge.cpp:791
#, boost-format
msgid "Invalid frame for '--split' in '--split %1%'.\n"
msgstr "'--split %1%' içinde '--split' için geçersiz kare.\n"

#: src/input/r_vobsub.cpp:532
#, boost-format
msgid "Invalid header length: %1% (total length: %2%, idx: %3%, dataidx: %4%)\n"
msgstr "Geçersiz başlık uzunluğu: %1% (toplam uzunluk: %2%, idx: %3%, dataidx: %4%)\n"

#: src/mmg/options/chapters.cpp:114
#: src/mmg/tabs/chapters.cpp:1209
msgid "Invalid language selected"
msgstr "Geçersiz dil seçildi"

#: src/common/xml/ebml_converter.cpp:268
msgid "Invalid length of hexadecimal content: must be divisable by 2."
msgstr "Onaltılık içeriğin geçersiz uzunluğu: 2'nin bölenleri olmak zorundadır."

#: src/common/chapters/chapters.cpp:193
#, boost-format
msgid "Invalid minute: %1%"
msgstr "Geçersiz dakika: %1%"

#: src/mmg/tabs/global.cpp:672
msgid "Invalid number of max. split files given."
msgstr "Verilen geçersiz en fazla bölünme dosyası sayısı."

#: src/common/strings/parsing.cpp:170
#, boost-format
msgid "Invalid number of minutes: %1% > 59"
msgstr "Geçersiz dakika sayısı: %1% > 59"

#: src/common/strings/parsing.cpp:172
#, boost-format
msgid "Invalid number of seconds: %1% > 59"
msgstr "Geçersiz saniye sayısı: %1% > 59"

#: src/mmg/tabs/chapters.cpp:1651
#: src/mmg/tabs/chapters.cpp:1658
#, fuzzy
msgid "Invalid operation"
msgstr "Geçersiz başlatma zaman kodu"

#: src/common/chapters/chapters.cpp:195
#, boost-format
msgid "Invalid second: %1%"
msgstr "Geçersiz saniye: %1%"

#: src/propedit/propedit_cli_parser.cpp:42
#: src/propedit/propedit_cli_parser.cpp:63
#: src/propedit/propedit_cli_parser.cpp:72
#: src/propedit/propedit_cli_parser.cpp:97
#: src/propedit/propedit_cli_parser.cpp:106
#: src/propedit/propedit_cli_parser.cpp:116
#, boost-format
msgid "Invalid selector in '%1% %2%'.\n"
msgstr "'%1% %2%' içinde geçersiz seçici.\n"

#: src/merge/mkvmerge.cpp:881
#, boost-format
msgid "Invalid split size in '--split %1%'.\n"
msgstr "'--split %1%' içinde geçersiz ayırma boyutu.\n"

#: src/common/split_arg_parsing.cpp:56
#, boost-format
msgid "Invalid start frame/field number for '--split' in '--split %1%' (current part: %2%).\n"
msgstr "'--split %1%' içinde '--split' için geçersiz başlama karesi/alanı numarası (şu anki kısım: %2%).\n"

#: src/common/split_arg_parsing.cpp:77
#, boost-format
msgid "Invalid start frame/field number for '--split' in '--split %1%' (current part: %2%). The start number must be bigger than or equal to the previous part's end number.\n"
msgstr "'--split %1%' içindeki '--split' için geçersiz başlama karesi/alanı numarası (şu anki kısım %2%). Başlama numarası önceki kısmın bitiş numarasından daha büyük ya da eşit olmak zorundadır.\n"

#: src/input/r_usf.cpp:208
msgid "Invalid start or stop timecode"
msgstr "Geçersiz başlatma ve durdurma zaman kodu"

#: src/common/split_arg_parsing.cpp:53
#, boost-format
msgid "Invalid start time for '--split' in '--split %1%' (current part: %2%). Additional error message: %3%.\n"
msgstr "'--split %1%' içindeki '--split' için geçersiz başlama zamanı (şu anki kısım %2%). İlave hata iletisi: %3%.\n"

#: src/common/split_arg_parsing.cpp:79
#, boost-format
msgid "Invalid start time for '--split' in '--split %1%' (current part: %2%). The start time must be bigger than or equal to the previous part's end time.\n"
msgstr "'--split %1%' içindeki '--split' için geçersiz başlama zamanı (şu anki kısım %2%). Başlama zamanı önceki kısmın bitiş zamanından daha büyük ya da eşit olmak zorundadır.\n"

#: src/common/split_arg_parsing.cpp:39
#, boost-format
msgid "Invalid start/end specification for '--split' in '--split %1%' (curent part: %2%).\n"
msgstr "'--split %1%' içinde '--split' için geçersiz başlama/bitiş belirleme (şu anki kısım: %2%).\n"

#: src/merge/mkvmerge.cpp:1159
#, boost-format
msgid "Invalid sub charset option. No track ID specified in '--sub-charset %1%'.\n"
msgstr "Geçersiz alt karakter grubu seçeneği. '--sub-charset %1%' içinde belirtilmiş iz ID yok.\n"

#: src/merge/mkvmerge.cpp:1166
#, boost-format
msgid "Invalid sub charset specified in '--sub-charset %1%'.\n"
msgstr "'--sub-charset %1%' içinde belirtilmiş geçersiz alt karakter grubu.\n"

#: src/merge/mkvmerge.cpp:545
#, boost-format
msgid "Invalid sync option specified in '%1% %2%'.\n"
msgstr "'%1% %2%' içinde belirtilmiş geçersiz eşitleme seçeneği.\n"

#: src/merge/mkvmerge.cpp:568
#, boost-format
msgid "Invalid sync option specified in '%1% %2%'. The divisor is zero.\n"
msgstr "'%1% %2%' içinde belirtilmiş geçersiz eşitleme seçeneği. Bölen sıfır.\n"

#: src/merge/mkvmerge.cpp:574
#, boost-format
msgid "Invalid sync option specified in '%1% %2%'. The linear sync value may not be equal to or smaller than zero.\n"
msgstr "'%1% %2%' içinde belirtilmiş geçersiz eşitleme seçeneği. Doğrusal eşitleme değeri sıfıra eşit ya da küçük olamaz.\n"

#: src/merge/mkvmerge.cpp:537
#, boost-format
msgid "Invalid sync option. No track ID specified in '%1% %2%'.\n"
msgstr ""
"Geçersiz eşitleme seçeneği. '%1% %2%' içinde belirtilmiş iz ID yok.\n"
"\n"

#: src/merge/mkvmerge.cpp:1190
#, boost-format
msgid "Invalid tags file name specified in '%1% %2%'.\n"
msgstr "'%1% %2%' içinde belirtilmiş geçersiz etiket dosya adı.\n"

#: src/merge/mkvmerge.cpp:1183
#, boost-format
msgid "Invalid tags option. No track ID specified in '%1% %2%'.\n"
msgstr "Geçersiz etiket seçeneği. '%1% %2%' içinde belirtilmiş iz ID'si yok.\n"

#: src/merge/mkvmerge.cpp:749
#, boost-format
msgid "Invalid time for '--split' in '--split %1%'. Additional error message: %2%\n"
msgstr "'--split %1%' içindeki '--split' için geçersiz zaman. İlave hata mesajı: %2%\n"

#: src/merge/mkvmerge.cpp:770
#, boost-format
msgid "Invalid time for '--split' in '--split %1%'. Additional error message: %2%.\n"
msgstr "'--split %1%' içindeki '--split' için geçersiz zaman. İlave hata mesajı: %2%.\n"

#: src/merge/mkvmerge.cpp:514
#, boost-format
msgid "Invalid track ID in '%1% %2%'.\n"
msgstr "'%1% %2%' içindeki geçersiz iz ID.\n"

#: src/merge/mkvmerge.cpp:541
#: src/merge/mkvmerge.cpp:1187
#, boost-format
msgid "Invalid track ID specified in '%1% %2%'.\n"
msgstr "'%1% %2%' içinde belirtilmiş geçersiz iz ID.\n"

#: src/merge/mkvmerge.cpp:1131
#, boost-format
msgid "Invalid track ID specified in '--%1% %2%'.\n"
msgstr "'--%1% %2%' içinde belirtilmiş geçersiz iz ID.\n"

#: src/merge/mkvmerge.cpp:1411
#, boost-format
msgid "Invalid track ID specified in '--aac-is-sbr %1%'.\n"
msgstr "'--aac-is-sbr %1%' içinde belirtilmiş geçersiz iz ID.\n"

#: src/merge/mkvmerge.cpp:1076
#, boost-format
msgid "Invalid track ID specified in '--compression %1%'.\n"
msgstr "'--compression %1%' içinde belirtilmiş geçersiz iz ID.\n"

#: src/merge/mkvmerge.cpp:1046
#, boost-format
msgid "Invalid track ID specified in '--cues %1%'.\n"
msgstr "'--cues %1%' içinde belirtilmiş geçersiz iz ID.\n"

#: src/merge/mkvmerge.cpp:992
#, boost-format
msgid "Invalid track ID specified in '--default-track %1%'.\n"
msgstr "'--default-track %1%' içinde belirtilmiş geçersiz iz ID.\n"

#: src/merge/mkvmerge.cpp:1362
#, boost-format
msgid "Invalid track ID specified in '--fix-bitstream-timing-information %1%'.\n"
msgstr "'--fix-bitstream-timing-information %1%' içinde belirtilmiş geçersiz iz ID.\n"

#: src/merge/mkvmerge.cpp:1018
#, boost-format
msgid "Invalid track ID specified in '--forced-track %1%'.\n"
msgstr "'--forced-track %1%' içinde belirtilmiş geçersiz iz ID.\n"

#: src/merge/mkvmerge.cpp:1163
#, boost-format
msgid "Invalid track ID specified in '--sub-charset %1%'.\n"
msgstr "'--sub-charset %1%' içinde belirtilmiş geçersiz iz ID.\n"

#: src/extract/extract_cli_parser.cpp:228
#, boost-format
msgid "Invalid track ID/file name specification in argument '%1%'.\n"
msgstr "'%1%' bağımsız değişkeninde geçersiz iz ID/dosya adı belirtme.\n"

#: src/mmg/mmg_dialog.cpp:1984
msgid "It can also be opened from the 'Help' menu."
msgstr "Aynı zamanda 'Yardım' menüsünden açılabilir."

#: src/mmg/mmg_dialog.cpp:1486
msgid "Job added to job queue"
msgstr "İş, iş kuyruğuna eklendi"

#: src/mmg/mmg_dialog.cpp:1438
msgid "Job description"
msgstr "İş tanımı"

#: src/mmg/jobs.cpp:410
msgid "Job output"
msgstr "İş çıktısı"

#: src/mmg/jobs.cpp:454
msgid "Job queue management"
msgstr "İş kuyruğu yönetimi"

#: src/output/p_kate.h:39
msgid "Kate"
msgstr "Kate"

#: src/output/p_kate.cpp:69
msgid "Kate packet is too small and is being skipped.\n"
msgstr "Kate paketi çok küçük ve atlanıyor.\n"

#: src/extract/extract_cli_parser.cpp:68
msgid "Keep only the BlockAdditions up to this level (default: keep all levels)"
msgstr "Sadece Blok İlavelerini bu seviyeye kadar tut (varsayılan: tüm seviyeleri tut)"

#: src/info/mkvinfo.cpp:203
#, boost-format
msgid "Lace number: %1%"
msgstr "Bağlama numarası: %1%"

#: src/info/mkvinfo.cpp:904
#, boost-format
msgid "Lacing flag: %1%"
msgstr "Bağlama işareti: %1%"

#: src/common/property_element.cpp:128
#: src/mmg/header_editor/frame.cpp:414
#: src/mmg/tabs/select_scanned_file_dlg.cpp:70
msgid "Language"
msgstr "Dil"

#: src/mmg/tabs/input_general.cpp:185
msgid "Language for this track. Select one of the ISO639-2 language codes."
msgstr "Bu iz için dil. ISO639-2 dil kodlarından birini seçin."

#: src/common/kate.cpp:76
msgid "Language is not NUL terminated"
msgstr "Dil HİÇ sonlandırılmadı"

#: src/mmg/options/chapters.cpp:86
#: src/mmg/tabs/chapters.cpp:377
#: src/mmg/tabs/global.cpp:347
#: src/mmg/tabs/input_general.cpp:184
msgid "Language:"
msgstr "Dil:"

#: src/info/mkvinfo.cpp:914
#, boost-format
msgid "Language: %1%"
msgstr "Dil: %1%"

#: src/mmg/options/languages.cpp:111
msgid "Languages"
msgstr "Diller"

#: src/mmg/cli_options_dlg.cpp:121
msgid "Leave additional space (EbmlVoid) in the output file after the chapters."
msgstr "Bölümlerden sonra çıktı dosyasında ilave boşluk (EbmlVoid) bırakın."

#: src/mmg/mmg_dialog.cpp:301
msgid "Lets you add arbitrary options to the command line"
msgstr "İsteğe bağlı seçenekleri komut satırına eklemenize izin verir"

#: src/merge/timecode_factory.cpp:356
#, boost-format
msgid "Line %1% of the timecode file '%2%' contains inconsistent data (e.g. the duration or the FPS are smaller than zero).\n"
msgstr "'%2%' zaman kodu dosyasının %1%. satırı tutarsız veri içeriyor (örn. süre ya da FPS sıfırdan küçük).\n"

#: src/merge/timecode_factory.cpp:119
#, boost-format
msgid "Line %1% of the timecode file '%2%' contains inconsistent data (e.g. the start frame number is bigger than the end frame number, or some values are smaller than zero).\n"
msgstr "'%2%' zaman kodu dosyasının %1%. satırı tutarsız veri içeriyor (örn. başlangıç karesi numarası bitiş karesi numarasından büyük ya da bazı değerler sıfırdan küçük).\n"

#: src/merge/timecode_factory.cpp:114
#: src/merge/timecode_factory.cpp:349
#, boost-format
msgid "Line %1% of the timecode file '%2%' could not be parsed.\n"
msgstr "'%2%' zaman kodu dosyasının %1%. satırı ayrıştırılamadı.\n"

#: src/input/subtitles.cpp:198
#, boost-format
msgid "Line %1%: Negative timestamp encountered. The entry will be adjusted to start from 00:00:00.000.\n"
msgstr "Satır %1%: Olumsuz zaman damgasıyla karşılaştı. Giriş 00:00:00.000'dan başlamaya ayarlanacaktır. \n"

#: src/input/r_vobsub.cpp:294
#, boost-format
msgid "Line %1%: The current timestamp (%2%) is smaller than the previous one (%3%). The entries will be sorted according to their timestamps. This might result in the wrong order for some subtitle entries. If this is the case then you have to fix the .idx file manually.\n"
msgstr "Satır %1%: Şu anki zaman damgası (%2%) öncekinden (%3%) küçük. Girişler zaman damgalarına göre sıralanacaktır. Bu, bazı altyazıların girişleri için yanlış sırada sonuçlanabilir. Eğer durum buysa, o zaman .idx dosyasını el ile düzeltmek zorundasınız.\n"

#: src/input/r_vobsub.cpp:244
#: src/input/r_vobsub.cpp:267
#, boost-format
msgid "Line %1%: The line seems to be a subtitle entry but the format couldn't be recognized. This entry will be skipped.\n"
msgstr "Satır %1%: Satır bir altyazı girişi olarak görünüyor ancak biçim tanınamadı. Bu giriş atlanacaktır.\n"

#: src/input/r_vobsub.cpp:284
#, boost-format
msgid "Line %1%: The line seems to be a subtitle entry but the timecode was negative even after adding the track delay. Negative timecodes are not supported in Matroska. This entry will be skipped.\n"
msgstr "Satır %1%: Satır bir altyazı girişi olarak görünüyor ancak zaman kodu iz geçikmesi eklendikten sonra bile olumsuz. Olumsuz zaman kodları Matroska içinde desteklenmez. Bu giriş atlanacaktır.\n"

#: src/propedit/propedit_cli_parser.cpp:192
msgid "List all valid property names and exit"
msgstr "Tüm geçerli özellik adlarını ve çıkışı listele"

#: src/mmg/mmg_dialog.cpp:303
msgid "Load a chapter file (simple/OGM format or XML format)"
msgstr "Bölüm dosyası yükle (basit/OGM biçimi veya XML biçimi)"

#: src/mmg/mmg_dialog.cpp:288
msgid "Load muxing settings from a file"
msgstr "Dosyadan çoklama ayarlarını yükle"

#: src/mmg/mux_dialog.cpp:211
#, c-format, boost-format
msgid "Log files (*.txt)|*.txt|%s"
msgstr "Günlük dosyaları (*.txt)|*.txt|%s"

#: src/mmg/jobs.cpp:86
msgid "Log output:"
msgstr "Günlük çıktısı:"

#: src/info/mkvinfo.cpp:757
msgid "MD5"
msgstr "MD5"

#: src/mmg/tabs/attachments.cpp:163
msgid "MIME type for this track. Select one of the pre-defined MIME types or enter one yourself."
msgstr "Bu iz için MIME türü. Öntanımlı MIME türlerinden birini seçin veya birini kendiniz girin."

#: src/mmg/tabs/attachments.cpp:162
msgid "MIME type:"
msgstr "MIME türü:"

#: src/mmg/mmg_dialog.cpp:744
msgid "MKVToolNix is licensed under the GNU GPL v2"
msgstr "MKVToolNix, GNU GPL v2 altında lisanslıdır"

#: src/input/r_mp3.h:36
msgid "MP2/MP3"
msgstr "MP2/MP3"

#: src/output/p_mp3.h:42
msgid "MP3"
msgstr "MP3"

#: src/common/file_types.cpp:38
msgid "MP4 audio/video files"
msgstr "MP4 ses/görüntü dosyaları"

#: src/common/file_types.cpp:39
msgid "MPEG audio files"
msgstr "MPEG ses dosyaları"

#: src/input/r_mpeg_ps.h:211
msgid "MPEG program stream"
msgstr "MPEG program akışı"

#: src/common/file_types.cpp:40
msgid "MPEG program streams"
msgstr "MPEG program akışları"

#: src/input/r_mpeg_ts.h:391
msgid "MPEG transport stream"
msgstr "MPEG taşıma akışı"

#: src/common/file_types.cpp:41
msgid "MPEG transport streams"
msgstr "MPEG taşıma akışları"

#: src/input/r_mpeg_es.h:34
msgid "MPEG video elementary stream"
msgstr "MPEG görüntü temel akışı"

#: src/common/file_types.cpp:42
msgid "MPEG video elementary streams"
msgstr "MPEG görüntü temel akışları"

#: src/output/p_mpeg1_2.h:38
msgid "MPEG-1/2"
msgstr "MPEG-1/2"

#: src/output/p_mpeg4_p2.h:65
msgid "MPEG-4"
msgstr "MPEG-4"

#: src/common/file_types.cpp:43
msgid "MPLS Blu-ray playlist"
msgstr "MPLS Blu-ray oynatma listesi"

#: src/mmg/options/output.cpp:50
msgid "Make suggested output file names unique"
msgstr "Önerilen çıktı dosyası adlarını benzersiz yap"

#: src/mmg/tabs/input_general.cpp:187
msgid "Make this track the default track for its type (audio, video, subtitles). Players should prefer tracks with the default track flag set."
msgstr "Türleri (ses, görüntü, altyazılar) için bu izi varsayılan iz yapın. Oynatıcılar varsayılan iz işareti ayarlı izleri tercih ederler."

#: src/input/r_matroska.cpp:1379
#: src/input/r_matroska.cpp:1394
msgid "Malformed AAC codec initialization data found.\n"
msgstr "Arızalanmış AAC kodek başlatma verisi bulundu.\n"

#: src/input/r_matroska.cpp:1387
#, boost-format
msgid "Malformed codec id '%1%'.\n"
msgstr "Arızalanmış kodek id '%1%'.\n"

#: src/input/subtitles.cpp:368
#: src/input/subtitles.cpp:376
#: src/input/subtitles.cpp:381
#, boost-format
msgid "Malformed line? (%1%)\n"
msgstr "Arızalanmış satır mı? (%1%)\n"

#: src/mmg/tabs/input_general.cpp:189
msgid "Mark this track as 'forced'. Players must play this track."
msgstr "Bu izi 'zorlanan' olarak işaretleyin. Oynatıcılar bu izi oynatmak zorundadır."

#: src/input/r_matroska.h:205
msgid "Matroska"
msgstr "Matroska"

#: src/mmg/mmg_dialog.cpp:356
#, c-format, boost-format
msgid "Matroska A/V files (*.mka;*.mkv;*.mk3d)|*.mkv;*.mka;*.mk3d|%s"
msgstr "Matroska S/G dosyaları (*.mka;*.mkv;*.mk3d)|*.mkv;*.mka;*.mk3d|%s"

#: src/common/file_types.cpp:44
msgid "Matroska audio/video files"
msgstr "Matroska ses/görüntü dosyaları"

#: src/info/qt_ui.cpp:64
msgid "Matroska files (*.mkv *.mka *.mks *.mk3d);;All files (*.*)"
msgstr "Matroska dosyaları (*.mkv *.mka *.mks *.mk3d);;Tüm dosyalar (*.*)"

#: src/mmg/tabs/chapters.cpp:679
#, c-format, boost-format
msgid "Matroska files (*.mkv;*.mka;*.mk3d)|*.mkv;*.mka;*.mk3d|%s"
msgstr "Matroska dosyaları (*.mkv;*.mka;*.mk3d)|*.mkv;*.mka;*.mk3d|%s"

#: src/mmg/header_editor/frame.cpp:238
#, c-format, boost-format
msgid "Matroska files (*.mkv;*.mka;*.mks;*.mk3d)|*.mkv;*.mka;*.mks;*.mk3d|%s"
msgstr "Matroska dosyaları (*.mkv;*.mka;*.mks;*.mk3d)|*.mkv;*.mka;*.mks;*.mk3d|%s"

#: src/info/mkvinfo.cpp:921
#, boost-format
msgid "Max BlockAddition ID: %1%"
msgstr "En Fazla Blok İlave ID: %1%"

#: src/mmg/tabs/global.cpp:326
msgid "Max. number of files:"
msgstr "En fazla dosya sayısı:"

#: src/info/mkvinfo.cpp:890
#, boost-format
msgid "MaxCache: %1%"
msgstr "En Fazla Önbellek: %1%"

#: src/common/xml/ebml_converter.cpp:227
#, boost-format
msgid "Maximum allowed length: %1%, actual length: %2%"
msgstr "En fazla izin verilen uzunluk: %1%, asıl uzunluk: %2%"

#: src/common/xml/ebml_converter.cpp:171
#: src/common/xml/ebml_converter.cpp:185
#: src/common/xml/ebml_converter.cpp:216
#, boost-format
msgid "Maximum allowed value: %1%, actual value: %2%"
msgstr "En fazla izin verilen değer: %1%, asıl değer: %2%"

#: src/common/property_element.cpp:124
#: src/mmg/header_editor/frame.cpp:402
msgid "Maximum cache"
msgstr "En fazla önbellek"

#: src/extract/xtr_rmff.cpp:47
#, boost-format
msgid "Memory allocation error: %1% (%2%).\n"
msgstr "Bellek ayırma hatası: %1% (%2%).\n"

#: src/extract/xtr_rmff.cpp:64
msgid "Memory for a RealAudio/RealVideo frame could not be allocated.\n"
msgstr "RealAudio/RealVideo karesi için bellek ayrılamadı.\n"

#: src/info/mkvinfo.cpp:1103
#, boost-format
msgid "Mime type: %1%"
msgstr "Mime türü: %1%"

#: src/info/mkvinfo.cpp:887
#, boost-format
msgid "MinCache: %1%"
msgstr "En Az Önbellek: %1%"

#: src/common/xml/ebml_converter.cpp:225
#, boost-format
msgid "Minimum allowed length: %1%, actual length: %2%"
msgstr "En az izin verilen uzunluk: %1%, asıl uzunluk: %2%"

#: src/common/xml/ebml_converter.cpp:169
#: src/common/xml/ebml_converter.cpp:183
#: src/common/xml/ebml_converter.cpp:214
#, boost-format
msgid "Minimum allowed value: %1%, actual value: %2%"
msgstr "En az izin verilen değer: %1%, asıl değer: %2%"

#: src/common/property_element.cpp:122
#: src/mmg/header_editor/frame.cpp:397
msgid "Minimum cache"
msgstr "En az önbellek"

#: src/mmg/options/mmg.cpp:133
msgid "Minimum duration for playlists in seconds:"
msgstr "Saniye olarak oynatma listeleri için en az süre:"

#: src/common/command_line.cpp:217
msgid "Missing argument for '--output-charset'.\n"
msgstr "'--output-charset' için eksik bağımsız değişken.\n"

#: src/common/command_line.cpp:251
msgid "Missing argument for '--ui-language'.\n"
msgstr "'--ui-language' için eksik bağımsız değişken.\n"

#: src/common/cli_parser.cpp:104
#, boost-format
msgid "Missing argument to '%1%'.\n"
msgstr "'%1%' için eksik bağımsız değişken.\n"

#: src/mmg/mmg.cpp:272
msgid "Missing file name"
msgstr "Eksik dosya adı"

#: src/mmg/mmg.cpp:272
msgid "Missing file name after for the option '--edit-headers'."
msgstr "'--edit-headers' seçeneği sonrasındaki dosya adı eksik."

#: src/input/r_ogm.cpp:945
msgid "Missing header/comment packets for stream. This file is broken but should be muxed correctly. If not please contact the author Moritz Bunkus <moritz@bunkus.org>.\n"
msgstr "Akış için eksik başlık/yorum paketleri. Bu dosya bozuk ama doğru olarak çoklanmalı. Eğer değilse lütfen yazarı Moritz Bunkus <moritz@bunkus.org> ile temasa geçin.\n"

#: src/mmg/tabs/attachments.cpp:389
msgid "Missing input"
msgstr "Eksik girdi"

#: src/common/bitvalue.cpp:78
msgid "Missing one hex digit"
msgstr "Onaltılık bir sayı eksik"

#: src/extract/extract_cli_parser.cpp:247
#, boost-format
msgid "Missing output file name in argument '%1%'.\n"
msgstr "'%1%' bağımsız değişkeninde çıktı dosya adı eksik.\n"

#: src/common/split_arg_parsing.cpp:33
#, boost-format
msgid "Missing start/end specifications for '--split' in '--split %1%'.\n"
msgstr "'--split %1%' içinde '--split' için eksik başlama/bitiş belirtmeleri.\n"

#: src/propedit/options.cpp:157
#, boost-format
msgid "Modification of properties in the section '%1%' was requested, but no corresponding level 1 element was found in the file. %2%\n"
msgstr ""

#: src/info/mkvinfo.cpp:1228
msgid "More"
msgstr "Daha Fazla"

#: src/merge/mkvmerge.cpp:1964
#, boost-format
msgid "More than one MIME type was given for a single attachment. '%1%' will be discarded and '%2%' used instead.\n"
msgstr "Tek bir ek için birden fazla MIME türü verildi. '%1%' göz ardı edilecektir ve bunun yerine '%2%' kullanılacaktır.\n"

#: src/merge/mkvmerge.cpp:1955
msgid "More than one description was given for a single attachment.\n"
msgstr "Tek bir ek için birden fazla tanım verildi.\n"

#: src/propedit/options.cpp:101
#, boost-format
msgid "More than one file name has been given ('%1%' and '%2%').\n"
msgstr "Birden fazla dosya adı verilmiş ('%1%' ve '%2%').\n"

#: src/merge/mkvmerge.cpp:1974
#, boost-format
msgid "More than one name was given for a single attachment. '%1%' will be discarded and '%2%' used instead.\n"
msgstr "Tek bir ek için birden fazla isim verildi. '%1%' göz ardı edilecektir ve bunun yerine '%2%' kullanılacaktır.\n"

#: src/merge/output_control.cpp:1150
#, boost-format
msgid "More than one track is to be appended to the track %1% from file no. %2% ('%3%'). The argument for '--append-to' was invalid.\n"
msgstr ""

#: src/extract/tracks.cpp:72
#, boost-format
msgid "More than one track with the track number %1% found.\n"
msgstr "İz numarası %1% ile birden fazla iz bulundu.\n"

<<<<<<< HEAD
#: src/mmg/jobs.cpp:484
#, fuzzy
msgid "Move the selected jobs down"
msgstr "Seçili işi(leri) aşağı taşı"

#: src/mmg/jobs.cpp:481
#, fuzzy
msgid "Move the selected jobs up"
=======
#: src/mmg/jobs.cpp:501
msgid "Move the selected job(s) down"
msgstr "Seçili işi(leri) aşağı taşı"

#: src/mmg/jobs.cpp:498
msgid "Move the selected job(s) up"
>>>>>>> ff0a6f61
msgstr "Seçili işi(leri) yukarı taşı"

#: src/info/mkvinfo.cpp:493
#, boost-format
msgid "Muxing application: %1%"
msgstr "Çoklama uygulaması: %1%"

#: src/mmg/mux_dialog.cpp:133
msgid "Muxing in progress."
msgstr "Çoklama devam ediyor."

#: src/merge/mkvmerge.cpp:2501
#, boost-format
msgid "Muxing took %1%.\n"
msgstr "Çoklama %1% sürdü.\n"

#: src/mmg/tabs/input_format.cpp:243
msgid "NALU size length:"
msgstr "NALU boyut uzunluğu:"

#: src/common/property_element.cpp:127
#: src/mmg/header_editor/frame.cpp:411
msgid "Name"
msgstr "Adı"

#: src/mmg/tabs/input_general.cpp:183
msgid "Name for this track, e.g. \"director's comments\"."
msgstr "Bu iz için ad, örn. \"yönetmenin yorumları\"."

#: src/mmg/tabs/attachments.cpp:159
#: src/mmg/tabs/chapters.cpp:376
msgid "Name:"
msgstr "Adı:"

#: src/info/mkvinfo.cpp:848
#, boost-format
msgid "Name: %1%"
msgstr "Adı: %1%"

#: src/mmg/tabs/chapters.cpp:493
msgid "New chapters created."
msgstr "Yeni bölümler oluşturuldu."

#: src/mmg/header_editor/value_page.cpp:161
msgid "New value:"
msgstr "Yeni değer:"

#: src/common/property_element.cpp:104
#: src/mmg/header_editor/frame.cpp:329
msgid "Next filename"
msgstr "Sonraki dosya adı"

#: src/info/mkvinfo.cpp:527
#, boost-format
msgid "Next filename: %1%"
msgstr "Sonraki dosya adı: %1%"

#: src/info/mkvinfo.cpp:1652
#, boost-format
msgid "Next level 0 element is not a segment but %1%"
msgstr "Sonraki seviye 0 öğesi bir parça değil ama %1%"

#: src/mmg/tabs/global.cpp:340
msgid "Next segment UID:"
msgstr "Sonraki parça UID:"

#: src/info/mkvinfo.cpp:524
#, boost-format
msgid "Next segment UID: %1%"
msgstr "Sonraki parça UID: %1%"

#: src/common/property_element.cpp:108
#: src/mmg/header_editor/frame.cpp:340
msgid "Next segment's unique ID"
msgstr "Sonraki parçanın benzersiz ID'si"

#: src/merge/mkvmerge.cpp:1125
#, boost-format
msgid "No %1% specified in '--%2% %3%'.\n"
msgstr "'--%2% %3%' içinde belirtilmiş %1% yok.\n"

#: src/input/r_qtmp4.cpp:1211
msgid "No AC3 header found in first frame; track will be skipped.\n"
msgstr "İlk karede bulunan AC3 başlığı yok; iz atlanacak.\n"

#: src/input/r_qtmp4.cpp:1238
#, fuzzy
msgid "No DTS header found in first frames; track will be skipped.\n"
msgstr "İlk karede bulunan AC3 başlığı yok; iz atlanacak.\n"

#: src/info/mkvinfo.cpp:1626
msgid "No EBML head found."
msgstr "Bulunan EBML başı yok."

#: src/mmg/tabs/attachments.cpp:389
#, c-format, boost-format
msgid "No MIME type has been selected for the attachment '%s'."
msgstr "'%s' eki için seçilmiş MIME türü yok."

#: src/merge/mkvmerge.cpp:306
#, boost-format
msgid "No MIME type has been set for the attachment '%1%', and it could not be guessed.\n"
msgstr "'%1%' eki için seçilmiş MIME türü yok ve tahmin edilemez.\n"

#: src/merge/output_control.cpp:1109
#, boost-format
msgid "No append mapping was given for the file no. %1% ('%2%'). A default mapping of %3% will be used instead. Please keep that in mind if mkvmerge aborts with an error message regarding invalid '--append-to' options.\n"
msgstr ""

#: src/propedit/attachment_target.cpp:191
#: src/propedit/attachment_target.cpp:199
#, boost-format
msgid "No attachment matched the spec '%1%'.\n"
msgstr "Belirli %1% ile birlikte eşleşen ek yok.\n"

#: src/mmg/tabs/chapters.cpp:818
msgid "No chapter entries have been create yet."
msgstr "Henüz oluşturulmuş bölüm girişleri yok."

#: src/merge/mkvmerge.cpp:816
#, boost-format
msgid "No chapter numbers listed after '--split %1%'.\n"
msgstr "'--split %1%' sonra listelenen bölüm numarası yok.\n"

#: src/mmg/tabs/chapters.cpp:605
msgid "No chapters found"
msgstr "Bulunan bölüm yok"

#: src/merge/mkvmerge.cpp:820
#: src/merge/mkvmerge.cpp:846
msgid "No chapters in source files or chapter files found to split by.\n"
msgstr "Kaynak dosyalarında bölümler yok ya da bölmesi için bölüm doyaları bulundu.\n"

#: src/mmg/header_editor/frame.cpp:517
msgid "No fields modified"
msgstr "Değiştirilen alan yok"

#: src/mmg/header_editor/frame.cpp:218
msgid ""
"No file has been loaded yet. You can open a file by selecting\n"
"'Open' from the 'File' menu."
msgstr ""
"Henüz yüklenmiş dosya yok. Dosyayı 'Dosya' menüsünden\n"
"'Aç'ı seçerek açabilirsiniz."

#: src/mmg/header_editor/frame.cpp:218
msgid "No file loaded"
msgstr "Dosya yüklenmedi"

#: src/info/mkvinfo.cpp:1736
#: src/propedit/options.cpp:33
msgid "No file name given.\n"
msgstr "Verilen dosya adı yok.\n"

#: src/common/xml/ebml_converter.cpp:236
msgid "No filename found after the '@'."
msgstr "'@'ten sonra bulunan dosya adı yok."

#: src/mmg/cli_options_dlg.cpp:159
msgid "No help available."
msgstr "Yardım mevcut değil."

#: src/merge/mkvmerge.cpp:2313
msgid "No input files were given. No output will be created.\n"
msgstr "Hiç verilen girdi dosyaları yok. Hiç oluşturulacak çıktı dosyası yok.\n"

#: src/input/r_flac.cpp:182
msgid "No metadata block found. This file is broken.\n"
msgstr "Bulunan üstveri bloğu yok. Bu dosya bozuk.\n"

#: src/extract/extract_cli_parser.cpp:245
msgid "No output file name specified, will use attachment name.\n"
msgstr "Belirtilmiş çıktı dosyası adı yok, ek adı kullanılacak.\n"

#: src/common/mm_io_x.cpp:40
msgid "No permission to read from, to write to or to create"
msgstr "Şundan okumaya, şuna yazmaya veya oluşturmak için izin yok"

#: src/extract/timecodes_v2.cpp:218
#: src/extract/tracks.cpp:407
#: src/info/mkvinfo.cpp:1640
msgid "No segment/level 0 element found."
msgstr "Bulunan parça/seviye 0 öğesi yok."

#: src/common/mm_io_x.cpp:39
msgid "No space left to write to"
msgstr "Yazmak için kalan alan yok"

#: src/merge/mkvmerge.cpp:2482
msgid "No streams to output were found. Aborting.\n"
msgstr "Çıktı için akışlar bulunamadı. Durduruluyor.\n"

#: src/merge/mkvmerge.cpp:1122
#, boost-format
msgid "No track ID specified in '--%1% %2%'.\n"
msgstr "'--%1% %2%' içinde belirtilmiş iz ID'si yok.\n"

#: src/propedit/track_target.cpp:178
#, boost-format
msgid "No track corresponding to the edit specification '%1%' was found. %2%\n"
msgstr ""

#: src/extract/tracks.cpp:329
#, boost-format
msgid "No track with the ID %1% was found in the source file.\n"
msgstr "Kaynak dosyada ID %1% ile bulunan iz yok.\n"

#: src/mmg/tabs/input.cpp:745
msgid "No tracks found"
msgstr "Bulunan iz yok"

#: src/input/r_vobsub.cpp:95
msgid "No version number found.\n"
msgstr "Bulunan sürüm numarası yok.\n"

#: src/common/xml/ebml_converter.cpp:265
msgid "Non-hex digits encountered."
msgstr "Onaltılık olmayan rakamlarla karşılaşılmadı."

#: src/mmg/header_editor/frame.cpp:517
msgid "None of the header fields has been modified. Nothing has been saved."
msgstr "Başlık alanlarının hiçbiri değiştirilmedi. Hiçbir şey kaydedilmedi."

#: src/mmg/tabs/input_format.cpp:271
msgid "Normally mkvmerge does not change the timing information (frame/field rate) stored in the video bitstream. With this option that information is adjusted to match the container timing information. The container timing information can come from various sources: from the command line via --default-duration, the source container or derived from the bitstream."
msgstr ""

#: src/mmg/cli_options_dlg.cpp:147
msgid "Normally mkvmerge keeps aspect ratio information in MPEG4 video bitstreams and puts the information into the container. This option causes mkvmerge to remove the aspect ratio information from the bitstream."
msgstr ""

#: src/common/bitvalue.cpp:63
#, boost-format
msgid "Not a hex digit at position %1%"
msgstr "%1% konumundaki bir onaltılık rakam değil"

#: src/common/kax_analyzer.cpp:230
msgid "Not a valid Matroska file (no EBML head found)"
msgstr "Geçerli Matroska dosyası değil (bulunan EBML başı yok)"

#: src/common/kax_analyzer.cpp:240
msgid "Not a valid Matroska file (no segment/level 0 element found)"
msgstr "Geçerli Matroska dosyası değil (parça yok/seviye 0 unsuru bulundu)"

#: src/merge/mkvmerge.cpp:811
msgid "Not a valid number or not positive."
msgstr "Geçerli bir sayı değil yada olumlu değil."

#: src/merge/pr_generic.cpp:1161
#, boost-format
msgid "Note that the Matroska specifications regarding the storage of '%1%' have not been finalized yet. mkvmerge's support for it is therefore subject to change and uses the CodecID '%2%/EXPERIMENTAL' instead of '%2%'. This warning will be removed once the specifications have been finalized and mkvmerge has been updated accordingly.\n"
msgstr ""

#: src/extract/attachments.cpp:132
#: src/extract/timecodes_v2.cpp:186
#: src/extract/tracks.cpp:349
#: src/propedit/options.cpp:36
msgid "Nothing to do.\n"
msgstr "Hiçbir şey yapma.\n"

#: src/mmg/mmg_dialog.cpp:1972
msgid "Notice"
msgstr "Bildiri"

#: src/mmg/tabs/select_scanned_file_dlg.cpp:44
msgid "Number of chapters:"
msgstr "Bölüm sayısı:"

#: src/common/property_element.cpp:126
#: src/mmg/header_editor/frame.cpp:408
msgid "Number of nanoseconds (not scaled) per frame."
msgstr "Kare başına nanosaniye (ölçeklendirilmemiş) sayısı."

#: src/common/property_element.cpp:152
#: src/mmg/header_editor/frame.cpp:489
msgid "Numbers of channels in the track."
msgstr "İzdeki kanal sayısı."

#: src/input/r_ogm.h:89
msgid "Ogg/OGM"
msgstr "Ogg/OGM"

#: src/common/file_types.cpp:47
msgid "Ogg/OGM audio/video files"
msgstr "Ogg/OGM ses/görüntü dosyaları"

#: src/mmg/message_dialog.cpp:31
#: src/mmg/mux_dialog.cpp:77
msgid "Ok"
msgstr "Tamam"

#: src/mmg/tabs/chapters.cpp:782
msgid "One of the chapters does not have a name."
msgstr "Bölümlerden birinin adı yok."

#: src/propedit/propedit_cli_parser.cpp:254
msgid "One of the options '--attachment-name', '--attachment-description' or '--attachment-mime-type' has been used without a following '--add-attachment' or '--replace-attachment' option.\n"
msgstr ""

#: src/mmg/update_checker.cpp:58
msgid "Online check for updates"
msgstr "Güncellemeleri çevrimiçi kontrol et"

#: src/merge/mkvmerge.cpp:852
#, boost-format
msgid "Only %1% chapters found in source files & chapter files."
msgstr "Kaynak dosyalarda ve bölüm dosyalarında sadece %1% bölüm bulundu."

#: src/mmg/tabs/input_format.cpp:258
msgid "Only needed in certain situations:"
msgstr ""

#: src/merge/mkvmerge.cpp:1560
#, boost-format
msgid "Only one chapter file allowed in '%1% %2%'.\n"
msgstr "'%1% %2%' içinde sadece bir bölüm dosyasına izin verildi.\n"

#: src/info/info_cli_parser.cpp:107
msgid "Only one input file is allowed.\n"
msgstr "Sadece bir çıktı dosyasına izin verilir.\n"

#: src/common/xml/xml.h:92
msgid "Only one instance of <%1%> is allowed beneath <%2%> at position %3%."
msgstr ""

#: src/common/xml/ebml_tags_converter.cpp:96
msgid "Only one of <String> and <Binary> may be used beneath <Simple> but not both at the same time."
msgstr ""

#: src/merge/mkvmerge.cpp:1827
msgid "Only one output file allowed.\n"
msgstr "Sadece bir çıktı dosyasına izin verildi.\n"

#: src/merge/mkvmerge.cpp:1570
#, boost-format
msgid "Only one segment info file allowed in '%1% %2%'.\n"
msgstr "'%1% %2%' içinde sadece bir parça bilgisi dosyasına izin veirlir.\n"

#: src/merge/output_control.cpp:1090
#, boost-format
msgid "Only partial append mappings were given for the file no. %1% ('%2%'). Either don't specify any mapping (in which case the default mapping will be used) or specify a mapping for all tracks that are to be copied.\n"
msgstr ""

#: src/mmg/options/mmg.cpp:135
msgid "Only playlists whose duration are at least this long are considered and offered to the user for selection."
msgstr ""

#: src/info/info_cli_parser.cpp:42
msgid "Only show summaries of the contents, not each element."
msgstr "Sadece içeriklerin özetlerini göster, her öğenin değil."

#: src/mmg/tabs/attachments.cpp:168
msgid "Only to the first"
msgstr "Sadece ilkine"

#: src/input/r_vobsub.cpp:104
msgid "Only v7 and newer VobSub files are supported. If you have an older version then use the VSConv utility from http://sourceforge.net/projects/guliverkli/ to convert these files to v7 files.\n"
msgstr "Sadece v7 ve daha yeni VobSub dosyaları desteklenir. Eğer daha eski sürüme sahipseniz, bu dosyaları v7 dosyalarına dönüştürmek için sonrasında http://sourceforge.net/projects/guliverkli/ adresinden VSConv yardımcı uygulamasını kullanın.\n"

#: src/mmg/mmg_dialog.cpp:291
msgid "Op&tions\tCtrl-P"
msgstr "Seçe&nekler\tCtrl-P"

#: src/info/qt_ui.cpp:64
msgid "Open File"
msgstr "Dosya Aç"

#: src/info/wxwidgets_ui.cpp:112
#: src/mmg/header_editor/frame.cpp:238
msgid "Open a Matroska file"
msgstr "Matroska dosyası aç"

#: src/mmg/header_editor/frame.cpp:142
msgid "Open an existing Matroska file"
msgstr "Mevcut Matroska dosyası aç"

#: src/mmg/mux_dialog.cpp:265
msgid "Open folder"
msgstr "Klasörü aç"

#: src/mmg/mmg_dialog.cpp:811
msgid "Option file created."
msgstr "Seçenek dosyası oluşturuldu."

#: src/info/info_cli_parser.cpp:35
#: src/mmg/options/dialog.cpp:37
#: src/propedit/propedit_cli_parser.cpp:191
msgid "Options"
msgstr "Seçenekler"

#: src/mmg/cli_options_dlg.cpp:118
msgid "Options meant ONLY for developpers. Do not use them. If something is considered to be an officially supported option then it's NOT in this list!"
msgstr "Seçenekler, SADECE geliştiriciler içindir demektir. Onları kullanmayın. Eğer bir şey, resmi olarak desteklenmesi düşünülürse sonrasında bu listede OLMAZ!"

#: src/output/p_opus.h:38
msgid "Opus"
msgstr "Opus"

#: src/common/file_types.cpp:48
msgid "Opus (in Ogg) audio files"
msgstr "Opus (Ogg içinde) ses dosyaları"

#: src/info/mkvinfo.cpp:676
#, boost-format
msgid "Order: %1%"
msgstr "Sıra: %1%"

#: src/mmg/header_editor/value_page.cpp:176
msgid "Original value:"
msgstr "Özgün değer:"

#: src/propedit/propedit_cli_parser.cpp:218
msgid "Other options"
msgstr "Diğer seçenekler"

#: src/mmg/mux_dialog.cpp:64
#: src/mmg/options/output.cpp:159
msgid "Output"
msgstr "Çıktı"

#: src/mmg/mmg_dialog.cpp:330
msgid "Output filename"
msgstr "Çıktı dosya adı"

#: src/common/cli_parser.cpp:177
msgid "Output messages in this charset"
msgstr "Bu karakter grubundaki çıktı mesajları"

#: src/mmg/jobs.cpp:415
msgid "Output of the selected jobs:"
msgstr "Seçili işlerin çıktısı:"

#: src/info/mkvinfo.cpp:550
#, boost-format
msgid "Output sampling frequency: %1%"
msgstr "Çıktı örnekleme sıklığı: %1%"

#: src/mmg/tabs/input.cpp:590
msgid "Output:"
msgstr "Çıktı:"

<<<<<<< HEAD
#: src/mmg/mmg_dialog.cpp:556
#: src/mmg/mmg_dialog.cpp:1433
=======
#: src/mmg/mmg_dialog.cpp:574
msgid "Overwrite existing file(s)?"
msgstr "Mevcut dosyanın(ların) üzerine yazılsın mı?"

#: src/mmg/mmg_dialog.cpp:555
#: src/mmg/mmg_dialog.cpp:1432
>>>>>>> ff0a6f61
msgid "Overwrite existing file?"
msgstr "Mevcut dosyanın üzerine yazılsın mı?"

#: src/mmg/mmg_dialog.cpp:575
#, fuzzy
msgid "Overwrite existing files?"
msgstr "Mevcut dosyanın üzerine yazılsın mı?"

#: src/output/p_pcm.h:46
msgid "PCM"
msgstr "PCM"

#: src/output/p_pgs.h:38
msgid "PGS"
msgstr "PGS"

#: src/common/file_types.cpp:45
msgid "PGS/SUP subtitles"
msgstr "PGS/SUP altyazıları"

#: src/input/r_pgssup.h:33
msgid "PGSSUP"
msgstr "PGSSUP"

#: src/input/r_vobsub.cpp:540
#, boost-format
msgid "PTS error: 0x%|1$02x| %|2$02x|%|3$02x| %|4$02x|%|5$02x|\n"
msgstr "PTS hatası: 0x%|1$02x| %|2$02x|%|3$02x| %|4$02x|%|5$02x|\n"

#: src/output/p_flac.cpp:76
#, boost-format
msgid "Packet number %1% contained an invalid FLAC header and is being skipped.\n"
msgstr "Paket numarası %1% geçersiz bir FLAC başlığı içerdi ve atlanmakta.\n"

#: src/merge/pr_generic.cpp:256
#, boost-format
msgid "Packet queue not empty (flushed: %1%). Frames have been lost during remux. %2%\n"
msgstr "Paket kuyruğu boş değil (temizlenen: %1%). Kareler yeniden çoklama sırasında kayboldu. %2%\n"

#: src/mmg/options/output.cpp:40
msgid "Parent directory of the first input file"
msgstr "İlk girdi dosyasının ana dizini"

#: src/info/wxwidgets_ui.cpp:118
msgid "Parse the file completely and show all elements"
msgstr "Dosyayı tamamen ayrıştır ve tüm unsurları göster"

#: src/extract/extract_cli_parser.cpp:60
msgid "Parse the whole file instead of relying on the index."
msgstr "İndekse güvenmek yerine bütün dosyayı ayrıştırın."

#: src/info/mkvinfo.cpp:1426
msgid "Parsing file"
msgstr "Dosya ayrıştırılıyor"

#: src/mmg/tabs/global.cpp:236
#: src/mmg/tabs/global.cpp:247
msgid "Parts:"
msgstr "Kısımlar:"

#: src/info/mkvinfo.cpp:617
#, boost-format
msgid "Pixel crop bottom: %1%"
msgstr "Piksel kırpma en alt: %1%"

#: src/info/mkvinfo.cpp:602
#, boost-format
msgid "Pixel crop left: %1%"
msgstr "Piksel kırpma sol: %1%"

#: src/info/mkvinfo.cpp:612
#, boost-format
msgid "Pixel crop right: %1%"
msgstr "Piksel kırpma sağ: %1%"

#: src/info/mkvinfo.cpp:607
#, boost-format
msgid "Pixel crop top: %1%"
msgstr "Piksel kırpma en üst: %1%"

#: src/info/mkvinfo.cpp:587
#, boost-format
msgid "Pixel height: %1%"
msgstr "Piksel yüksekliği: %1%"

#: src/info/mkvinfo.cpp:582
#, boost-format
msgid "Pixel width: %1%"
msgstr "Piksel genişliği: %1%"

#: src/mmg/tabs/select_scanned_file_dlg.cpp:48
msgid "Playlist items:"
msgstr "Oynatma listesi öğeleri:"

#: src/mmg/options/mkvmerge.cpp:111
msgid "Please do not select 'mmg' itself as the 'mkvmerge' executable."
msgstr "Lütfen 'mkvmerge' çalıştırılabiliri olarak 'mmg'nin kendisini seçmeyin."

#: src/mmg/mmg_dialog.cpp:1438
msgid "Please enter a description for the new job:"
msgstr "Lütfen yeni iş için bir tanımlama girin:"

#: src/mmg/tabs/chapters.cpp:87
msgid ""
"Please enter the values for the language and the\n"
"country that you want to apply to all the chapters\n"
"below and including the currently selected entry."
msgstr ""
"Lütfen aşağıdaki ve şu anki seçili giriş dahil tüm\n"
"bölümlere uygulanması için istediğiniz dil ve ülke\n"
"değerlerini girin. "

#: src/merge/mkvmerge.cpp:281
msgid ""
"Please read the man page/the HTML documentation to mkvmerge. It\n"
"explains several details in great length which are not obvious from\n"
"this listing.\n"
msgstr ""
"Lütfen mkvmerge için ana sayfayı/HTML belgesini okuyun.\n"
"Bu listelemede anlaşılmayan birkaç ayrıntıyı önemli ölçüde anlatır.\n"

#: src/common/property_element.cpp:103
#: src/mmg/header_editor/frame.cpp:326
msgid "Previous filename"
msgstr "Önceki dosya adı"

#: src/info/mkvinfo.cpp:521
#, boost-format
msgid "Previous filename: %1%"
msgstr "Önceki dosya adı: %1%"

#: src/mmg/tabs/global.cpp:338
msgid "Previous segment UID:"
msgstr "Önceki parça UID:"

#: src/info/mkvinfo.cpp:518
#, boost-format
msgid "Previous segment UID: %1%"
msgstr "Önceki parça UID: %1%"

#: src/common/property_element.cpp:107
#: src/mmg/header_editor/frame.cpp:336
msgid "Previous segment's unique ID"
msgstr "Önceki parçanın benzersiz ID'si"

#: src/mmg/tabs/additional_parts_dlg.cpp:55
msgid "Primary file name:"
msgstr "Birincil dosya adı:"

#: src/mmg/options/mkvmerge.cpp:54
msgid "Process priority:"
msgstr "İşlem önceliği:"

#: src/mmg/jobs.cpp:62
msgid "Processing 1000/1000"
msgstr "İşleniyor 1000/1000"

#: src/mmg/jobs.cpp:170
#, c-format, boost-format
msgid "Processing job %d/%d"
msgstr "İşlenen iş %d/%d"

#: src/mmg/jobs.cpp:262
#: src/mmg/mux_dialog.cpp:295
msgid "Progress"
msgstr "İlerleme"

#: src/extract/timecodes_v2.cpp:289
#: src/extract/tracks.cpp:440
#: src/merge/mkvmerge.cpp:2325
#: src/merge/output_control.cpp:563
#, boost-format
msgid "Progress: %1%%%%2%"
msgstr "İlerleme: %1%%%%2%"

#: src/extract/mkvextract.cpp:88
#: src/extract/timecodes_v2.cpp:379
msgid "Progress: 100%\n"
msgstr "İlerleme: 100%\n"

#: src/merge/output_control.cpp:541
#, boost-format
msgid "Progress: 100%%%1%"
msgstr "İlerleme: 100%%%1%"

#: src/common/kax_analyzer.cpp:1103
#, boost-format
msgid "Progress: [%1%%2%] %3%%%"
msgstr "İlerleme: [%1%%2%] %3%%%"

#: src/mmg/mmg_dialog.cpp:1879
msgid "Querying mkvmerge's capabilities"
msgstr "mkvmerge'ün yetenekleri sorgulanıyor"

#: src/common/file_types.cpp:46
msgid "QuickTime audio/video files"
msgstr "QuickTime ses/görüntü dosyaları"

#: src/input/r_qtmp4.h:350
msgid "QuickTime/MP4"
msgstr "QuickTime/MP4"

#: src/input/r_qtmp4.cpp:316
#, boost-format
msgid "Quicktime/MP4 reader: '%1%' atom is too small. Expected size: >= %2%. Actual size: %3%.\n"
msgstr "Quicktime/MP4 okuyucusu: '%1%' atomu çok küçük. Beklenen boyut: >= %2%. Asıl boyut: %3%.\n"

#: src/input/r_qtmp4.cpp:1799
msgid "Quicktime/MP4 reader: Constant samplesize & variable duration not yet supported. Contact the author if you have such a sample file.\n"
msgstr "Quicktime/MP4 okuyucusu: Sabit örnek boyutu ve değişken süresi henüz desteklenmiyor. Böyle bir örnek dosyaya sahipseniz hazırlayanı ile temasa geçin.\n"

#: src/input/r_qtmp4.cpp:1168
#, boost-format
msgid "Quicktime/MP4 reader: Could not read chunk number %1%/%2% with size %3% from position %4%. Aborting.\n"
msgstr "Quicktime/MP4 okuyucusu: %4% konumundan %3% boyutu ile iri parça numarası %1%/%2% okunamadı. Durduruluyor.\n"

#: src/input/r_qtmp4.cpp:2105
#: src/input/r_qtmp4.cpp:2119
#, boost-format
msgid "Quicktime/MP4 reader: Could not read the extended sound description atom for track ID %1%.\n"
msgstr "Quicktime/MP4 okuyucusu: İz ID %1% için genişletilmiş ses tanımlama atomu okunamadı.\n"

#: src/input/r_qtmp4.cpp:2076
#, boost-format
msgid "Quicktime/MP4 reader: Could not read the sound description atom for track ID %1%.\n"
msgstr "Quicktime/MP4 okuyucusu: İz ID %1% için ses tanımlama atomu okunamadı.\n"

#: src/input/r_qtmp4.cpp:908
#, boost-format
msgid "Quicktime/MP4 reader: Could not read the stream description atom for track ID %1%.\n"
msgstr "Quicktime/MP4 okuyucusu: İz ID %1% için akış tanımlama atomu okunamadı.\n"

#: src/input/r_qtmp4.cpp:2151
#, boost-format
msgid "Quicktime/MP4 reader: Could not read the video description atom for track ID %1%.\n"
msgstr "Quicktime/MP4 okuyucusu: İz ID %1% için görüntü tanımlama atomu okunamadı.\n"

#: src/input/r_qtmp4.cpp:248
msgid "Quicktime/MP4 reader: Have not found any header atoms.\n"
msgstr "Quicktime/MP4 okuyucusu: Herhangi bir başlık atomları bulunmadı.\n"

#: src/input/r_qtmp4.cpp:250
msgid "Quicktime/MP4 reader: Have not found the 'mdat' atom. No movie data found.\n"
msgstr "Quicktime/MP4 okuyucusu: 'mdat' atomu bulunmadı. Bulunan film verisi yok.\n"

#: src/input/r_qtmp4.cpp:78
#, boost-format
msgid "Quicktime/MP4 reader: Invalid chunk size %1% at %2%.\n"
msgstr "Quicktime/MP4 okuyucusu: %2%'de geçersiz iri parça boyutu %1%.\n"

#: src/input/r_qtmp4.cpp:2502
#, boost-format
msgid "Quicktime/MP4 reader: MPEG4 part 10/AVC track %1% is missing its decoder config. Skipping this track.\n"
msgstr "Quicktime/MP4 okuyucusu: MPEG4 kısım 10/AVC izi %1%, çözücü yapılandırmasında eksik. Bu iz atlanıyor.\n"

#: src/input/r_qtmp4.cpp:2518
#, boost-format
msgid "Quicktime/MP4 reader: MPEG4 track %1% is missing the esds atom/the decoder config. Skipping this track.\n"
msgstr "Quicktime/MP4 okuyucusu: MPEG4 izi %1% eksik esds atomu/çözücü yapılandırması. Bu iz atlanıyor.\n"

#: src/input/r_qtmp4.cpp:485
#, boost-format
msgid "Quicktime/MP4 reader: The 'media header' atom ('mdhd') uses the unsupported version %1%.\n"
msgstr "Quicktime/MP4 okuyucusu: 'Medya başlığı' atomu ('mdhd') desteklenmeyen sürüm %1% kullanıyor.\n"

#: src/input/r_qtmp4.cpp:901
#, boost-format
msgid "Quicktime/MP4 reader: The 'size' field is too small in the stream description atom for track ID %1%.\n"
msgstr "Quicktime/MP4 okuyucusu: İz ID %1% için akış açıklaması atomu içindeki 'boyut' alanı çok küçük.\n"

#: src/input/r_qtmp4.cpp:490
msgid "Quicktime/MP4 reader: The 'time scale' parameter was 0. This is not supported.\n"
msgstr "Quicktime/MP4 okuyucusu: 'Zaman ölçeği' parametresi 0'dır. Bu desteklenmez.\n"

#: src/input/r_qtmp4.cpp:2476
#, boost-format
msgid "Quicktime/MP4 reader: The AAC track %1% is missing the esds atom/the decoder config. Skipping this track.\n"
msgstr "Quicktime/MP4 okuyucusu: AAC izi %1% eksik esds atomu/çözücü yapılandırması. Bu iz atlanıyor.\n"

#: src/input/r_qtmp4.cpp:2471
#, boost-format
msgid "Quicktime/MP4 reader: The audio track %1% is using an unsupported 'object type id' of %2% in the 'esds' atom. Skipping this track.\n"
msgstr "Quicktime/MP4 okuyucusu: Ses izi %1%, 'esds' atomu içinde desteklenmeyen %2% 'nesne türü id' kullanıyor. Bu iz atlanıyor.\n"

#: src/input/r_qtmp4.cpp:2512
#, boost-format
msgid "Quicktime/MP4 reader: The video track %1% is missing the ESDS atom. Skipping this track.\n"
msgstr "Quicktime/MP4 okuyucusu: Görüntü izi %1%, ESDS atomu eksik. Bu iz atlanıyor.\n"

#: src/input/r_qtmp4.cpp:348
#, boost-format
msgid "Quicktime/MP4 reader: This file uses compressed headers with an unknown or unsupported compression algorithm '%1%'. Aborting.\n"
msgstr "Quicktime/MP4 okuyucusu: Bu dosya, bilinmeyen veya desteklenmeyen sıkıştırma algoritması '%1%' ile sıkıştırılmış başlıkları kullanır. Durduruluyor.\n"

#: src/input/r_qtmp4.cpp:381
#, boost-format
msgid "Quicktime/MP4 reader: This file uses compressed headers, but the expected uncompressed size (%1%) was not what is available after uncompressing (%2%).\n"
msgstr "Quicktime/MP4 okuyucusu: Bu dosya sıkıştırılmış başlıkları kullanıyor ama beklenen genişletilmiş boyut (%1%), genişletildikten (%2%) sonra kullanılabilir olan değildir.\n"

#: src/input/r_qtmp4.cpp:372
#, boost-format
msgid "Quicktime/MP4 reader: This file uses compressed headers, but the zlib library could not be initialized. Error code from zlib: %1%. Aborting.\n"
msgstr "Quicktime/MP4 okuyucusu: Bu dosya sıkıştırılmış başlıkları kullanıyor ama zlib kütüphanesi başlatılamadı. zlib'ten hata kodu: %1%. Durduruluyor.\n"

#: src/input/r_qtmp4.cpp:377
#, boost-format
msgid "Quicktime/MP4 reader: This file uses compressed headers, but they could not be uncompressed. Error code from zlib: %1%. Aborting.\n"
msgstr "Quicktime/MP4 okuyucusu: Bu dosya sıkıştırılmış başlıkları kullanıyor ama genişletilemediler. zlib'ten hata kodu: %1%. Durduruluyor.\n"

#: src/input/r_qtmp4.cpp:2445
#: src/input/r_qtmp4.cpp:2460
#: src/input/r_qtmp4.cpp:2486
#: src/input/r_qtmp4.cpp:2536
#, boost-format
msgid "Quicktime/MP4 reader: Track %1% is missing some data. Broken header atoms?\n"
msgstr "Quicktime/MP4 okuyucusu: İz %1% bazı verisi eksik. Bozuk başlık atomları olabilir mi?\n"

#: src/input/r_qtmp4.cpp:2084
#: src/input/r_qtmp4.cpp:2158
#, boost-format
msgid "Quicktime/MP4 reader: Track ID %1% has more than one FourCC. Only using the first one (%|2$.4s|) and not this one (%|3$.4s|).\n"
msgstr "Quicktime/MP4 okuyucusu: İz ID %1% birden fazla FourCC'ye sahip. Sadece ilk (%|2$.4s|) olan kullanılıyor ve bu (%|3$.4s|) olan değil.\n"

#: src/mmg/mmg_dialog.cpp:293
msgid "Quit the application"
msgstr "Uygulamadan çık"

#: src/mmg/header_editor/frame.cpp:146
msgid "Quit the header editor"
msgstr "Başlık düzenleyicisinden çık"

#: src/info/wxwidgets_ui.cpp:116
msgid "Quits mkvinfo"
msgstr "mkvinfo'dan çık"

#: src/info/mkvinfo.cpp:747
msgid "RSA"
msgstr "RSA"

<<<<<<< HEAD
#: src/mmg/jobs.cpp:489
#, fuzzy
msgid "Re-enable the selected jobs"
=======
#: src/mmg/jobs.cpp:506
msgid "Re-enable the selected job(s)"
>>>>>>> ff0a6f61
msgstr "Seçili işi(leri) yeniden etkinleştir"

#: src/merge/output_control.cpp:974
#, boost-format
msgid "Re-rendering track headers: data_size != 0 not implemented yet. %1%\n"
msgstr "İz başlıkları yeniden hareketlendiriliyor: data_size != 0 henüz uygulanmadı. %1%\n"

#: src/input/r_mpeg_ps.cpp:364
msgid "Reading encrypted VOBs is not supported.\n"
msgstr "Şifrelenmiş VOB'ları okuma desteklenmiyor.\n"

#: src/common/cli_parser.cpp:179
msgid "Reads additional command line options from the specified file (see man page)."
msgstr "Belirtilmiş dosyadan ilave komut satırı seçeneklerini okur (ana sayfaya bakın)."

#: src/info/qt_ui.cpp:155
msgid "Ready"
msgstr "Hazır"

#: src/common/property_element.cpp:151
#: src/mmg/header_editor/frame.cpp:485
msgid "Real output sampling frequency in Hz."
msgstr "Hz. olarak gerçek çıktı örnekleme sıklığı."

#: src/output/p_realaudio.h:34
msgid "RealAudio"
msgstr "RealAudio"

#: src/input/r_real.h:99
msgid "RealMedia"
msgstr "RealMedia"

#: src/common/file_types.cpp:49
msgid "RealMedia audio/video files"
msgstr "RealMedia ses/görüntü dosyası"

#: src/input/r_real.cpp:339
#, boost-format
msgid "RealMedia files may contain HE-AAC / AAC+ / SBR AAC audio. In some cases this can NOT be detected automatically. Therefore you have to specifiy '--aac-is-sbr %1%' manually for this input file if the file actually contains SBR AAC. The file will be muxed in the WRONG way otherwise. Also read mkvmerge's documentation.\n"
msgstr "RealMedia dosyaları HE-AAC / AAC+ / SBR AAC sesi içerebilir. Bazı durumlarda bu otomatik olarak algılanmayabilir. Bundan dolayı eğer dosya aslında SBR AAC içeriyorsa, bu girdi dosyası için el ile '--aac-is-sbr %1%' belirtmek zorundasınız. Yoksa dosya YANLIŞ yolla çoklanacaktır. Ayrıca mkvmerge'ün belgesini okuyun.\n"

#: src/common/cli_parser.cpp:178
msgid "Redirects all messages into this file."
msgstr "Tüm mesajları bu dosya içine yönlendirir"

#: src/info/mkvinfo.cpp:197
#, boost-format
msgid "Reference block: %1%.%|2$06d|ms"
msgstr "Referans bloğu: %1%.%|2$06d|ms"

#: src/info/mkvinfo.cpp:196
#, boost-format
msgid "Reference block: -%1%.%|2$06d|ms"
msgstr "Referans bloğu: -%1%.%|2$06d|ms"

#: src/info/mkvinfo.cpp:198
#, boost-format
msgid "Reference priority: %1%"
msgstr "Referans önceliği: %1%"

#: src/info/mkvinfo.cpp:200
#, boost-format
msgid "Reference virtual: %1%"
msgstr "Referans sanalı: %1%"

#: src/mmg/header_editor/frame.cpp:144
msgid "Reload the current file without saving"
msgstr "Şu anki dosyayı kaydetmeden yeniden yükle"

#: src/mmg/jobs.cpp:67
#: src/mmg/jobs.cpp:69
#: src/mmg/mux_dialog.cpp:52
#: src/mmg/tabs/scanning_for_playlists_dlg.cpp:43
msgid "Remaining time:"
msgstr "Kalan süre:"

#: src/mmg/tabs/chapters.cpp:345
msgid "Remove chapter"
msgstr "Bölümü kaldır"

#: src/mmg/header_editor/value_page.cpp:167
msgid "Remove element"
msgstr "Unsuru kaldır"

#: src/mmg/options/mmg.cpp:68
msgid "Remove job from job queue after run:"
msgstr "Şunu çalıştırdıktan sonra iş kuyruğundan işi kaldır:"

#: src/mmg/tabs/chapters.cpp:375
msgid "Remove name"
msgstr "Adı kaldır"

#: src/propedit/propedit_cli_parser.cpp:212
msgid "Replace an attachment with the file 'filename'"
msgstr "Eki  'dosyaadı' dosyasıyla değiştir"

#: src/common/kax_file.cpp:268
msgid "Resync failed: no valid Matroska level 1 element found.\n"
msgstr "Yeniden eşitleme başarısız oldu: geçerli Matroska seviye 1 öğesi bulunamadı.\n"

#: src/common/kax_file.cpp:260
#, boost-format
msgid "Resyncing successful at position %1%.\n"
msgstr "Yeniden eşitleme %1% konumunda başarılı.\n"

#: src/mmg/mmg_dialog.cpp:294
msgid "Run mkvmerge and start the muxing process"
msgstr "mkvmerge'ü çalıştır ve çoklama işlemini başlat"

#: src/mmg/mmg_dialog.cpp:292
msgid "Run the header field editor"
msgstr "Başlık alanı düzenleyicisini çalıştır"

#: src/mmg/mmg_dialog.cpp:295
msgid "S&how the command line"
msgstr "Komut satırını &göster"

#: src/mmg/jobs.cpp:536
msgid "S&tart selected"
msgstr "Seçil&eni başlat"

#: src/info/mkvinfo.cpp:756
msgid "SHA1-160"
msgstr "SHA1-160"

#: src/input/r_srt.h:33
msgid "SRT subtitles"
msgstr "SRT altyazıları"

#: src/common/file_types.cpp:50
msgid "SRT text subtitles"
msgstr "SRT metin altyazıları"

#: src/input/r_ssa.h:32
msgid "SSA/ASS subtitles"
msgstr "SSA/ASS altyazıları"

#: src/common/file_types.cpp:51
msgid "SSA/ASS text subtitles"
msgstr "SSA/ASS metin altyazıları"

#: src/mmg/mmg_dialog.cpp:297
msgid "Sa&ve command line"
msgstr "Komut satırını &kaydet"

#: src/mmg/options/output.cpp:39
msgid "Same directory as the first input file's"
msgstr "İlk girdi dosyasının diziniyle aynı"

#: src/common/property_element.cpp:150
#: src/mmg/header_editor/frame.cpp:480
msgid "Sampling frequency in Hz."
msgstr "Hz. olarak örnekleme sıklığı"

#: src/info/mkvinfo.cpp:545
#, boost-format
msgid "Sampling frequency: %1%"
msgstr "Örnekleme sıklığı: %1%"

#: src/mmg/mmg_dialog.cpp:306
msgid "Save &as"
msgstr "&Farkılı kaydet"

#: src/mmg/cli_options_dlg.cpp:63
msgid "Save as default for new jobs"
msgstr "Yeni işler için varsayılan olarak kaydedin"

#: src/info/qt_ui.cpp:71
msgid "Save information as"
msgstr "Bilgiyi farklı kaydet"

#: src/mmg/mux_dialog.cpp:84
msgid "Save log"
msgstr "Günlüğü kaydet"

#: src/mmg/mmg_dialog.cpp:289
msgid "Save muxing settings to a file"
msgstr "Çoklama ayarlarını dosyaya kaydet"

#: src/mmg/mmg_dialog.cpp:297
msgid "Save the command line to a file"
msgstr "Komut satırını dosyaya kaydet"

#: src/mmg/mmg_dialog.cpp:298
msgid "Save the command line to an option file that can be read by mkvmerge"
msgstr "Komut satırını mkvmerge tarafından okunabilen bir seçenek dosyasına kaydet"

#: src/mmg/mmg_dialog.cpp:304
msgid "Save the current chapters to a XML file"
msgstr "Şu anki bölümleri bir XML dosyasına kaydet"

#: src/mmg/mmg_dialog.cpp:306
msgid "Save the current chapters to a file with another name"
msgstr "Şu anki bölümleri başka bir isimle dosyaya kaydet"

#: src/mmg/mmg_dialog.cpp:305
msgid "Save the current chapters to an existing Matroska file"
msgstr "Şu anki bölümleri mevcut Matroska dosyasına kaydet"

#: src/mmg/header_editor/frame.cpp:143
msgid "Save the header values"
msgstr "Başlık değerlerini kaydet"

#: src/mmg/mmg_dialog.cpp:305
msgid "Save to &Matroska file"
msgstr "&Matroska dosyasına kaydet"

#: src/info/wxwidgets_ui.cpp:113
msgid "Saves the information from the current file to a text file"
msgstr "Şu anki dosyadan bilgiyi bir metin dosyasına kaydet"

#: src/mmg/tabs/ask_scan_for_playlists_dlg.cpp:24
msgid "Scan directory for other playlists"
msgstr "Diğer oynatma listeleri için dizini tara"

#: src/mmg/options/mmg.cpp:124
msgid "Scan directory for other playlists:"
msgstr "Diğer oynatma listeleri için dizini tara:"

#: src/mmg/tabs/select_scanned_file_dlg.cpp:33
msgid "Scanned files"
msgstr "Taranan dosyalar"

#: src/merge/mkvmerge.cpp:2381
#, boost-format
msgid "Scanning %1% files in %2% playlist.\n"
msgid_plural "Scanning %1% files in %2% playlists.\n"
msgstr[0] ""
msgstr[1] ""

#: src/mmg/tabs/scanning_for_playlists_dlg.cpp:30
msgid "Scanning directory"
msgstr "Dizin taranıyor"

#: src/info/mkvinfo.cpp:690
#, boost-format
msgid "Scope: %1% (%2%)"
msgstr "Kapsam: %1% (%2%)"

#: src/info/mkvinfo.cpp:980
#, boost-format
msgid "Seek ID: %1% (%2%)"
msgstr "Arama ID:%1% (%2%)"

#: src/info/mkvinfo.cpp:972
msgid "Seek entry"
msgstr "Arama girişi"

#: src/info/mkvinfo.cpp:963
msgid "Seek head"
msgstr "Arama başı"

#: src/info/mkvinfo.cpp:959
msgid "Seek head (subentries will be skipped)"
msgstr "Arama başı (altgirdiler atlanacaktır)"

#: src/info/mkvinfo.cpp:993
#, boost-format
msgid "Seek position: %1%"
msgstr "Arama konumu: %1%"

#: src/info/mkvinfo.cpp:932
#, fuzzy, boost-format
msgid "Seek pre-roll: %|1$.3f|ms (%2%ns)"
msgstr "Süre: %|1$.3f|s (%2%)"

#: src/extract/timecodes_v2.cpp:222
#: src/extract/tracks.cpp:412
#: src/info/qt_ui.cpp:177
#: src/info/wxwidgets_ui.cpp:210
msgid "Segment"
msgstr "Parça"

#: src/mmg/tabs/chapters.cpp:356
msgid "Segment UID:"
msgstr "Parça UID:"

#: src/info/mkvinfo.cpp:509
#, boost-format
msgid "Segment UID: %1%"
msgstr "Parça UID: %1%"

#: src/mmg/tabs/global.cpp:331
msgid "Segment UIDs:"
msgstr "Parça UID'leri:"

#: src/mmg/tabs/chapters.cpp:359
msgid "Segment edition UID:"
msgstr "Parça yayın UID:"

#: src/common/property_element.cpp:102
#: src/mmg/header_editor/frame.cpp:323
msgid "Segment filename"
msgstr "Parça dosya adı"

#: src/info/mkvinfo.cpp:530
#, boost-format
msgid "Segment filename: %1%"
msgstr "Parça dosya adı: %1%"

#: src/mmg/tabs/global.cpp:365
msgid "Segment info file:"
msgstr "Parça bilgi dosyası:"

#: src/mmg/tabs/global.cpp:389
#, c-format, boost-format
msgid "Segment info files (*.xml)|*.xml|%s"
msgstr "Parça bilgi dosyaları (*.xml)|*.xml|%s"

#: src/extract/timecodes_v2.cpp:242
#: src/info/mkvinfo.cpp:471
#: src/info/qt_ui.cpp:178
#: src/info/wxwidgets_ui.cpp:213
#: src/mmg/header_editor/frame.cpp:314
#: src/propedit/options.cpp:172
#: src/propedit/propedit_cli_parser.cpp:140
#: src/propedit/propedit_cli_parser.cpp:225
msgid "Segment information"
msgstr "Parça bilgisi"

#: src/extract/timecodes_v2.cpp:276
#: src/info/mkvinfo.cpp:782
#: src/info/qt_ui.cpp:179
#: src/info/wxwidgets_ui.cpp:213
msgid "Segment tracks"
msgstr "Parça izleri"

#: src/common/property_element.cpp:105
#: src/mmg/header_editor/frame.cpp:332
msgid "Segment unique ID"
msgstr "Parça benzersiz ID"

#: src/info/mkvinfo.cpp:1648
#, boost-format
msgid "Segment, size %1%"
msgstr "Parça, boyutu %1%"

#: src/info/mkvinfo.cpp:1646
msgid "Segment, size unknown"
msgstr "Parça, boyutu bilinmiyor"

#: src/info/wxwidgets_ui.cpp:268
msgid "Select Matroska file"
msgstr "Matroska dosyası seç"

#: src/mmg/tabs/select_scanned_file_dlg.cpp:27
msgid "Select file to add"
msgstr "Eklemek için dosya seçin"

#: src/info/wxwidgets_ui.cpp:282
msgid "Select output file"
msgstr "Çıktı dosyası seç"

#: src/mmg/mmg_dialog.cpp:290
msgid "Select the file you want to write to"
msgstr "Yazmak istediğiniz dosyayı seçin"

#: src/mmg/options/languages.cpp:79
msgid ""
"Select the languages you want to be shown at the top\n"
"of language drop down boxes."
msgstr "Aşağı açılır dil listesinde en üstte gösterilmesini istediğiniz dilleri seçin."

#: src/mmg/tabs/chapters.cpp:85
msgid "Select values to be applied"
msgstr "Uygulamak için değerleri seçin"

#: src/mmg/tabs/input_extra.cpp:127
msgid "Selects for which blocks mkvmerge will produce index entries ( = cue entries). \"default\" is a good choice for almost all situations."
msgstr "mkvmerge'ün üreteceği indeks girişleri bloklarını seçer (= cue girişleri). \"varsayılan\" hemen hemen tüm durumlar için iyi bir seçimdir."

#: src/mmg/tabs/input_format.cpp:257
msgid "Selects the character set a subtitle file or chapter information was written with."
msgstr ""

#: src/mmg/mmg_dialog.cpp:290
msgid "Set &output file"
msgstr "Çık&tı dosyasını ayarla"

#: src/mmg/tabs/chapters.cpp:102
msgid "Set country to:"
msgstr "Ülkeyi şuna ayarla:"

#: src/common/property_element.cpp:115
#: src/mmg/header_editor/frame.cpp:385
msgid ""
"Set if that track (audio, video or subs) SHOULD\n"
"be used if no language found matches the\n"
"user preference."
msgstr ""
"Eğer kullanıcı tercihiyle eşleşen dil bulunamadığında\n"
"bu iz (ses, görüntü veya altyazılar) KULLANILMALIYSA\n"
"ayarlayın."

#: src/common/property_element.cpp:118
#: src/mmg/header_editor/frame.cpp:392
msgid ""
"Set if that track MUST be used during playback.\n"
"There can be many forced track for a kind (audio,\n"
"video or subs). The player should select the one\n"
"whose language matches the user preference or the\n"
"default + forced track."
msgstr ""
"Eğer iz oynatma sırasında kullanılmak ZORUNDAYSA\n"
"ayarlayın. Bir tür (ses, görüntü veya altyazılar) için\n"
"pek çok zorlanmış iz olabilir. Oynatıcı, dili kullanıcı tercihiyle\n"
"eşleşen ya da varsayılan + zorlanan izden birini seçmelidir."

#: src/common/property_element.cpp:117
#: src/mmg/header_editor/frame.cpp:388
msgid "Set if the track is used."
msgstr "Eğer iz kullanılıyorsa ayarla."

#: src/common/property_element.cpp:134
msgid "Set if the video is interlaced."
msgstr "Eğer görüntü üst üste bindirilmişse ayarlayın."

#: src/mmg/tabs/chapters.cpp:95
msgid "Set language to:"
msgstr "Dili şuna ayarla:"

#: src/propedit/propedit_cli_parser.cpp:216
msgid "Set the MIME type to use for the following '--add-attachment' or '--replace-attachment' option"
msgstr "Aşağıdaki '--add-attachment' veya '--replace-attachment' seçeneği için kullanmaya MIME türünü ayarla"

#: src/mmg/options/mmg.cpp:53
msgid "Set the delay input field from the file name"
msgstr "Dosya adında gecikme girdi alanını ayarla"

#: src/propedit/propedit_cli_parser.cpp:215
msgid "Set the description to use for the following '--add-attachment' or '--replace-attachment' option"
msgstr "Aşağıdaki '--add-attachment' veya '--replace-attachment' seçeneği için kullanmaya açıklama ayarla"

#: src/propedit/propedit_cli_parser.cpp:214
msgid "Set the name to use for the following '--add-attachment' or '--replace-attachment' option"
msgstr "Aşağıdaki '--add-attachment' veya '--replace-attachment' seçeneği için kullanmaya adı ayarla"

#: src/mmg/tabs/chapters.cpp:346
msgid "Set values"
msgstr "Değerleri ayarla"

#: src/propedit/propedit_cli_parser.cpp:200
msgid "Sets a property to the value if it exists and add it otherwise"
msgstr "Eğer mevcutsa değere özelliği ayarlar ve aksi halde ekler"

#: src/propedit/propedit_cli_parser.cpp:196
msgid "Sets the Matroska file section that all following add/set/delete actions operate on (see below and man page for syntax)"
msgstr "Tüm aşağıdaki ekle/ayarla/sil eylemlerini Matroska dosyası bölümüne işlemeyi ayarlar (söz dizimi için aşağı ve ana sayfaya bakın)"

#: src/propedit/propedit_cli_parser.cpp:193
msgid "Sets the Matroska parser mode to 'fast' (default) or 'full'"
msgstr "Matroska ayrışırıcı kipini 'hızlı' (varsayılan) veya 'tam' olarak ayarlar"

#: src/mmg/tabs/input_extra.cpp:129
msgid "Sets the compression algorithm to be used for this track. If no option is selected mkvmerge will decide whether or not to compress and which algorithm to use based on the track type. Most track types are not compressed at all. "
msgstr "Bu iz için kullanılan sıkıştırma algoritmasını ayarlar. Eğer hiç seçenek seçilmezse mkvmerge sıkıştırıp sıkıştırmayacağına ve iz türüne dayanarak hangi algoritmayı kullanacağına karar verecektir. Çoğu iz türü hiçbir şekilde sıkıştırılmaz."

#: src/mmg/tabs/input_format.cpp:265
msgid "Sets the cropping parameters. Must be comma-separated list of four numbers for the cropping to be used at the left, top, right and bottom."
msgstr "Kırpma parametrelerini ayarlar. Solda, üztte, sağda ve altta kırpmanın kullanılması için dört sayının virgülle ayrılmış listesi olmak zorundadır."

#: src/mmg/tabs/input_format.cpp:242
msgid "Sets the default duration or number of frames per second for a track. This can either be a floating point number or a fraction."
msgstr "Varsayılan süreyi veya bir iz için saniye başına kare sayısnı ayarlar. Bu ya kayan noktalı sayı ya da bir kesir olabilir."

#: src/mmg/tabs/input_format.cpp:230
msgid "Sets the display aspect ratio of the track. The format can be either 'a/b' in which case both numbers must be integer (e.g. 16/9) or just a single floting point number 'f' (e.g. 2.35)."
msgstr "İzin görüntüleme en boy oranını ayarlar. Biçim ya her iki sayının tam sayı (örn. 16/9) olması durumunda 'a/b' olabilir ya da sadece tek kayan noktalı sayı 'f' (örn. 2.35) olabilir."

#: src/mmg/tabs/input_format.cpp:234
msgid "Sets the display height of the track. The width must be set as well, or this field will be ignored."
msgstr "İzin görüntüleme yüksekliğini ayarlar. Genişlik te ayarlanmak zorundadır ya da bu alan yoksayılacaktır."

#: src/mmg/tabs/input_format.cpp:233
msgid "Sets the display width of the track. The height must be set as well, or this field will be ignored."
msgstr "İzin görüntüleme genişliğini ayarlar. Yükseklik te ayarlanmak zorundadır ya da bu alan yoksayılacaktır."

#: src/mmg/options/mkvmerge.cpp:57
msgid "Sets the priority that mkvmerge will run with. Chosing 'lowest' will cause mkvmerge to select a low I/O priority as well."
msgstr ""

#: src/mmg/tabs/global.cpp:332
msgid ""
"Sets the segment UIDs to use. This is a comma-separated list of 128bit segment UIDs in the usual UID form: hex numbers with or without the \"0x\" prefix, with or without spaces, exactly 32 digits.\n"
"\n"
"Each file created contains one segment, and each segment has one segment UID. If more segment UIDs are specified than segments are created then the surplus UIDs are ignored. If fewer UIDs are specified than segments are created then random UIDs will be created for them."
msgstr ""
"Kullanmak için parça UID'lerini ayarlar. Bu alışılmış UID formu içindeki 128bit parça UID'lerinin virgülle ayrılmış listesidir: onaltılık sayılar, \"0x\"  önekiyle ya da öneksiz, boşluklu ya da boşluksuz, tam olarak 32 rakam.\n"
"\n"
"Oluşturulmuş her dosya bir parça içerir ve her parça bir parça UID'sine sahiptir. Eğer oluşturulmuş parçalardan daha fazla parça UID'leri belirtildiyse artan UID'ler yoksayılır. Eğer oluşturulmuş parçalardan daha az UID'ler belirtildiyse onlar için rastgele UID'ler oluşturulacaktır."

#: src/mmg/tabs/input_format.cpp:239
msgid "Sets the stereo mode of the video track to this value. If left empty then the track's original stereo mode will be kept or, if it didn't have one, none will be set at all."
msgstr "Bu değere görüntü izinin stereo kipini ayarlar. Eğer boş bırakılırsa sonrasında izin orijinal stereo kipi tutulacaktır ya da eğer birine sahip olmadıysa, hiçbir şekilde hiçbiri ayarlanmayacaktır."

#: src/info/mkvinfo.cpp:717
#, boost-format
msgid "Settings: %1%"
msgstr "Ayarlar: %1%"

#: src/mmg/cli_options_dlg.cpp:93
msgid "Several options that control the overall output that mkvmerge creates."
msgstr "mkvmerge'ün oluşturduğu bütün çıktıyı denetleyen birkaç seçenek."

#: src/input/r_real.cpp:555
#, boost-format
msgid "Short AAC audio packet (length: %1% < %2%)\n"
msgstr "Kısa AAC ses paketi (uzunluk: %1% < %2%)\n"

#: src/input/r_real.cpp:548
#, boost-format
msgid "Short AAC audio packet (length: %1% < 2)\n"
msgstr "Kısa AAC ses paketi (uzunluk: %1% < 2)\n"

#: src/info/wxwidgets_ui.cpp:118
msgid "Show &all elements\tCtrl-A"
msgstr "&Tüm unsurları göster\tCtrl-A"

#: src/info/wxwidgets_ui.cpp:126
msgid "Show about dialog"
msgstr "Hakkında iletisini göster"

#: src/info/info_cli_parser.cpp:45
msgid "Show all bytes of each frame as a hex dump."
msgstr "Her bir karenin tüm baytlarını onaltılık döküm olarak göster."

#: src/info/wxwidgets_ui.cpp:119
msgid "Show element si&zes\tCtrl-Z"
msgstr "&Unsur boyutlarını göster\tCtrl-Z"

#: src/mmg/options/mmg.cpp:86
msgid "Show mmg's debug window"
msgstr "mmg'nin hata ayıklama penceresini göster"

#: src/mmg/mmg_dialog.cpp:313
msgid "Show program information"
msgstr "Program bilgisini göster"

#: src/info/info_cli_parser.cpp:43
msgid "Show statistics for each track in verbose mode."
msgstr "Her bir iz için istatistikleri ayrıntılı kipte göster."

#: src/mmg/mmg_dialog.cpp:295
msgid "Show the command line mmg creates for mkvmerge"
msgstr "mkvmerge için mmg'nin oluşturduğu komut satırını göster"

#: src/info/info_cli_parser.cpp:44
msgid "Show the first 16 bytes of each frame as a hex dump."
msgstr "Her bir karenin ilk 16 baytını onaltılık döküm olarak göster."

#: src/mmg/mmg_dialog.cpp:312
msgid "Show the guide to mkvmerge GUI"
msgstr "mkvmerge GKA için rehberi göster"

#: src/info/wxwidgets_ui.cpp:119
msgid "Show the size of each element including its header"
msgstr "Başlıklarını içeren her bir unusurun boyutunu göster"

#: src/info/info_cli_parser.cpp:46
msgid "Show the size of each element including its header."
msgstr "Başlıklarını içeren her bir unusurun boyutunu göster."

#: src/common/cli_parser.cpp:180
msgid "Show this help."
msgstr "Bu yardımı göster."

#: src/common/cli_parser.cpp:181
msgid "Show version information."
msgstr "Sürüm bilgisini göster."

#: src/mmg/options/mmg.cpp:87
msgid "Shows mmg's debug window in which debug messages will appear. This is only useful if you're helping the author debug a problem in mmg."
msgstr "Hata ayıklama iletilerinin gözükeceği mmg'nin hata ayıklama penceresini göster. Bu sadece mmg içindeki sorunun hatasını ayıklayıp hazırlayana yardım ederseniz faydalıdır."

#: src/info/mkvinfo.cpp:744
#, boost-format
msgid "Signature algorithm: %1% (%2%)"
msgstr "İmza algoritması: %1% (%2%)"

#: src/info/mkvinfo.cpp:753
#, boost-format
msgid "Signature hash algorithm: %1% (%2%)"
msgstr "İmza adresleme algoritması: %1% (%2%)"

#: src/info/mkvinfo.cpp:761
#, boost-format
msgid "Signature key ID: %1%"
msgstr "İmza anahtar ID: %1%"

#: src/info/mkvinfo.cpp:764
#, boost-format
msgid "Signature: %1%"
msgstr "İmza: %1%"

#: src/mmg/header_editor/value_page.cpp:146
msgid "Signed integer"
msgstr "İşaretli tam sayı"

#: src/info/mkvinfo.cpp:1125
#, boost-format
msgid "Silent Track Number: %1%"
msgstr "Sessiz İz Numarası: %1%"

#: src/extract/timecodes_v2.cpp:309
msgid "Simple block"
msgstr "Basit blok"

#: src/common/chapters/chapters.cpp:50
#, boost-format
msgid "Simple chapter parser: %1%\n"
msgstr "Basit bölüm ayrıştırıcısı: %1%\n"

#: src/extract/tracks.cpp:462
msgid "SimpleBlock"
msgstr "Basit Blok"

#: src/info/mkvinfo.cpp:212
#, boost-format
msgid "SimpleBlock (%1%track number %2%, %3% frame(s), timecode %|4$.3f|s = %5%)"
msgstr "Basit Blok (%1% iz numarası %2%, %3% kare, zaman kodu %|4$.3f|s = %5%)"

#: src/mpegparser/M2VParser.cpp:392
msgid "Single field frame before GOP header detected. Fix the MPEG2 video stream before attempting to multiplex it.\n"
msgstr "GOP başlığından önce tek alan karesi saptandı. Çoklamak için denemeden önce MPEG2 görüntü akışını düzeltin.\n"

#: src/mmg/tabs/select_scanned_file_dlg.cpp:63
msgid "Size"
msgstr "Boyut"

#: src/mmg/tabs/global.cpp:195
#: src/mmg/tabs/global.cpp:198
#: src/mmg/tabs/select_scanned_file_dlg.cpp:42
msgid "Size:"
msgstr "Boyut:"

#: src/output/p_aac.cpp:71
#, boost-format
msgid "Skipping %1% bytes (no valid AAC header found). This might cause audio/video desynchronisation.\n"
msgstr "%1% bayt atlanıyor (bulunan geçerli AAC başlığı yok). Bu, ses/görüntü eşitliliği bozukluğuna neden olabilir.\n"

#: src/output/p_dts.cpp:85
#, boost-format
msgid "Skipping %1% bytes (no valid DTS header found). This might cause audio/video desynchronisation.\n"
msgstr "%1% bayt atlanıyor (bulunan geçerli DTS başlığı yok). Bu, ses/görüntü eşitliliği bozukluğuna neden olabilir.\n"

#: src/input/r_mp3.cpp:59
#, boost-format
msgid "Skipping %1% bytes at the beginning (no valid MP3 header found).\n"
msgstr "Başlangıçtan %1% bayt atlanıyor (bulunan geçerli MP3 başlığı yok).\n"

#: src/info/mkvinfo.cpp:1244
msgid "Slices"
msgstr "Dilimler"

#: src/mmg/header_editor/frame.cpp:562
msgid "Some header values have been modified. Do you really want to close without saving the file?"
msgstr "Bazı başlık değerleri değiştirilmiş. Dosyayı kaydetmeden kapatmak istiyor musunuz?"

#: src/mmg/header_editor/frame.cpp:754
msgid "Some header values have been modified. Do you really want to load a new file without saving the current one?"
msgstr "Bazı başlık değerleri değiştirilmiş. Şu ankini kaydetmeden yeni bir dosya yüklemek istiyor musunuz?"

#: src/mmg/header_editor/frame.cpp:553
msgid "Some header values have been modified. Do you really want to reload without saving the file?"
msgstr "Bazı başlık değerleri değiştirilmiş. Dosyayı kaydetmeden yeniden yüklemek istiyor musunuz?"

#: src/merge/output_control.cpp:1598
#, boost-format
msgid "Some tag elements are missing (this error should not have occured - another similar error should have occured earlier). %1%\n"
msgstr "Bazı etiket öğeleri eksik (bu hata meydana gelmemeliydi - başka bir benzer hata önceden meydana gelmişti). %1%\n"

#: src/common/property_element.cpp:128
#: src/mmg/header_editor/frame.cpp:415
msgid ""
"Specifies the language of the track in the\n"
"Matroska languages form."
msgstr "Matroska dilleri biçimindeki iz'in dilini belirtir."

#: src/common/property_element.cpp:144
#: src/mmg/header_editor/frame.cpp:471
msgid ""
"Specify the possible modifications to the aspect ratio\n"
"(0: free resizing, 1: keep aspect ratio, 2: fixed)."
msgstr ""
"En boy oranı için olası değişiklikleri belirtir\n"
"(0: serbest boyutlandırma, 1: en boy oranını tutma, 2: sabitleme)."

#: src/mmg/tabs/global.cpp:306
msgid "Split mode:"
msgstr "Bölme kipi:"

#: src/mmg/tabs/global.cpp:305
msgid "Splitting"
msgstr "Bölme"

#: src/mmg/tabs/global.cpp:570
msgid "Splitting by size was selected, but no size has been given."
msgstr "Boyuta göre bölme seçildi ama hiç boyut verilmedi."

#: src/mmg/tabs/global.cpp:603
msgid "Splitting by timecode/duration was selected, but nothing was entered."
msgstr "Zaman koduna/süreye göre bölme seçildi ama hiçbir şey girilmedi."

#: src/mmg/mmg_dialog.cpp:572
#, c-format, boost-format
msgid "Splitting is active, and at least one of the potential output files '%s%s*%s' already exists. Do you want to overwrite them?"
msgstr "Bölme etkin ve olası çıktı dosyalarından en az biri '%s%s*%s' zaten mevcut. Üzerlerine yazmak istiyor musunuz?"

#: src/mmg/tabs/global.cpp:280
msgid "Splitting will occur right before the first key frame whose timecode is equal to or bigger than the start timecode for the chapters whose numbers are listed."
msgstr ""

#: src/mmg/mmg_dialog.cpp:332
msgid "Sta&rt muxing"
msgstr "Çoklamayı &başlat"

#: src/mmg/mmg_dialog.cpp:294
msgid "Sta&rt muxing (run mkvmerge)\tCtrl-R"
msgstr "Çoklamayı &başlat (mkvmerge'ü çalıştır)\tCtrl-R"

#: src/info/info_cli_parser.cpp:38
msgid "Start the GUI (and open inname if it was given)."
msgstr "GKA başlat (ve eğer verilmişse, ismen aç)."

#: src/mmg/jobs.cpp:533
msgid "Start the jobs whose status is 'pending'"
msgstr "Durumu 'beklemede' olan işleri başlat"

<<<<<<< HEAD
#: src/mmg/jobs.cpp:520
#, fuzzy
msgid "Start the selected jobs regardless of their status"
=======
#: src/mmg/jobs.cpp:537
msgid "Start the selected job(s) regardless of their status"
>>>>>>> ff0a6f61
msgstr "Durumlarına bakmadan seçili işi(leri) başlat"

#: src/mmg/mmg_dialog.cpp:287
msgid "Start with empty settings"
msgstr "Boş ayarlarla başlat"

#: src/mmg/tabs/chapters.cpp:351
msgid "Start:"
msgstr "Başlangıç:"

#: src/mmg/jobs.cpp:472
msgid "Started on"
msgstr "Başlama"

#: src/mmg/jobs.cpp:226
#, c-format, boost-format
msgid "Starting job ID %d (%s) on %s"
msgstr "Başlayan iş ID'si %d (%s), dosya: %s"

#: src/info/mkvinfo.cpp:1587
#, boost-format
msgid "Statistics for track number %1%: number of blocks: %2%; size in bytes: %3%; duration in seconds: %4%; approximate bitrate in bits/second: %5%\n"
msgstr "İz numarası %1%: blok sayısı: %2%; bayt olarak boyut: %3%; saniye olarak süre: %4%; bit/saniye olarak yaklaşık bit oranı: %5% için istatistikler\n"

#: src/mmg/jobs.cpp:466
msgid "Status"
msgstr "Durum"

#: src/mmg/jobs.cpp:58
#: src/mmg/mux_dialog.cpp:50
msgid "Status and progress"
msgstr "Durum ve ilerleme"

#: src/mmg/header_editor/value_page.cpp:174
#: src/mmg/update_checker.cpp:61
msgid "Status:"
msgstr "Durum:"

#: src/merge/mkvmerge.cpp:711
#, boost-format
msgid "Stereo mode parameter: not given in the form <TID>:<n|keyword> where n is a number between 0 and %1% or one of these keywords: %2% (argument was '%3%').\n"
msgstr ""

#: src/info/mkvinfo.cpp:641
#, boost-format
msgid "Stereo mode: %1% (%2%)"
msgstr "Stereo kipi: %1% (%2%)"

#: src/common/property_element.cpp:146
#: src/mmg/header_editor/frame.cpp:475
msgid "Stereo-3D video mode (0 - 11, see documentation)."
msgstr "Stereo-3D video kipi (0 - 11, belgeye bakın)."

#: src/mmg/tabs/input_format.cpp:238
msgid "Stereoscopy:"
msgstr "Üç boyutluluk:"

#: src/mmg/tabs/input_format.cpp:251
msgid "Stretch by:"
msgstr "Genişleten:"

#: src/mmg/tabs/input_format.cpp:252
msgid "Stretch this track's timecodes. This entry can have two formats. It is either a positive floating point number, or a fraction like e.g. 1200/1253. Works best on video and subtitle tracks."
msgstr "Bu iz'in zaman kodunu uzatır. Bu giriş iki biçime sahiptir. Ya artı kayan noktalı sayıdır ya da örn. 1200/1253 gibi kesirdir. Görüntü ve altyazı izlerinde çok iyi çalışır."

#: src/mmg/header_editor/value_page.cpp:144
msgid "String"
msgstr "Dizgi"

#: src/extract/xtr_textsubs.cpp:160
#, boost-format
msgid "Subtitle track %1% is missing some duration elements. Please check the resulting SSA/ASS file for entries that have the same start and end time.\n"
msgstr "Bazı süre öğelerinde altyazı izi %1% eksik. Lütfen aynı başlama ve bitiş zamanına sahip olan girişler için SSA/ASS dosyası sonucunu kontrol edin.\n"

#: src/mmg/header_editor/track_type_page.cpp:56
#, c-format, boost-format
msgid "Subtitle track %u"
msgstr "Altyazı izi %u"

#: src/merge/mkvmerge.cpp:348
msgid "Supported file types:\n"
msgstr "Desteklenen dosya türleri:\n"

#: src/common/cli_parser.cpp:174
msgid "Suppress status output."
msgstr "Durdurma durumu çıktısı."

#: src/input/r_tta.h:38
#: src/output/p_tta.h:34
msgid "TTA"
msgstr "TTA"

#: src/common/file_types.cpp:52
msgid "TTA (The lossless True Audio codec)"
msgstr "TTA (Kayıpsız Gerçek Ses kodeki)"

#: src/extract/extract_cli_parser.cpp:78
msgid "Tag extraction"
msgstr "Etiket çıkartma"

#: src/mmg/tabs/global.cpp:361
msgid "Tag file:"
msgstr "Etiket dosyası:"

#: src/mmg/tabs/global.cpp:379
#, c-format, boost-format
msgid "Tag files (*.xml)|*.xml|%s"
msgstr "Etiket dosyaları (*.xml)|*.xml|%s"

#: src/mmg/tabs/input_general.cpp:278
#, c-format, boost-format
msgid "Tag files (*.xml;*.txt)|*.xml;*.txt|%s"
msgstr "Etiket dosyaları (*.xml;*.txt)|*.xml;*.txt|%s"

#: src/propedit/propedit_cli_parser.cpp:235
msgid "Tag selectors"
msgstr "Etiket seçicileri"

#: src/info/mkvinfo.cpp:1515
#: src/propedit/options.cpp:177
msgid "Tags"
msgstr "Etiketler"

#: src/merge/output_control.cpp:1586
msgid "Tags are not allowed in WebM compliant files. No tags will be written into any output file.\n"
msgstr "WebM uyumlu dosyalarda etiketlere izin verilmez. Herhangi bir çıktı dosyasına hiç etiket yazılmadı.\n"

#: src/merge/pr_generic.cpp:1491
#, boost-format
msgid "Tags for track ID %1%: %2% entries"
msgstr "İz ID %1% için etiket: %2% giriş"

#: src/mmg/mmg.cpp:59
#, c-format, boost-format
msgid "Tags for track ID %lld (%d entries) from %s"
msgstr "İz ID %lld (%d giriş) için etiket, dosya %s"

#: src/mmg/tabs/input_general.cpp:190
msgid "Tags:"
msgstr "Etiketler:"

#: src/mmg/cli_options_dlg.cpp:101
msgid "Tells mkvmerge not to create and write the cue data which can be compared to an index in an AVI. Matroska files can be played back without the cue data, but seeking will probably be imprecise and slower. Use this only for testing purposes."
msgstr "mkvmerge'e AVI içindeki indeksi karşılaştırabilen cue verisini yazmamasını ve oluşturmamasını söyler. Matroska dosyaları cue verisi olmadan oynatılabilir ama arama muhtemelen yavaş ve özensiz olacaktır. Bunu sadece deneme amaçlı kullanın. "

#: src/mmg/cli_options_dlg.cpp:105
msgid "Tells mkvmerge to create a meta seek element at the end of the file containing all clusters."
msgstr "mkvmerge'e dosyanın sonunda içerdiği tüm kümelerin meta arama öğesini oluşturmasını söyler."

#: src/info/qt_ui.cpp:71
msgid "Text files (*.txt);;All files (*.*)"
msgstr "Metin dosyaları (*.txt);;All files (*.*)"

#: src/mmg/jobs.cpp:438
#, c-format, boost-format
msgid "Text files (*.txt)|*.txt|%s"
msgstr "Metin dosyaları (*.txt)|*.txt|%s"

#: src/info/wxwidgets_ui.cpp:282
msgid "Text files (*.txt)|*.txt|All files|*.*"
msgstr "Metin dosyaları (*.txt)|*.txt|Tüm dosyalar|*.*"

#: src/input/r_vobsub.cpp:237
msgid "The .idx file does not contain an 'id: ...' line to indicate the language.\n"
msgstr ".idx dosyası dili gösteren 'id: ...' satırı içermiyor.\n"

#: src/output/p_aac.cpp:204
#, boost-format
msgid "The AAC profiles are different: %1% and %2%"
msgstr "AAC profilleri farklı: %1% ve %2%"

#: src/input/r_qtmp4.cpp:1278
msgid "The AVC video track is missing the 'CTTS' atom for frame timecode offsets. However, AVC/h.264 allows frames to have more than the traditional one (for P frames) or two (for B frames) references to other frames. The timecodes for such frames will be out-of-order, and the 'CTTS' atom is needed for getting the timecodes right. As it is missing the timecodes for this track might be wrong. You should watch the resulting file and make sure that it looks like you expected it to.\n"
msgstr ""

#: src/extract/tracks.cpp:295
#, boost-format
msgid "The CUE sheet for track %1% will be written to '%2%'.\n"
msgstr ""

#: src/merge/connection_checks.h:54
msgid "The CodecID of the two tracks is different: %1% and %2%"
msgstr "İki izin KodekID'leri farklı: %1% ve %2%"

#: src/output/p_flac.cpp:48
msgid "The FLAC headers could not be parsed: the stream info structure was not found.\n"
msgstr "FLAC başlıkları ayrıştırılamadı: akış bilgisi yapısı bulunmadı.\n"

#: src/output/p_video.cpp:103
#, boost-format
msgid "The FPS is 0.0 but the reader did not provide a timecode for a packet. %1%\n"
msgstr "FPS 0.0'dır ama okuyucu paket için bir zaman kodu vermedi. %1%\n"

#: src/mmg/tabs/input.cpp:1415
#, c-format, boost-format
msgid "The FPS setting for track nr. %s in file '%s' is invalid."
msgstr "İz numarası %s için '%s' dosyası içindeki FPS geçersiz."

#: src/merge/mkvmerge.cpp:1214
#, boost-format
msgid "The FourCC must be exactly four characters long in '%1% %2%'.\n"
msgstr "'%1% %2%' içindeki FourCC tam olarak dört karakter uzunluğunda olmak zorundadır.\n"

#: src/mmg/tabs/input.cpp:1403
#, c-format, boost-format
msgid "The FourCC setting for track nr. %s in file '%s' is not exactly four characters long."
msgstr "İz numarası %s için FourCC ayarı, '%s' dosyasında tam olarak dört karakter uzunluğunda değil."

#: src/mmg/mmg_dialog.cpp:1932
#, boost-format
msgid "The GUI is configured to use the mkvmerge executable from a different version (%1%) than the GUI itself (%2%). This is not supported but will not be prevented either. You should change the mkvmerge executable in the preferences dialog."
msgstr "GKA, mkvmerge çalıştırılabilir dosyasını GKA'nün kendinden (%2%) farklı bir sürümünden (%1%) kullanmak için yapılandırılır. Bu desteklenmez ama önlenmeyecektir de. Tercihler iletisindeki mkvmerge çalıştırılabilir dosyasını değiştirmelisiniz."

#: src/extract/extract_cli_parser.cpp:236
#, fuzzy, boost-format
msgid "The ID '%1%' has already been used for another output file.\n"
msgstr "'%1%' dosyası yazmak için açıldı.\n"

#: src/input/r_ogm.cpp:1497
#, boost-format
msgid "The Kate identification header could not be parsed (%1%).\n"
msgstr "Kate tanımlama başlığı ayrıştırılamadı (%1%).\n"

#: src/input/r_qtmp4.cpp:790
#, boost-format
msgid "The MP4 file '%1%' contains chapters whose format was not recognized. This is often the case if the chapters are not encoded in UTF-8. Use the '--chapter-charset' option in order to specify the charset to use.\n"
msgstr ""

#: src/mmg/header_editor/frame.cpp:673
#: src/propedit/propedit.cpp:40
msgid "The Matroska file was modified, but the meta seek entry could not be updated. This means that players might have a hard time finding this element. Please use your favorite player to check this file."
msgstr "Matroska dosyası değiştirldi ama meta arama girişi güncellenemedi. Bu, oynatıcıların bu öğeyi bulmada zorlanabileceği anlamına gelir. Lütfen dosyayı kontrol etmek için sık kullandığınız oynatıcınızı kullanın."

#: src/mmg/tabs/chapters.cpp:1851
msgid ""
"The Matroska file was modified, but the meta seek entry could not be updated. This means that players might have a hard time finding this element. Please use your favorite player to check this file.\n"
"\n"
"The proper solution is to save these chapters into a XML file and then to remux the file with the chapters included."
msgstr ""
"Matroska dosyası değiştirldi ama meta arama girişi güncellenemedi. Bu, oynatıcıların bu öğeyi bulmada zorlanabileceği anlamına gelir. Lütfen dosyayı kontrol etmek için sık kullandığınız oynatıcınızı kullanın.\n"
"\n"
"Uygun çözüm bu bölümleri bir XML dosyası içine kaydetmek ve sonra bu bölümlerin dahil olduğu dosyayı yeniden çoklamak."

#: src/merge/mkvmerge.cpp:1338
#, boost-format
msgid "The NALU size length must be a number between 2 and 4 inclusively in '--nalu-size-length %1%'.\n"
msgstr ""

#: src/input/r_ogm.cpp:1331
#, boost-format
msgid "The Theora identifaction header could not be parsed (%1%).\n"
msgstr "Theora tanımlama başlığı ayrıştırılamadı (%1%).\n"

#: src/output/p_vorbis.cpp:141
msgid "The Vorbis codebooks are different; such tracks cannot be concatenated without reencoding"
msgstr ""

#: src/common/chapters/chapters.cpp:375
#: src/common/xml/ebml_chapters_converter.cpp:211
#, boost-format
msgid "The XML chapter file '%1%' contains an error at position %3%: %2%\n"
msgstr "XML bölüm dosyası '%1%', %3% konumunda bir hata içeriyor: %2%\n"

#: src/common/chapters/chapters.cpp:377
#: src/common/xml/ebml_chapters_converter.cpp:214
#, boost-format
msgid "The XML chapter file '%1%' contains an error: %2%\n"
msgstr "XML bölüm dosyası '%1%', bir hata içeriyor: %2%\n"

#: src/common/chapters/chapters.cpp:373
#: src/common/xml/ebml_chapters_converter.cpp:208
#, boost-format
msgid "The XML chapter file '%1%' could not be read.\n"
msgstr "XML bölüm dosyası '%1%' okunamadı.\n"

#: src/common/xml/ebml_converter.cpp:349
msgid "The XML root element is not a master element."
msgstr "XML kök öğesi asıl öğe değildir."

#: src/common/xml/ebml_segmentinfo_converter.cpp:91
#, boost-format
msgid "The XML segmentinfo file '%1%' contains an error at position %3%: %2%\n"
msgstr "XML parça bilgisi dosyası '%1%', %3% konumunda bir hata içeriyor: %2%\n"

#: src/common/xml/ebml_segmentinfo_converter.cpp:94
#, boost-format
msgid "The XML segmentinfo file '%1%' contains an error: %2%\n"
msgstr "XML parça bilgisi dosyası '%1%' bir hata içeriyor: %2%\n"

#: src/common/xml/ebml_segmentinfo_converter.cpp:88
#, boost-format
msgid "The XML segmentinfo file '%1%' could not be read.\n"
msgstr "XML parça bilgisi dosyası '%1%' okunamadı.\n"

#: src/common/xml/ebml_tags_converter.cpp:120
#, boost-format
msgid "The XML tag file '%1%' contains an error at position %3%: %2%\n"
msgstr "XML etiket dosyası '%1%', %3% konumunda bir hata içeriyor: %2%\n"

#: src/common/xml/ebml_tags_converter.cpp:123
#, boost-format
msgid "The XML tag file '%1%' contains an error: %2%\n"
msgstr "XMl etiket dosyası '%1%' bir hata içeriyor: %2%\n"

#: src/common/xml/ebml_tags_converter.cpp:117
#, boost-format
msgid "The XML tag file '%1%' could not be read.\n"
msgstr "XMl etiket dosyası '%1%' okunamadı.\n"

#: src/merge/mkvmerge.cpp:1631
#, boost-format
msgid "The argument '%1%' to '%2%' is invalid: '%3%' is not a valid track ID.\n"
msgstr ""

#: src/merge/mkvmerge.cpp:1640
#, boost-format
msgid "The argument '%1%' to '%2%' is invalid: '%3%' must be either 'all' or 'first'.\n"
msgstr ""

#: src/merge/mkvmerge.cpp:1627
#, boost-format
msgid "The argument '%1%' to '%2%' is invalid: too many colons in element '%3%'.\n"
msgstr ""

#: src/merge/mkvmerge.cpp:1585
msgid "The argument to '--timecode-scale' must be a number.\n"
msgstr "'--timecode-scale' için bağımsız değişken bir sayı olmak zorundadır.\n"

#: src/mmg/tabs/input.cpp:1457
#, c-format, boost-format
msgid "The aspect ratio setting for track nr. %s in file '%s' is invalid."
msgstr "İz numarası %s için en-boy oranı ayarı, '%s' dosyasında geçersiz."

#: src/extract/attachments.cpp:116
#, boost-format
msgid "The attachment #%1%, ID %2%, MIME type %3%, size %4%, is written to '%5%'.\n"
msgstr "Ek #%1%, ID %2%, MIME türü %3%, boyut %4%, '%5%' dosyasına yazıldı.\n"

#: src/merge/mkvmerge.cpp:1518
#, boost-format
msgid "The attachment '%1%' could not be read.\n"
msgstr "Ek '%1%' okunamadı.\n"

#: src/propedit/propedit.cpp:119
msgid "The changes are written to the file.\n"
msgstr "Değişiklikler dosyaya yazıldı.\n"

#: src/mmg/tabs/chapters.cpp:795
#, c-format, boost-format
msgid "The chapter '%s' is missing its language."
msgstr "Bölüm '%s' kendi dilinde eksik."

#: src/mmg/tabs/chapters.cpp:789
#, c-format, boost-format
msgid "The chapter '%s' is missing the start time."
msgstr "Bölüm '%s' başlama zamanında eksik."

#: src/mmg/mmg_dialog.cpp:622
msgid ""
"The chapter editor has been used and contains data. However, no chapter file has been selected on the global page. In mmg, the chapter editor is independant of the muxing process. The chapters present in the editor will NOT be muxed into the output file. Only the various 'save' functions from the chapter editor menu will cause the chapters to be written to the hard disk.\n"
"\n"
"Do you really want to continue muxing?\n"
"\n"
"Note: This warning can be deactivated in the 'options' dialog. Turn off the 'Warn about usage...' option."
msgstr ""
"Bölüm düzenleyicisi kullanılmış ve veri içeriyor. Ancak, genel sayfada hiç bölüm dosyası seçilmemiş. Mmg içinde bölüm düzenleyicisi çoklama işleminden bağımsızdır. Düzenleyicide bulunan bölümler çıktı dosyasına ÇOKLANMAYACAKTIR. Sadece bölüm düzenleyicisi menüsünden çeşitli 'kaydet' işlevleri, bölümlerin sabit diske yazılmasına neden olacak.\n"
"\n"
"Gerçekten çoklamaya devam etmek istiyor musunuz?\n"
"\n"
"Not: Bu uyarı 'seçenekler' iletisinden devre dışı bırakılabilir. 'Kullanım hakkında uyar...' seçeneğini kapatın."

#: src/output/p_mpeg4_p10.cpp:182
#, boost-format
msgid "The chosen NALU size length of %1% is too small. Try using '4'.\n"
msgstr "Seçilen %1% NALU boyutu uzunluğu çok küçük. '4'ü deneyin.\n"

#: src/merge/mkvmerge.cpp:1664
msgid "The closing parenthesis ')' are missing.\n"
msgstr "Kapama parantezi ')' eksik.\n"

#: src/merge/pr_generic.cpp:1301
#, boost-format
msgid "The codec type '%1%' cannot be used in a WebM compliant file.\n"
msgstr "Kodek türü '%1%', WebM uyum dosyasında kullanılamıyor.\n"

#: src/output/p_flac.cpp:101
#: src/merge/connection_checks.h:61
#, boost-format
msgid "The codec's private data does not match (lengths: %1% and %2%)."
msgstr "Kodek'in özel verisi eşleşmiyor (uzunlukları: %1% ve %2%)."

#: src/output/p_mpeg4_p10.cpp:128
#, boost-format
msgid "The codec's private data does not match. Both have the same length (%1%) but different content."
msgstr "Kodek'in özel verisi eşleşmiyor. Her ikiside aynı uzunluğa sahip (%1%) ama içerik farklı."

#: src/input/r_wavpack.cpp:72
msgid "The correction file header was not read correctly.\n"
msgstr "Düzeltme dosya başlığı doğru olarak okunmadı.\n"

#: src/mmg/options/chapters.cpp:120
#, c-format, boost-format
msgid "The country '%s' is not a valid ccTLD and cannot be selected."
msgstr "'%s' ülkesi geçerli bir ccTLD değil ve seçilemiyor."

#: src/merge/output_control.cpp:1729
msgid "The cue entries (the index) are being written...\n"
msgstr "Cue girdileri (indeks) yazılıyor...\n"

#: src/mmg/tabs/input.cpp:799
#, c-format, boost-format
msgid "The current file (number %d) cannot be removed. There are other files -- at least file number %d -- whose tracks are supposed to be appended to tracks from this file. Please remove those files first."
msgstr ""

#: src/merge/pr_generic.cpp:870
#, boost-format
msgid "The current packet's timecode is smaller than that of the previous packet. This usually means that the source file is a Matroska file that has not been created 100%% correctly. The timecodes of all packets will be adjusted by %1%ms in order not to lose any data. This may throw audio/video synchronization off, but that can be corrected with mkvmerge's \"--sync\" option. If you already use \"--sync\" and you still get this warning then do NOT worry -- this is normal. If this error happens more than once and you get this message more than once for a particular track then either is the source file badly mastered, or mkvmerge contains a bug. In this case you should contact the author Moritz Bunkus <moritz@bunkus.org>.\n"
msgstr ""

#: src/input/r_usf.cpp:88
#, boost-format
msgid "The default language code '%1%' is not a valid ISO639-2 language code and will be ignored.\n"
msgstr "Varsayılan dil kodu '%1%' geçerli bir ISO639-2 dil kodu değil ve yoksayılacak.\n"

#: src/mmg/tabs/input.cpp:1382
#, c-format, boost-format
msgid "The delay setting for track nr. %s in file '%s' is invalid."
msgstr "İz numarası %s için '%s' dosyası içindeki gecikme ayarı geçersiz."

#: src/merge/output_control.cpp:1410
#: src/merge/output_control.cpp:1413
#: src/merge/output_control.cpp:1416
#: src/merge/output_control.cpp:1419
#: src/merge/output_control.cpp:1422
#, boost-format
msgid ""
"The demultiplexer for the file '%1%' failed to initialize:\n"
"%2%\n"
msgstr ""
"Başlatmak için '%1%' dosyası için demultiplexer başarısız oldu:\n"
"%2%\n"

#: src/mmg/tabs/global.cpp:363
#: src/mmg/tabs/global.cpp:367
msgid "The difference between tags associated with a track and global tags is explained in mkvmerge's documentation. In short: global tags apply to the complete file while the tags you can add on the 'input' tab apply to only one track."
msgstr "İz ile ilişkilendirlmiş etiketler ve genel etiketler arasındaki fark mkvmerge'ün belgesinde açıklanır. Kısaca: genel etiketler tamamlanmış dosyalara uygulanırken etiketleri 'girdi' sekmesinde sadece bir ize ekleyebilirsiniz."

#: src/mmg/tabs/ask_scan_for_playlists_dlg.cpp:30
#, boost-format
msgid "The directory it is located in contains %1% other file with the same extension."
msgid_plural "The directory it is located in contains %1% other files with the same extension."
msgstr[0] ""
msgstr[1] ""

#: src/merge/connection_checks.h:49
msgid "The display height of the two tracks is different: %1% and %2%"
msgstr "İki izin görüntü yüksekliği farklı: %1% ve %2%"

#: src/merge/connection_checks.h:44
msgid "The display width of the two tracks is different: %1% and %2%"
msgstr "İki izin görüntü genişliği farklı: %1% ve %2%"

#: src/info/wxwidgets_ui.cpp:369
#, c-format, boost-format
msgid ""
"The dragged file '%s'\n"
"is not a Matroska file."
msgstr ""
"Sürüklenen dosya '%s'\n"
"Matroska dosyası değil."

#: src/mmg/tabs/global.cpp:213
msgid "The duration after which a new output file is started. The time can be given either in the form HH:MM:SS.nnnnnnnnn or as the number of seconds followed by 's'. You may omit the number of hours 'HH' and the number of nanoseconds 'nnnnnnnnn'. If given then you may use up to nine digits after the decimal point. Examples: 01:00:00 (after one hour) or 1800s (after 1800 seconds)."
msgstr "Yeni bir çıktı dosyası başladıktan sonraki süre. Süre ya HH:MM:SS.nnnnnnnnn formunda verilebilir ya da 's' ile takip eden saniye sayısı olarak verilebilir. Saat sayısını 'HH' ve nanosaniye sayısını 'nnnnnnnnn' dahil edebilirsiniz. Eğer verilmişse sonrasında ondalık noktasından sonra dokuz rakama kadar kullanabilirsiniz. Örnekler: 01:00:00 (bir saatten sonra) veya 1800s (1800 saniyeden sonra)."

#: src/propedit/options.cpp:237
#, boost-format
msgid "The edit specifications '%1%' and '%2%' resolve to the same track with the UID %3%.\n"
msgstr ""

#: src/mmg/tabs/chapters.cpp:360
msgid "The edition UID to play from the segment linked in the chapter's segment UID. This is simply a number."
msgstr ""

#: src/mmg/header_editor/frame.cpp:661
#: src/mmg/tabs/chapters.cpp:1839
#: src/propedit/propedit.cpp:32
msgid "The element was written at the end of the file, but the segment size could not be updated. Therefore the element will not be visible. The process will be aborted. The file has been changed!"
msgstr ""

#: src/output/p_mpeg4_p2.cpp:371
#, boost-format
msgid "The extracted values for video width and height from the MPEG4 layer 2 video data bitstream differ from what the values in the source container. The ones from the video data bitstream (%1%x%2%) will be used.\n"
msgstr ""

#: src/extract/extract_cli_parser.cpp:104
msgid "The fifth mode tries to extract chapter information and tags and outputs them as a CUE sheet. This is the reverse of using a CUE sheet with mkvmerge's '--chapters' option."
msgstr ""

#: src/merge/mkvmerge.cpp:1499
#, boost-format
msgid "The file '%1%' cannot be attached because it does not exist or cannot be read.\n"
msgstr "'%1%' dosyası eklenemiyor çünkü mevcut değil ya da okunamıyor.\n"

#: src/propedit/propedit.cpp:102
#, boost-format
msgid "The file '%1%' could not be opened for reading and writing, or a read/write operation on it failed: %2%.\n"
msgstr "'%1%' dosyası okumak ve yazmak için açılamadı ya da okuma/yazma işleminde başarısız oldu: %2%.\n"

#: src/common/command_line.cpp:49
#: src/extract/attachments.cpp:142
#: src/extract/chapters.cpp:49
#: src/extract/cuesheets.cpp:207
#: src/extract/tags.cpp:48
#: src/extract/timecodes_v2.cpp:193
#: src/extract/tracks.cpp:358
#: src/merge/output_control.cpp:329
#: src/merge/output_control.cpp:479
#: src/propedit/attachment_target.cpp:63
#, boost-format
msgid "The file '%1%' could not be opened for reading: %2%.\n"
msgstr "'%1%' dosyası okumak için açılamadı: %2%.\n"

#: src/extract/attachments.cpp:122
#: src/extract/tracks.cpp:299
#: src/extract/xtr_avi.cpp:56
#: src/extract/xtr_avi.cpp:60
#: src/extract/xtr_rmff.cpp:40
#: src/extract/xtr_tta.cpp:76
#: src/extract/xtr_wav.cpp:115
#: src/merge/output_control.cpp:1622
#, boost-format
msgid "The file '%1%' could not be opened for writing: %2%.\n"
msgstr "'%1%' dosyası yazmak için açılamadı: %2%.\n"

#: src/merge/output_control.cpp:1626
#, boost-format
msgid "The file '%1%' has been opened for writing.\n"
msgstr "'%1%' dosyası yazmak için açıldı.\n"

#: src/merge/mkvmerge.cpp:1721
#: src/merge/mkvmerge.cpp:2347
#, boost-format
msgid "The file '%1%' has unknown type. Please have a look at the supported file types ('mkvmerge --list-types') and contact the author Moritz Bunkus <moritz@bunkus.org> if your file type is supported but not recognized properly.\n"
msgstr "Dosya '%1%' bilinmeyen bir tür. Lütfen desteklenen dosya türlerine ('mkvmerge --list-types') bakın ve eğer dosya türünüz destekleniyor ama düzgün olarak tanınmıyorsa, yazar Moritz Bunkus <moritz@bunkus.org> ile temasa geçin.\n"

#: src/merge/pr_generic.cpp:1719
#, boost-format
msgid "The file '%1%' is a non-supported file type (%2%).\n"
msgstr "'%1%' dosyası desteklenmeyen bir dosya türü (%2%).\n"

#: src/mmg/mmg.cpp:281
#, c-format, boost-format
msgid "The file '%s' does not exist."
msgstr "Dosya '%s' mevcut değil."

#: src/mmg/tabs/input.cpp:721
#, c-format, boost-format
msgid "The file '%s' is already processed in combination with the file '%s'. It cannot be added a second time."
msgstr "Dosya '%s' zaten '%s' dosyasının birleştirilmesiyle işleniyor. İkinci bir kez eklenemez."

#: src/merge/output_control.cpp:1416
msgid "The file content does not match its format type and was not recognized."
msgstr "Dosya içeriği biçim türüyle eşleşmiyor ve tanınmadı."

#: src/merge/output_control.cpp:1410
#: src/merge/output_control.cpp:1413
msgid "The file could not be opened for reading, or there was not enough data to parse its headers."
msgstr "Dosya okumak için açılamadı ya da başlığını ayrıştırmak için yeterli veri yoktu."

#: src/info/qt_ui.cpp:77
msgid "The file could not be opened for writing."
msgstr "Dosya yazmak için açılamadı."

#: src/mmg/mmg_dialog.cpp:413
msgid "The file does not exist."
msgstr "Dosya mevcut değil."

#: src/mmg/mmg_dialog.cpp:434
msgid "The file does not seem to be a valid mkvmerge GUI settings file."
msgstr "Dosya geçerli mkvmerge GKA ayarları dosyası gibi görünmüyor."

#: src/mmg/header_editor/frame.cpp:511
msgid "The file has been changed by another program since it was read by the header editor. Therefore you have to re-load it. Unfortunately this means that all of your changes will be lost."
msgstr ""

#: src/propedit/propedit.h:18
msgid "The file has not been modified."
msgstr "Dosya değiştirilmiş."

#: src/input/r_tta.cpp:66
msgid "The file header is too short.\n"
msgstr "Dosya başlığı çok kısa.\n"

#: src/input/r_wavpack.cpp:57
msgid "The file header was not read correctly.\n"
msgstr "Dosya başlığı doğru olarak okunmadı.\n"

#: src/merge/output_control.cpp:1419
msgid "The file headers could not be parsed, e.g. because they're incomplete, invalid or damaged."
msgstr "Dosya başlığı ayrıştırılamadı, örn. çünkü tamamlanmadı, geçersiz ya da hasarlı."

#: src/mmg/tabs/input.cpp:559
#, c-format, boost-format
msgid "The file is an unsupported container format (%s)."
msgstr "Dosya desteklenmeyen kalıp biçimidir (%s)."

#: src/mmg/wx_kax_analyzer.cpp:36
#: src/propedit/propedit.cpp:94
msgid "The file is being analyzed."
msgstr "Dosya çözümleniyor."

#: src/merge/output_control.cpp:274
msgid "The file is being fixed, part 1/4..."
msgstr "Dosya onarılıyor, kısım 1/4..."

#: src/merge/output_control.cpp:280
msgid "The file is being fixed, part 2/4..."
msgstr "Dosya onarılıyor, kısım 2/4..."

#: src/merge/output_control.cpp:289
msgid "The file is being fixed, part 3/4..."
msgstr "Dosya onarılıyor, kısım 3/4..."

#: src/merge/output_control.cpp:297
msgid "The file is being fixed, part 4/4..."
msgstr "Dosya onarılıyor, kısım 4/4..."

#: src/common/property_element.cpp:102
#: src/mmg/header_editor/frame.cpp:323
msgid "The file name for this segment."
msgstr "Bu parça için dosya adı."

#: src/merge/output_control.cpp:1123
#, boost-format
msgid "The file no. %1% ('%2%') does not contain a track with the ID %3%, or that track is not to be copied. The argument for '--append-to' was invalid.\n"
msgstr ""

#: src/merge/output_control.cpp:1129
#, boost-format
msgid "The file no. %1% ('%2%') does not contain a track with the ID %3%, or that track is not to be copied. Therefore no track can be appended to it. The argument for '--append-to' was invalid.\n"
msgstr ""

#: src/merge/output_control.cpp:1069
#, boost-format
msgid "The file no. %1% ('%2%') is not being appended. The argument for '--append-to' was invalid.\n"
msgstr ""

#: src/common/mm_io_x.cpp:38
msgid "The file or directory was not found"
msgstr "Dosya veya dizin bulunamadı"

#: src/mmg/header_editor/frame.cpp:248
msgid "The file you tried to open is not a Matroska file."
msgstr "Açmayı denediğiniz dosya Matroska dosyası değil."

#: src/mmg/tabs/chapters.cpp:684
msgid "The file you tried to save to is NOT a Matroska file."
msgstr "Kaydetmeyi denediğiniz dosya Matroska dosyası DEĞİL."

#: src/mmg/tabs/chapters.cpp:721
msgid "The file you tried to save to is a Matroska file. For this to work you have to use the 'Save to Matroska file' menu option."
msgstr "Kaydetmeye çalıştığınız dosya Matroska dosyasıdır. Bunun çalışması için ' Matroska dosyasına kaydet' menü seçeneğini kullanmak zorundasınız."

#: src/mmg/tabs/ask_scan_for_playlists_dlg.cpp:29
#, fuzzy
msgid "The file you've added is a playlist."
msgstr "Dosya başlığı çok kısa.\n"

#: src/common/kax_file.cpp:48
#, boost-format
msgid "The first cluster timecode after the resync is %1%.\n"
msgstr "Yeniden eşitlemeden sonraki ilk küme zaman kodu %1%.\n"

#: src/merge/mkvmerge.cpp:1709
msgid "The first file cannot be appended because there are no files to append to.\n"
msgstr "İlk dosya ilave edilemedi çünkü ilave edilecek dosyalar yok.\n"

#: src/extract/extract_cli_parser.cpp:65
msgid "The first mode extracts some tracks to external files."
msgstr "İlk kip bazı izleri harici dosyalara çıkartır."

#: src/extract/extract_cli_parser.cpp:55
msgid "The first word tells mkvextract what to extract. The second must be the source file. There are few global options that can be used with all modes. All other options depend on the mode."
msgstr ""

#: src/mmg/tabs/additional_parts_dlg.cpp:60
msgid "The following list shows the files that make up this playlist."
msgstr ""

#: src/mmg/tabs/additional_parts_dlg.cpp:65
msgid "The following parts are read after the primary file as if they were all part of one big file."
msgstr ""

#: src/mmg/tabs/global.cpp:631
#: src/mmg/tabs/global.cpp:653
msgid "The format of the split argument is invalid."
msgstr "Bölme bağımsız değişkeni biçimi geçersiz."

#: src/mmg/tabs/global.cpp:592
msgid "The format of the split size is invalid (size too small)."
msgstr "Bölme boyutunun biçimi geçersiz (boyut çok küçük)."

#: src/mmg/tabs/global.cpp:584
#: src/mmg/tabs/global.cpp:588
msgid "The format of the split size is invalid."
msgstr "Bölme boyutunun biçimi geçersiz."

#: src/mmg/tabs/global.cpp:611
msgid "The format of the split timecode/duration is invalid."
msgstr "Bölme zaman kodunun/süresinin biçimi geçersiz."

#: src/merge/output_control.cpp:1193
msgid "The formats do not match."
msgstr "Biçimler uyuşmuyor."

#: src/extract/extract_cli_parser.cpp:95
msgid "The fourth mode extracts the chapters and converts them to XML. The output is written to the standard output. The output can be used as a source for mkvmerge."
msgstr ""

#: src/merge/mkvmerge.cpp:1591
msgid "The given timecode scale factor is outside the valid range (1...10000000 or -1 for 'sample precision even if a video track is present').\n"
msgstr ""

#: src/merge/connection_checks.h:39
msgid "The height of the two tracks is different: %1% and %2%"
msgstr "İki izin yükseklikleri farklı: %1% ve %2%"

#: src/mmg/tabs/input.cpp:745
#, c-format, boost-format
msgid "The input file '%s' does not contain any tracks."
msgstr "Girdi dosyası '%s' hiç iz içermiyor."

#: src/mmg/tabs/input.cpp:1299
msgid ""
"The job file could not have been parsed correctly.\n"
"Either it is invalid / damaged, or you've just found\n"
"a bug in mmg. Please report this to the author\n"
"Moritz Bunkus <moritz@bunkus.org>\n"
"\n"
"(Problem occured in tab_input::load(), #1)"
msgstr ""
"İş dosyası doğru olarak ayrıştırılmadı.\n"
"Ya geçersiz / hasarlı ya da henüz mmh içinde bir\n"
"hata buldunuz. Lütfen hazırlayan Moritz Bunkus'a\n"
"<moritz@bunkus.org> bunu raporlayın\n"
"\n"
"(Sorun tab_input::load(), #1 içinde meydana geldi)"

#: src/mmg/tabs/input.cpp:1306
msgid ""
"The job file could not have been parsed correctly.\n"
"Either it is invalid / damaged, or you've just found\n"
"a bug in mmg. Please report this to the author\n"
"Moritz Bunkus <moritz@bunkus.org>\n"
"\n"
"(Problem occured in tab_input::load(), #2)"
msgstr ""
"İş dosyası doğru olarak ayrıştırılmadı.\n"
"Ya geçersiz / hasarlı ya da henüz mmh içinde bir\n"
"hata buldunuz. Lütfen hazırlayan Moritz Bunkus'a\n"
"<moritz@bunkus.org> bunu raporlayın\n"
"\n"
"(Sorun tab_input::load(), #2 içinde meydana geldi)"

#: src/mmg/tabs/input.cpp:1319
msgid ""
"The job file could not have been parsed correctly.\n"
"Either it is invalid / damaged, or you've just found\n"
"a bug in mmg. Please report this to the author\n"
"Moritz Bunkus <moritz@bunkus.org>\n"
"\n"
"(Problem occured in tab_input::load(), #3)"
msgstr ""
"İş dosyası doğru olarak ayrıştırılmadı.\n"
"Ya geçersiz / hasarlı ya da henüz mmh içinde bir\n"
"hata buldunuz. Lütfen hazırlayan Moritz Bunkus'a\n"
"<moritz@bunkus.org> bunu raporlayın\n"
"\n"
"(Sorun tab_input::load(), #3 içinde meydana geldi)"

#: src/mmg/options/chapters.cpp:113
#: src/mmg/tabs/chapters.cpp:1209
#, c-format, boost-format
msgid "The language '%s' is not a valid language and cannot be selected."
msgstr "'%s' dili geçerli bir dil değil ve seçilemiyor."

#: src/input/r_usf.cpp:104
#, boost-format
msgid "The language code '%1%' is not a valid ISO639-2 language code and will be ignored.\n"
msgstr "Dil kodu '%1%' geçerli bir ISO639-2 dil kodu değil ve yoksayılacak.\n"

#: src/common/kax_file.cpp:197
#, boost-format
msgid "The last timecode processed before the error was encountered was %1%.\n"
msgstr ""

#: src/merge/timecode_factory.cpp:213
#, boost-format
msgid "The line %1% of the timecode file '%2%' does not contain a valid floating point number.\n"
msgstr ""

#: src/common/translation.cpp:308
msgid "The locale could not be set properly. Check the LANG, LC_ALL and LC_MESSAGES environment variables.\n"
msgstr "Yerel dil düzgün olarak ayarlanamadı. LANG, LC_ALL ve LC_MESSAGES ortam değişkenlerini kontrol edin.\n"

#: src/mmg/tabs/global.cpp:327
msgid "The maximum number of files that will be created even if the last file might contain more bytes/time than wanted. Useful e.g. when you want exactly two files. If you leave this empty then there is no limit for the number of files mkvmerge might create."
msgstr "Son dosya istenenden daha fazla bayt/süre içerebilse bile oluşturulacak en fazla dosya sayısı. Faydalıdır örn. tam olarak iki dosya istediğinizde. Eğer bunu boş bırakırsanız sonrasında mkvmerge'ün oluşturabilir dosya sayısı için sınır yoktur."

#: src/common/property_element.cpp:124
#: src/mmg/header_editor/frame.cpp:403
msgid ""
"The maximum number of frames a player\n"
"should be able to cache during playback.\n"
"If set to 0, the reference pseudo-cache system\n"
"is not used."
msgstr ""

#: src/mmg/header_editor/frame.cpp:667
#: src/mmg/tabs/chapters.cpp:1845
#: src/propedit/propedit.cpp:36
msgid "The meta seek element was written at the end of the file, but the segment size could not be updated. Therefore the element will not be visible. The process will be aborted. The file has been changed!"
msgstr ""

#: src/common/property_element.cpp:122
#: src/mmg/header_editor/frame.cpp:398
msgid ""
"The minimum number of frames a player\n"
"should be able to cache during playback.\n"
"If set to 0, the reference pseudo-cache system\n"
"is not used."
msgstr ""

#: src/mmg/mmg_dialog.cpp:720
msgid "The mkvmerge GUI help file was not found in the path you've selected. Please try again, or abort by pressing the 'abort' button."
msgstr "mkvmerge GKA yardım dosyası seçtiğiniz yolda bulunmadı. Lütfen tekrar deneyin, veya 'durdur' düğmesine basarak durdurun."

#: src/mmg/mmg_dialog.cpp:713
msgid ""
"The mkvmerge GUI help file was not found. This indicates that it has never before been opened, or that the installation path has since been changed.\n"
"\n"
"Please select the location of the 'mkvmerge-gui.hhp' file."
msgstr ""
"mkvmerge GKA yardım dosyası bulunmadı.  Bu önceden hiç açılmadığını gösteriyor ya da kurulum yolunun o zamandan beri değiştirildiğini.\n"
"\n"
"Lütfen 'mkvmerge-gui.hhp' dosyasının yerini seçin."

#: src/propedit/change.cpp:61
#, boost-format
msgid "The name '%1%' is not a valid property name for the current edit specification in '%2%'.\n"
msgstr ""

#: src/merge/mkvmerge.cpp:1676
#, boost-format
msgid "The name of the output file '%1%' and of one of the input files is the same. This would cause mkvmerge to overwrite one of your input files. This is most likely not what you want.\n"
msgstr ""

#: src/merge/mkvmerge.cpp:1450
#, boost-format
msgid "The next UID was already given in '%1% %2%'.\n"
msgstr "Sonraki UID, '%1% %2%' içinde zaten verildi.\n"

#: src/merge/connection_checks.h:29
msgid "The number of bits per sample of the two audio tracks is different: %1% and %2%"
msgstr "İki ses izinin örnek başına bit sayıları farklı: %1% ve %2%"

#: src/merge/connection_checks.h:24
msgid "The number of channels of the two audio tracks is different: %1% and %2%"
msgstr "İki ses izinin kanal sayıları farklı: %1% ve %2%"

#: src/merge/timecode_factory.cpp:269
#, boost-format
msgid "The number of external timecodes %1% is smaller than the number of frames in this track. The remaining frames of this track might not be timestamped the way you intended them to be. mkvmerge might even crash.\n"
msgstr ""

#: src/common/property_element.cpp:143
#: src/mmg/header_editor/frame.cpp:466
msgid ""
"The number of video pixels to remove\n"
"on the bottom of the image."
msgstr ""
"Resmin en altındaki görüntü piksellerini\n"
"kaldırmak için sayı."

#: src/common/property_element.cpp:140
#: src/mmg/header_editor/frame.cpp:451
msgid ""
"The number of video pixels to remove\n"
"on the left of the image."
msgstr ""
"Resmin solundaki görüntü piksellerini\n"
"kaldırmak için sayı."

#: src/common/property_element.cpp:142
#: src/mmg/header_editor/frame.cpp:461
msgid ""
"The number of video pixels to remove\n"
"on the right of the image."
msgstr ""
"Resmin sağındaki görüntü piksellerini\n"
"kaldırmak için sayı."

#: src/common/property_element.cpp:141
#: src/mmg/header_editor/frame.cpp:456
msgid ""
"The number of video pixels to remove\n"
"on the top of the image."
msgstr ""
"Resmin en üstündeki görüntü piksellerini\n"
"kaldırmak için sayı."

#: src/mmg/tabs/global.cpp:251
#: src/mmg/tabs/global.cpp:266
#: src/mmg/tabs/global.cpp:279
msgid "The numbering starts at 1."
msgstr "Numaralandırma 1'den başlar."

#: src/mmg/tabs/global.cpp:254
#: src/mmg/tabs/global.cpp:269
msgid "The numbers given with this argument are interpreted based on the number of Matroska blocks that are output."
msgstr ""

#: src/merge/mkvmerge.cpp:2056
msgid "The option '--meta-seek-size' is no longer supported. Please read mkvmerge's documentation, especially the section about the MATROSKA FILE LAYOUT.\n"
msgstr ""

#: src/propedit/propedit_cli_parser.cpp:222
msgid "The order of the various options is not important."
msgstr "Çeşitli seçeneklerin sırası önemli değil."

#: src/mmg/mmg_dialog.cpp:555
#: src/mmg/mmg_dialog.cpp:1429
#, c-format, boost-format
msgid "The output file '%s' already exists. Do you want to overwrite it?"
msgstr "Çıktı dosyası '%s' zaten mevcut. Üzerine yazmak istiyor musunuz?"

#: src/mmg/mmg_dialog.cpp:609
msgid "The output file name is invalid, e.g. it might contain invalid characters like ':'."
msgstr "Çıktı dosya adı geçersiz, örn. ':' gibi geçersiz karakterler içeriyor olabilir."

#: src/merge/mkvmerge.cpp:1437
#, boost-format
msgid "The previous UID was already given in '%1% %2%'.\n"
msgstr "Önceki UID, '%1% %2%' içinde zaten verildi.\n"

#: src/propedit/change.cpp:113
#, boost-format
msgid "The property value contains non-ASCII characters, but the property is not a Unicode string in '%1%'. %2%\n"
msgstr "Özellik değeri ASCII olmayan karakterler içeriyor ama özellik, '%1%' içinde Evrensel Kod dizgisi değil. %2%\n"

#: src/propedit/change.cpp:155
#, boost-format
msgid "The property value is not a valid binary spec or it is not exactly 128 bits long in '%1%'. %2%\n"
msgstr "Özellik değeri, '%1%' içinde geçerli bir belirli binari ya da tam olarak 128 bit uzunluğunda değil. %2%\n"

#: src/propedit/change.cpp:140
#, boost-format
msgid "The property value is not a valid boolean in '%1%'. %2%\n"
msgstr "Özellik değeri, '%1%' içinde geçerli bir boolean değil. %2%\n"

#: src/propedit/change.cpp:147
#, boost-format
msgid "The property value is not a valid floating point number in '%1%'. %2%\n"
msgstr "Özellik değeri, '%1%' içinde geçerli bir kayan noktalı sayı değil. %2%\n"

#: src/propedit/change.cpp:132
#, boost-format
msgid "The property value is not a valid signed integer in '%1%'. %2%\n"
msgstr "Özellik değeri, '%1%' içinde geçerli bir imazlı tam sayı değil. %2%\n"

#: src/propedit/change.cpp:126
#, boost-format
msgid "The property value is not a valid unsigned integer in '%1%'. %2%\n"
msgstr "Özellik değeri, '%1%' içinde geçerli bir imzasız sayı değil. %2%\n"

#: src/merge/output_control.cpp:1195
msgid "The reason is unknown."
msgstr "Sebep bilinmiyor."

#: src/common/xml/ebml_converter.cpp:341
#, boost-format
msgid "The root element must be <%1%>."
msgstr "Kök unsur <%1%> olmak zorunda."

#: src/merge/connection_checks.h:19
msgid "The sample rate of the two audio tracks is different: %1% and %2%"
msgstr "İki ses izinin örnekleme oranı farklı: %1% ve %2%"

#: src/extract/extract_cli_parser.cpp:79
msgid "The second mode extracts the tags and converts them to XML. The output is written to the standard output. The output can be used as a source for mkvmerge."
msgstr ""

#: src/input/r_tta.cpp:86
msgid "The seek table in this TTA file seems to be broken.\n"
msgstr ""

#: src/mmg/tabs/chapters.cpp:801
#, c-format, boost-format
msgid "The selected language '%s' for the chapter '%s' is not a valid language code. Please select one of the predefined ones."
msgstr "Seçilen '%s' dili bölüm '%s' için geçerli bir dil kodu değil. Lütfen öntanımlı olanlardan birini seçin."

#: src/extract/extract_cli_parser.cpp:113
msgid "The sixth mode finds the timecodes of all blocks for a track and outputs a timecode v2 file with these timecodes."
msgstr ""

#: src/mmg/tabs/global.cpp:199
msgid "The size after which a new output file is started. The letters 'G', 'M' and 'K' can be used to indicate giga/mega/kilo bytes respectively. All units are based on 1024 (G = 1024^3, M = 1024^2, K = 1024)."
msgstr "Yeni çıktı dosyası başladıktan sonraki boyut. 'G', 'M' ve 'K' harfleri sırasıyla giga/mega/kilo baytı göstermesi için kullanılabilir. Tüm birimler 1024 (G = 1024^3, M = 1024^2, K = 1024) temeline dayanır."

#: src/merge/mkvmerge.cpp:1512
#, boost-format
msgid "The size of attachment '%1%' is 0.\n"
msgstr "'%1%' ekinin boyutu 0.\n"

#: src/merge/output_control.cpp:333
#: src/merge/output_control.cpp:482
#, boost-format
msgid "The source file '%1%' could not be opened successfully, or retrieving its size by seeking to the end did not work.\n"
msgstr ""

#: src/mmg/tabs/input.cpp:1393
#, c-format, boost-format
msgid "The stretch setting for track nr. %s in file '%s' is invalid."
msgstr "İz numarası %s için '%s' dosyası içindeki gerginlik ayarı geçersiz."

#: src/propedit/propedit_cli_parser.cpp:236
msgid "The string 'all' works on all tags."
msgstr "'all' dizgisi tüm etiketlerde çalışır."

#: src/propedit/propedit_cli_parser.cpp:237
msgid "The string 'global' works on the global tags."
msgstr "'global' dizgisi genel etiketlerde çalışır."

#: src/propedit/propedit_cli_parser.cpp:230
msgid "The string 'track:' followed by one of the chars 'a', 'b', 's' or 'v' followed by a number 'n' selects the nth audio, button, subtitle or video track (e.g. '--edit track:a2'). Numbering starts at 1."
msgstr ""

#: src/propedit/propedit_cli_parser.cpp:232
msgid "The string 'track:=uid' with 'uid' being a number selects the track whose 'track UID' element equals 'uid'."
msgstr ""

#: src/propedit/propedit_cli_parser.cpp:233
msgid "The string 'track:@number' with 'number' being a number selects the track whose 'track number' element equals 'number'."
msgstr ""

#: src/propedit/propedit_cli_parser.cpp:229
msgid "The string 'track:n' with 'n' being a number selects the nth track. Numbering starts at 1."
msgstr ""

#: src/propedit/propedit_cli_parser.cpp:226
msgid "The strings 'info', 'segment_info' or 'segmentinfo' select the segment information element. This is also the default until the first '--edit' option is found."
msgstr ""

#: src/common/xml/xml.h:130
msgid "The tag or attribute '%1%' at position %2% contains data that is outside its allowed range."
msgstr "İzin verilen aralığı dışında %2% konumundaki etiket ya da öznitelik '%1%' veri içeriyor."

#: src/common/xml/xml.h:110
msgid "The tag or attribute '%1%' at position %2% contains invalid or mal-formed data."
msgstr "%2% konumundaki etiket ya da öznitelik '%1%' geçersiz ya da bozuk biçimlenmiş veri içeriyor."

#: src/merge/pr_generic.cpp:276
#, boost-format
msgid "The tags in '%1%' could not be parsed: some mandatory elements are missing.\n"
msgstr "'%1%' içindeki etiketler ayrıştırılamadı: bazı zorunlu öğeler eksik.\n"

#: src/extract/xtr_tta.cpp:70
#, boost-format
msgid "The temporary file '%1%' could not be opened for reading: %2%.\n"
msgstr "'%1%' geçici dosyası okumak için açılamadı: %2%.\n"

#: src/extract/extract_cli_parser.cpp:87
msgid "The third mode extracts attachments from the source file."
msgstr "Üçüncü kip kaynak dosyadan ekleri çıkartır."

#: src/merge/timecode_factory.cpp:54
#, boost-format
msgid "The timecode file '%1%' contains an unsupported/unrecognized format (version %2%).\n"
msgstr "Zaman damgası dosyası '%1%' desteklenmeyen/tanınmayan biçim (sürüm %2%) içeriyor.\n"

#: src/merge/timecode_factory.cpp:40
#, boost-format
msgid "The timecode file '%1%' contains an unsupported/unrecognized format line. The very first line must look like '# timecode format v1'.\n"
msgstr "Zaman damgası dosyası '%1%' desteklenmeyen/tanınmayan biçim satırı içeriyor. En ilk satır '# timecode format v1' gibi görünmelidir.\n"

#: src/merge/timecode_factory.cpp:34
#, boost-format
msgid "The timecode file '%1%' could not be opened for reading.\n"
msgstr "Zaman damgası dosyası '%1%' okumak için açılamadı.\n"

#: src/merge/timecode_factory.cpp:87
#: src/merge/timecode_factory.cpp:95
#: src/merge/timecode_factory.cpp:101
#: src/merge/timecode_factory.cpp:303
#, boost-format
msgid "The timecode file '%1%' does not contain a valid 'Assume' line with the default number of frames per second.\n"
msgstr "Zaman kodu dosyası '%1%', saniye başına varsayılan kare sayısıyla geçerli bir 'Assume' satırı içermiyor.\n"

#: src/merge/timecode_factory.cpp:338
#, boost-format
msgid "The timecode file '%1%' does not contain a valid 'Gap' line with the duration of the gap.\n"
msgstr "Zaman kodu dosyası '%1%', boşluğun süresiyle geçerli bir 'Gap' satırı içermiyor.\n"

#: src/merge/timecode_factory.cpp:240
#: src/merge/timecode_factory.cpp:367
#, boost-format
msgid "The timecode file '%1%' does not contain any valid entry.\n"
msgstr "Zaman kodu dosyası '%1%', herhangi bir geçerli giriş içermiyor.\n"

#: src/merge/timecode_factory.cpp:216
#, boost-format
msgid ""
"The timecode v2 file '%1%' contains timecodes that are not ordered. Due to a bug in mkvmerge versions up to and including v1.5.0 this was necessary if the track to which the timecode file was applied contained B frames. Starting with v1.5.1 mkvmerge now handles this correctly, and the timecodes in the timecode file must be ordered normally. For example, the frame sequence 'IPBBP...' at 25 FPS requires a timecode file with the first timecodes being '0', '40', '80', '120' etc and not '0', '120', '40', '80' etc.\n"
"\n"
"If you really have to specify non-sorted timecodes then use the timecode format v4. It is identical to format v2 but allows non-sorted timecodes.\n"
msgstr ""

#: src/mmg/tabs/global.cpp:224
msgid "The timecodes after which a new output file is started. The timecodes refer to the whole stream and not to each individual output file. The timecodes can be given either in the form HH:MM:SS.nnnnnnnnn or as the number of seconds followed by 's'. You may omit the number of hours 'HH'. You can specify up to nine digits for the number of nanoseconds 'nnnnnnnnn' or none at all. If given then you may use up to nine digits after the decimal point. If two or more timecodes are used then you have to separate them with commas. The formats can be mixed, too. Examples: 01:00:00,01:30:00 (after one hour and after one hour and thirty minutes) or 1800s,3000s,00:10:00 (after three, five and ten minutes)."
msgstr "Yeni bir çıktı dosyası başladıktan sonraki zaman kodları. Zaman kodları bütün akışı işaret eder ve her bireysel çıktı dosyasını değil. Zaman kodları ya HH:MM:SS.nnnnnnnnn formunda verilebilir ya da 's' ile takip eden saniye sayısı olarak verilebilir. Saat sayısını 'HH' dahil edebilirsiniz. Nanosaniye sayısı 'nnnnnnnnn' için dokuz rakama kadar belirtebilirsiniz ya da hiç belirtmezsiniz. Eğer verilmişse sonrasında ondalık noktasından sonra dokuz rakama kadar kullanabilirsiniz. Eğer iki veya daha fazla zaman kodları kullanılırsa sonrasında onları virgül ile ayırmak zorundasınız. Biçimler de karıştırılabilir. Örnekler: 01:00:00,01:30:00 (bir saatten sonra ve bir saatten sonra ve otuz dakika) veya 1800s,3000s,00:10:00 (üç, beş ve on dakika sonra)."

#: src/mmg/tabs/global.cpp:241
msgid "The timecodes can be given either in the form HH:MM:SS.nnnnnnnnn or as the number of seconds followed by 's'."
msgstr ""

#: src/input/r_ogm.cpp:582
msgid "The timecodes for this stream have been reset in the middle of the file. This is not supported. The current packet will be discarded.\n"
msgstr ""

#: src/common/property_element.cpp:101
#: src/mmg/header_editor/frame.cpp:320
msgid "The title for the whole movie."
msgstr "Bütün film için başlık."

#: src/merge/output_control.cpp:1139
#, boost-format
msgid "The track %1% from file no. %2% ('%3%') is to be appended more than once. The argument for '--append-to' was invalid.\n"
msgstr ""

#: src/extract/tracks.cpp:92
#, boost-format
msgid "The track ID %1% does not have a valid CodecID.\n"
msgstr "İz ID %1% geçerli KodekID'sine sahip değil.\n"

#: src/merge/output_control.cpp:869
#, boost-format
msgid "The track headers could not be rendered correctly. %1%\n"
msgstr "İz başlıkları doğru olarak hareketlendirilemedi. %1%\n"

#: src/merge/output_control.cpp:1185
#, boost-format
msgid "The track number %1% from the file '%2%' can probably not be appended correctly to the track number %3% from the file '%4%': %5% Please make sure that the resulting file plays correctly the whole time. The author of this program will probably not give support for playback issues with the resulting file.\n"
msgstr ""

#: src/merge/output_control.cpp:1196
#, boost-format
msgid "The track number %1% from the file '%2%' cannot be appended to the track number %3% from the file '%4%'. %5%\n"
msgstr ""

#: src/common/property_element.cpp:112
#: src/mmg/header_editor/frame.cpp:377
msgid "The track number as used in the Block Header."
msgstr "Blok Başlığında kullanıldığı gibi iz numarası."

#: src/merge/output_control.cpp:1194
msgid "The track parameters do not match."
msgstr "İz parametreleri uyuşmuyor."

#: src/common/command_line.cpp:298
#, boost-format
msgid "The update information could not be retrieved from %1%.\n"
msgstr "%1% adresinden güncelleme bilgisi alınamadı.\n"

#: src/merge/connection_checks.h:34
msgid "The width of the two tracks is different: %1% and %2%"
msgstr "İki izin genişlikleri farklı: %1% ve %2%"

#: src/output/p_theora.h:28
msgid "Theora"
msgstr "Theora"

#: src/mmg/mmg_dialog.cpp:1824
msgid "There is a new version available online."
msgstr "Çevrimiçi yeni sürüm mevcut."

#: src/merge/output_control.cpp:1063
#: src/merge/output_control.cpp:1073
#, boost-format
msgid "There is no file with the ID '%1%'. The argument for '--append-to' was invalid.\n"
msgstr "ID '%1%' ile olan bir dosya yok. '--append-to' için bağımsız değişken geçersizdi.\n"

#: src/common/command_line.cpp:264
#, boost-format
msgid "There is no translation available for '%1%'.\n"
msgstr "'%1%' için mevcut çeviri yok.\n"

#: src/mmg/mmg_dialog.cpp:1825
msgid "There was an error querying the update status."
msgstr "Güncelleme durumunu sorgularken hata oldu."

#: src/mmg/mux_dialog.cpp:331
msgid "There were ERRORs."
msgstr "HATALAR vardı."

#: src/mmg/header_editor/frame.cpp:525
#: src/mmg/header_editor/frame.cpp:620
msgid "There were errors in the header values preventing the headers from being saved. The first error has been selected."
msgstr ""

#: src/mmg/mux_dialog.cpp:326
msgid "There were warnings"
msgstr "Uyarılar vardı"

#: src/mmg/mux_dialog.cpp:324
msgid "There were warnings, or the process was terminated."
msgstr "Uyarılar vardı ya da işlem sonlandırıldı."

#: src/input/r_avi.cpp:545
#: src/input/r_real.cpp:290
msgid "This AAC track does not contain valid headers. Could not parse the AAC information.\n"
msgstr "Bu AAC izi geçerli başlıkları içermiyor. AAC bilgisi ayrıştırılamadı.\n"

#: src/output/p_ac3.cpp:61
#, boost-format
msgid "This AC3 track contains %1% bytes of non-AC3 data at the beginning. This corresponds to a delay of %2%ms. This delay will be used instead of the non-AC3 data.\n"
msgstr ""

#: src/output/p_ac3.cpp:73
#, boost-format
msgid "This AC3 track contains %1% bytes of non-AC3 data which were skipped. The audio/video synchronization may have been lost.\n"
msgstr ""

#: src/output/p_avc.cpp:98
#, boost-format
msgid "This AVC/h.264 contains frames that are too big for the current maximum NALU size. You have to re-run mkvmerge and set the maximum NALU size to %1% for this track (command line parameter '--nalu-size-length %2%:%1%').\n"
msgstr ""

#: src/output/p_avc.cpp:116
#, boost-format
msgid "This AVC/h.264 track does not start with a key frame. The first %1% frames have been skipped.\n"
msgstr ""

#: src/output/p_avc.cpp:126
msgid "This AVC/h.264 track's timing information indicates that it uses a variable frame rate. However, no default duration nor an external timecode file has been provided for it, nor does the source container provide timecodes. The resulting timecodes may not be useful.\n"
msgstr ""

#: src/output/p_mp3.cpp:59
#, boost-format
msgid "This MPEG audio track contains %1% bytes of non-MP3 data at the beginning. This corresponds to a delay of %2%ms. This delay will be used instead of the garbage data.\n"
msgstr ""

#: src/output/p_mp3.cpp:68
#, boost-format
msgid "This MPEG audio track contains %1% bytes of non-MP3 data which were skipped. The audio/video synchronization may have been lost.\n"
msgstr ""

#: src/input/r_ogm.cpp:848
msgid "This Ogg/OGM file contains chapter or title information. Unfortunately the charset used to store this information in the file cannot be identified unambiguously. The program assumes that your system's current charset is appropriate. This can be overridden with the '--chapter-charset <charset>' switch.\n"
msgstr ""

#: src/input/r_ogm.cpp:855
msgid "This Ogg/OGM file contains chapters but they could not be parsed. This can be due to the character set not being set properly for them or due to the entries not matching the expected SRT-style format.\n"
msgstr ""

#: src/mmg/header_editor/value_page.cpp:171
msgid ""
"This element is currently present in the file.\n"
"It cannot be removed because it is a\n"
"mandatory header field."
msgstr ""

#: src/mmg/header_editor/value_page.cpp:165
msgid ""
"This element is currently present in the file.\n"
"You can let the header editor remove the element\n"
"from the file."
msgstr ""

#: src/mmg/header_editor/value_page.cpp:160
msgid ""
"This element is not currently present in the file.\n"
"You can let the header editor add the element\n"
"to the file."
msgstr ""

#: src/input/subtitles.cpp:165
msgid "This file contains coordinates in the timecode lines. Such coordinates are not supported by the Matroska SRT subtitle format. The coordinates will be removed automatically.\n"
msgstr ""

#: src/mmg/header_editor/frame.cpp:258
#: src/mmg/tabs/chapters.cpp:598
msgid "This file could not be opened or parsed."
msgstr "Bu dosya açılamadı veya ayrıştırılamadı."

#: src/propedit/propedit.cpp:107
msgid "This file could not be opened or parsed.\n"
msgstr "Bu dosya açılamadı veya ayrıştırılamadı.\n"

#: src/mmg/tabs/chapters.cpp:605
msgid "This file does not contain any chapters."
msgstr "Bu dosya hiç bölüm içermiyor."

#: src/mmg/tabs/chapters.cpp:625
#, fuzzy, boost-format
msgid "This file does not contain valid chapters. Error message from the parser: %1%"
msgstr "Bu dosya geçerli bölüm içermiyor."

#: src/mmg/tabs/attachments.cpp:160
msgid "This is the name that will be stored in the output file for this attachment. It defaults to the file name of the original file but can be changed."
msgstr "Bu, bu ek için çıktı dosyasından saklanacak olan addır. Varsayılanı orijinal dosyanın dosya adıdır ama değiştirilebilir."

#: src/mmg/tabs/global.cpp:303
msgid "This is the title that players may show as the 'main title' for this movie."
msgstr "Bu, oynatıcının bu film için 'ana başlıkta' gösterebileceği başlıktır."

#: src/mmg/tabs/additional_parts_dlg.cpp:62
msgid "This list is for informational purposes only and cannot be changed."
msgstr ""

#: src/mmg/mmg_dialog.cpp:1971
msgid "This message will only shown to you once."
msgstr "Bu ileti sadece bir defa gösterilecek."

#: src/mmg/tabs/global.cpp:252
#: src/mmg/tabs/global.cpp:267
msgid "This mode considers only the first video track that is output."
msgstr "Bu kip sadece çıktı olan ilk görüntü izini dikkate alır."

#: src/mmg/tabs/global.cpp:282
msgid "This mode only considers the top-most level of chapters across all edition entries."
msgstr ""

#: src/mmg/cli_options_dlg.cpp:95
msgid "This option needs an additional argument 'n'. Tells mkvmerge to put at most 'n' data blocks into each cluster. If the number is postfixed with 'ms' then put at most 'n' milliseconds of data into each cluster. The maximum length for a cluster that mkvmerge accepts is 60000 blocks and 32000ms; the minimum length is 100ms. Programs will only be able to seek to clusters, so creating larger clusters may lead to imprecise or slow seeking."
msgstr ""

#: src/propedit/change.cpp:252
#, boost-format
msgid "This property is mandatory and cannot be deleted in '%1%'. %2%\n"
msgstr "Bu özellik zorunlu ve '%1%' içinde silinemez. %2%\n"

#: src/propedit/change.cpp:218
#, boost-format
msgid "This property is unique. More instances cannot be added in '%1%'. %2%\n"
msgstr "Bu özellik benzersiz. Daha fazla benzerleri '%1%' içinde eklenemez. %2%\n"

#: src/merge/output_control.cpp:293
#, boost-format
msgid "This should REALLY not have happened. The space reserved for the first meta seek element was too small. %1%\n"
msgstr ""

#: src/merge/output_control.cpp:1836
#, boost-format
msgid "This should REALLY not have happened. The space reserved for the first meta seek element was too small. Size needed: %1%. %2%\n"
msgstr ""

#: src/common/common.h:104
msgid "This should not have happened. Please contact the author Moritz Bunkus <moritz@bunkus.org> with this error/warning message, a description of what you were trying to do, the command line used and which operating system you are using. Thank you."
msgstr "Bu olmamalıydı. Lütfen hangi işletim sistemini kullandığınız, kullandığınız komut satırı, ne yapmaya çalıştığınızın açıklaması ve bu hata/uyarı mesajıyla birlikte yazar Moritz Bunkus <moritz@bunkus.org> ile temasa geçin. Teşekkür ederiz."

#: src/mmg/tabs/input_format.cpp:267
msgid "This track contains SBR AAC/HE-AAC/AAC+ data. Only needed for AAC input files, because SBR AAC cannot be detected automatically for these files. Not needed for AAC tracks read from MP4 or Matroska files."
msgstr "Bu iz SBR AAC/HE-AAC/AAC+ verisi içeriyor. Sadece AAC girdi dosyalarına ihtiyaç vardır, çünkü bu dosyalar için SBR AAC otomatik olarak algılanamıyor. MP4 veya Matroska dosyalarından okunan AAC izleri için ihtiyaç yoktur."

#: src/mmg/tabs/input.cpp:1016
msgid "This track is not compatible with the WebM mode and cannot be enabled."
msgstr "Bu iz WebM kipi ile uyumlu değil ve etkinleştirilemiyor."

#: src/info/mkvinfo.cpp:1248
msgid "Time slice"
msgstr "Zaman dilimi"

#: src/extract/extract_cli_parser.cpp:111
msgid "Timecode extraction"
msgstr "Zaman kodu çıkartma"

#: src/mmg/tabs/input_general.cpp:292
#, c-format, boost-format
msgid "Timecode files (*.tmc;*.txt)|*.tmc;*.txt|%s"
msgstr "Zaman kodu dosyaları (*.tmc;*.txt)|*.tmc;*.txt|%s"

#: src/extract/timecodes_v2.cpp:251
#: src/info/mkvinfo.cpp:483
#: src/info/mkvinfo.cpp:918
#, boost-format
msgid "Timecode scale: %1%"
msgstr "Zaman kodu ölçeği: %1%"

#: src/mmg/tabs/global.cpp:223
#: src/mmg/tabs/input_general.cpp:192
msgid "Timecodes:"
msgstr "Zaman kodları:"

#: src/common/property_element.cpp:101
#: src/mmg/header_editor/frame.cpp:320
msgid "Title"
msgstr "Başlık"

#: src/info/mkvinfo.cpp:533
#, boost-format
msgid "Title: %1%"
msgstr "Başlık: %1%"

#: src/mmg/tabs/attachments.cpp:167
msgid "To all files"
msgstr "Tüm dosyalara"

#: src/extract/xtr_avc.cpp:66
#, boost-format
msgid "Track %1% CodecPrivate is too small.\n"
msgstr "İz %1% CodecPrivate çok küçük.\n"

#: src/common/content_decoder.cpp:112
#, boost-format
msgid "Track %1% has been compressed with an unknown/unsupported compression algorithm (%2%).\n"
msgstr "İz %1% bilinmeyen/desteklenmeyen bir sıkıştırma algoritması ile sıkıştırılmış (%2%).\n"

#: src/common/content_decoder.cpp:98
#, boost-format
msgid "Track %1% was compressed with bzlib but mkvmerge has not been compiled with support for bzlib compression.\n"
msgstr "İz %1% bzlib ile sıkıştırıldı ama mkvmerge bzlib sıkıştırması için destek ile derlenmemiştir.\n"

#: src/common/content_decoder.cpp:103
#, boost-format
msgid "Track %1% was compressed with lzo1x but mkvmerge has not been compiled with support for lzo1x compression.\n"
msgstr "İz %1% lzo1x ile sıkıştırıldı ama mkvmerge lzo1x sıkıştırması için destek ile derlenmemiştir.\n"

#: src/extract/xtr_aac.cpp:51
#, boost-format
msgid "Track %1% with the CodecID '%2%' contains invalid \"codec private\" data for AAC.\n"
msgstr "KodekID '%2%' ile iz %1% AAC için geçersiz \"codec private\" verisi içeriyor.\n"

#: src/extract/xtr_ogg.cpp:97
#, boost-format
msgid "Track %1% with the CodecID '%2%' does not contain valid headers.\n"
msgstr "KodekID '%2%' ile iz %1% geçerli başlıkları içermiyor.\n"

#: src/extract/xtr_wav.cpp:44
#, boost-format
msgid "Track %1% with the CodecID '%2%' is missing the \"bits per second (bps)\" element and cannot be extracted.\n"
msgstr "KodekID '%2%' ile iz %1%, \"bits per second (bps)\" öğesi eksik ve çıkartılamıyor.\n"

#: src/extract/xtr_aac.cpp:42
#: src/extract/xtr_alac.cpp:47
#: src/extract/xtr_avc.cpp:61
#: src/extract/xtr_avi.cpp:39
#: src/extract/xtr_ogg.cpp:40
#: src/extract/xtr_ogg.cpp:76
#: src/extract/xtr_rmff.cpp:31
#: src/extract/xtr_textsubs.cpp:95
#: src/extract/xtr_textsubs.cpp:274
#: src/extract/xtr_vobsub.cpp:65
#: src/extract/xtr_wav.cpp:97
#, boost-format
msgid "Track %1% with the CodecID '%2%' is missing the \"codec private\" element and cannot be extracted.\n"
msgstr "KodekID '%2%' ile iz %1%, \"codec private\" öğesi eksik ve çıkartılamıyor.\n"

#: src/extract/xtr_avi.cpp:43
#, boost-format
msgid "Track %1% with the CodecID '%2%' is missing the \"default duration\" element and cannot be extracted.\n"
msgstr "KodekID '%2%' ile iz %1%, \"default duration\" öğesi eksik ve çıkartılamıyor.\n"

#: src/info/mkvinfo.cpp:938
#, boost-format
msgid "Track %1%: %2%, codec ID: %3%%4%%5%%6%\n"
msgstr "İz %1%: %2%, kodek ID: %3%%4%%5%%6%\n"

#: src/input/r_qtmp4.cpp:2233
#, boost-format
msgid "Track %1%: AAC found, but decoder config data has length %2%.\n"
msgstr "İz %1%: AAC bulundu, ancak çözücü yapılandırma verisi %2% uzunluğuna sahip.\n"

#: src/extract/xtr_textsubs.cpp:367
#, boost-format
msgid "Track %1%: An USF subtitle entry starting at timecode %2% is not well-formed XML and will be skipped.\n"
msgstr "İz %1%: %2% zaman damgasından başlıyan USF altyazı girişi iyi biçimlendirilmiş XML değil ve atlanacakp.\n"

#: src/extract/xtr_avc.cpp:42
#, boost-format
msgid "Track %1%: NAL too big. Size according to header field: %2%, available bytes in packet: %3%. This NAL is defect and will be skipped.\n"
msgstr "İz %1%: NAL çok büyük. Başlık alanına göre boyut: %2%, paket olarak mevcut baytlar: %3%. Bu NAL kusurlu ve atlanacak.\n"

#: src/extract/xtr_textsubs.cpp:45
#, boost-format
msgid "Track %1%: Subtitle entry number %2% is missing its duration. Assuming a duration of 1s.\n"
msgstr "İz %1%: Altyazı giriş sayısı %2% eksik süreli. Süre 1s farzediliyor.\n"

#: src/input/r_qtmp4.cpp:2236
#, boost-format
msgid "Track %1%: The AAC information could not be parsed.\n"
msgstr "İz %1%: AAC bilgisi ayrıştırılamadı.\n"

#: src/extract/xtr_aac.cpp:62
#: src/extract/xtr_aac.cpp:74
#, boost-format
msgid "Track ID %1% has an unknown AAC type.\n"
msgstr "İz ID %1% bilinmeyen bir AAC türüne sahip.\n"

#: src/merge/pr_generic.cpp:1485
#, boost-format
msgid "Track ID %1%: %2% (%3%)"
msgstr "İz ID %1%: %2% (%3%)"

#: src/common/property_element.cpp:113
#: src/mmg/header_editor/frame.cpp:380
msgid "Track UID"
msgstr "İz UID"

#: src/info/mkvinfo.cpp:825
#, boost-format
msgid "Track UID: %1%"
msgstr "İz UID: %1%"

#: src/extract/extract_cli_parser.cpp:64
msgid "Track extraction"
msgstr "İz çıkartma"

#: src/propedit/options.cpp:164
#: src/propedit/propedit_cli_parser.cpp:141
#: src/propedit/propedit_cli_parser.cpp:228
msgid "Track headers"
msgstr "İz başlıkları"

#: src/mmg/tabs/input_general.cpp:182
msgid "Track name:"
msgstr "İz adı:"

#: src/common/property_element.cpp:112
#: src/mmg/header_editor/frame.cpp:376
msgid "Track number"
msgstr "İz sayısı"

#: src/common/content_decoder.cpp:83
#, boost-format
msgid "Track number %1% has been encrypted and decryption has not yet been implemented.\n"
msgstr ""

#: src/info/mkvinfo.cpp:820
#, boost-format
msgid "Track number: %1% (track ID for mkvmerge & mkvextract: %2%)"
msgstr "İz numarası: %1% (mkvmerge ve mkvextract için iz ID'si: %2%)"

#: src/info/mkvinfo.cpp:883
#, boost-format
msgid "Track overlay: %1%"
msgstr "İz üstkaplamı: %1%"

#: src/info/mkvinfo.cpp:835
#, boost-format
msgid "Track type: %1%"
msgstr "İz türü: %1%"

#: src/extract/xtr_base.cpp:118
msgid "Tracks with unsupported content encoding schemes (compression or encryption) cannot be extracted.\n"
msgstr "Desteklenmeyen içerik şifreleme şemalı (sıkıştırma veya şifreleme) izler çıkartılamıyor.\n"

#: src/mmg/tabs/input.cpp:197
msgid "Tracks, chapters and tags:"
msgstr "İzler, bölümler ve etiketler:"

#: src/mmg/tabs/select_scanned_file_dlg.cpp:46
msgid "Tracks:"
msgstr "İzler:"

#: src/mmg/mmg_dialog.cpp:314
msgid "Troubleshooting advice for playback issues"
msgstr "Oynatma sorunları için sorun giderme tavsiye et"

#: src/input/r_truehd.h:36
#: src/output/p_truehd.h:42
msgid "TrueHD"
msgstr "TrueHD"

#: src/mmg/cli_options_dlg.cpp:150
msgid "TrueHD audio streams know two frame types: sync frames and non-sync frames. With this switch mkvmerge will put one sync frame and all following non-sync frames into a single Matroska block. Without it each non-sync frame is put into its own Matroska block."
msgstr ""

#: src/extract/xtr_vobsub.cpp:92
#, boost-format
msgid "Two VobSub tracks can only be extracted into the same file if their CodecPrivate data matches. This is not the case for the tracks %1% and %2%.\n"
msgstr "İki VobSub izi sadece CodecPrivate verisi eşleşirse aynı dosya içine çıkartılabilir. Bu, iz %1% ve %2% durumu için değildir.\n"

#: src/mmg/tabs/select_scanned_file_dlg.cpp:66
msgid "Type"
msgstr "Türü"

#: src/common/property_element.cpp:139
#: src/mmg/header_editor/frame.cpp:446
msgid ""
"Type of the unit for DisplayWidth/Height\n"
"(0: pixels, 1: centimeters, 2: inches, 3: aspect ratio)."
msgstr ""
"GörüntüGenişliği/Yüksekliği için birimin türü\n"
"(0: piksel, 1: santimetre, 2: inç, 3: en-boy oranı)."

#: src/mmg/header_editor/value_page.cpp:152
msgid "Type:"
msgstr "Türü:"

#: src/info/mkvinfo.cpp:695
#, boost-format
msgid "Type: %1% (%2%)"
msgstr "Türü: %1% (%2%)"

#: src/mmg/tabs/additional_parts_dlg.cpp:67
msgid "Typical use cases include reading VOBs from a DVD (e.g. VTS_01_1.VOB, VTS_01_2.VOB, VTS_01_3.VOB)."
msgstr "Bir DVD'den VOB'ları okuma dahil özgün kullanım durumları (örneğin, VTS_01_1.VOB, VTS_01_2.VOB, VTS_01_3.VOB)."

#: src/mmg/tabs/chapters.cpp:353
msgid "UID:"
msgstr "UID:"

#: src/input/r_usf.h:70
msgid "USF subtitles"
msgstr "USF altyazıları"

#: src/common/file_types.cpp:53
msgid "USF text subtitles"
msgstr "USF metin altyazıları"

#: src/common/ebml.cpp:85
msgid "UTFstring_to_cstrutf8: Invalid wide character. Please contact moritz@bunkus.org if you think that this is not true."
msgstr "UTFstring_to_cstrutf8: Geçersiz geniş karakter. Eğer bunun doğru olmadığını düşünüyorsanız lütfen moritz@bunkus.org ile temesa geçin."

#: src/mpegparser/M2VParser.cpp:240
msgid "Unexpected picture frame after single field frame. Fix the MPEG2 video stream before attempting to multiplex it.\n"
msgstr "Tek alan karesinden sonra beklenmedik resim karesi. Çoklamak için denemeden önce MPEG2 görüntü akışını düzeltin.\n"

#: src/info/mkvinfo.cpp:360
msgid "Unknown"
msgstr "Bilinmiyor"

#: src/output/p_aac.cpp:128
#, boost-format
msgid "Unknown AAC MPEG-2 profile %1%."
msgstr "Bilinmeyen AAC MPEG-2 profili %1%."

#: src/output/p_aac.cpp:116
#, boost-format
msgid "Unknown AAC MPEG-4 object type %1%."
msgstr "Bilinmeyen AAC MPEG-4 nesne türü %1%."

#: src/input/r_ogm.cpp:532
#, boost-format
msgid "Unknown audio stream type 0x%|1$04x|. Stream ID %2% will be ignored.\n"
msgstr "Bilinmeyen ses akış türü 0x%|1$04x|. Akış ID %2% yoksayılacak.\n"

#: src/common/chapters/chapters.cpp:369
#, boost-format
msgid "Unknown chapter file format in '%1%'. It does not contain a supported chapter format.\n"
msgstr "'%1%' içinde bilinmeyen bölüm dosyası biçimi. Desteklenen bölüm biçimini içermiyor.\n"

#: src/common/content_decoder.cpp:89
#, boost-format
msgid "Unknown content encoding type %1% for track %2%.\n"
msgstr "%2% izi için bilinmeyen içerik kodlama türü %1%.\n"

#: src/merge/mkvmerge.cpp:1455
#, boost-format
msgid "Unknown format for the next UID in '%1% %2%'.\n"
msgstr "'%1% %2%' içinde sonraki UID için bilinmeyen biçim.\n"

#: src/merge/mkvmerge.cpp:1442
#, boost-format
msgid "Unknown format for the previous UID in '%1% %2%'.\n"
msgstr "'%1% %2%' içinde önceki UID için bilinmeyen biçim.\n"

#: src/merge/mkvmerge.cpp:1467
#, boost-format
msgid "Unknown format for the segment UID '%3%' in '%1% %2%'.\n"
msgstr "'%1% %2%' içinde parça UID '%3%' için bilinmeyen biçim.\n"

#: src/input/r_vobsub.cpp:610
#, boost-format
msgid "Unknown header 0x%|1$02x|%|2$02x|%|3$02x|%|4$02x|\n"
msgstr "Bilinmeyen başlık 0x%|1$02x|%|2$02x|%|3$02x|%|4$02x|\n"

#: src/extract/extract_cli_parser.cpp:211
#, boost-format
msgid "Unknown mode '%1%'.\n"
msgstr "Bilinmeyen kip '%1%'.\n"

#: src/common/cli_parser.cpp:111
#, boost-format
msgid "Unknown option '%1%'.\n"
msgstr "Bilinmeyen seçenek '%1%'.\n"

#: src/propedit/propedit_cli_parser.cpp:33
#, boost-format
msgid "Unknown parse mode in '%1% %2%'.\n"
msgstr "'%1% %2%' içinde bilinmeyen ayrıştırma kipi.\n"

#: src/input/r_avi.cpp:503
#, boost-format
msgid "Unknown/unsupported audio format 0x%|1$04x| for this audio track.\n"
msgstr "Bu ses izi için bilinmeyen/desteklenmeyen ses biçimi 0x%|1$04x|.\n"

#: src/extract/extract_cli_parser.cpp:219
#, boost-format
msgid "Unrecognized command line option '%1%'.\n"
msgstr "Tanınmayan komut satırı seçeneği '%1%'.\n"

#: src/mmg/header_editor/value_page.cpp:145
msgid "Unsigned integer"
msgstr ""

#: src/input/r_vobsub.cpp:479
#, boost-format
msgid "Unsupported MPEG mpeg_version: 0x%|1$02x| in packet %2% for timecode %3%, assuming MPEG2. No further warnings will be printed for this track.\n"
msgstr ""

#: src/mmg/tabs/input.cpp:562
msgid "Unsupported format"
msgstr "Desteklenmeyen biçim"

#: src/input/r_matroska.cpp:1668
msgid "Unsupported track type for this track.\n"
msgstr "Bu iz için desteklenmeyen biçim.\n"

#: src/propedit/propedit.cpp:27
#, boost-format
msgid "Updating the '%1%' element failed. Reason:"
msgstr "'%1%' öğesini güncelleme başarısız oldu. Sebebi:"

#: src/extract/extract_cli_parser.cpp:44
msgid "Usage"
msgstr "Kullanım"

#: src/mmg/tabs/global.cpp:325
msgid "Use 'segment linking' for the resulting files. For an in-depth explanation of this feature consult the mkvmerge documentation."
msgstr "Dosyaları sonuçlandırmak için 'parça bağlama' kullan. Bu özelliğin geniş kapsamlı açıklaması için mkvmerge'ün belgesine danışın."

#: src/mmg/cli_options_dlg.cpp:134
msgid "Use fixed values for the elements that change with each file otherwise (muxing date, segment UID, track UIDs etc.). Two files muxed with the same settings and this switch activated will be identical."
msgstr ""

#: src/mmg/cli_options_dlg.cpp:143
msgid "Use the old AAC codec IDs (e.g. 'A_AAC/MPEG4/SBR') instead of the new one ('A_AAC')."
msgstr ""

#: src/mmg/options/output.cpp:41
msgid "Use the previous output directory"
msgstr "Önceki çıktı dizinini kullan"

#: src/mmg/options/output.cpp:42
msgid "Use this directory:"
msgstr "Bu dizini kullan:"

#: src/mmg/tabs/input_extra.cpp:62
#: src/mmg/tabs/input_extra.cpp:132
msgid "User defined options:"
msgstr "Kullanıcı tanımlı seçenekler:"

#: src/merge/mkvmerge.cpp:1342
msgid "Using a NALU size length of 3 bytes might result in tracks that won't be decodable with certain AVC/h.264 codecs.\n"
msgstr ""

#: src/merge/pr_generic.h:334
msgid "Using the demultiplexer for the format '%1%'.\n"
msgstr "'%1%' biçimi için demultiplexer kullanılıyor.\n"

#: src/input/r_matroska.cpp:1245
#, boost-format
msgid "Using the generic output module for track type '%1%'.\n"
msgstr "'%1%' iz türü için genel çıktı modülü kullanılıyor.\n"

#: src/merge/pr_generic.h:336
msgid "Using the output module for the format '%1%'.\n"
msgstr "'%1%' biçimi için çıktı modülü kullanılıyor.\n"

#: src/input/r_vc1.h:34
#: src/output/p_vc1.h:37
msgid "VC1"
msgstr "VC1"

#: src/common/file_types.cpp:54
msgid "VC1 elementary streams"
msgstr "VC1 temel akışları"

#: src/output/p_vpx.h:34
msgid "VP8/VP9"
msgstr ""

#: src/common/hacks.cpp:68
msgid "Valid hacks are:\n"
msgstr "Geçerli kurcalamalar:\n"

#: src/mmg/header_editor/frame.cpp:149
msgid "Validates the content of all changeable headers"
msgstr "Değişken başlıkların içeriğini onaylar"

#: src/mmg/mmg_dialog.cpp:307
msgid "Verify the current chapter entries to see if there are any errors"
msgstr "Hiç hata varsa görmek için şu anki bölümün girdilerini doğrular"

#: src/output/p_video.h:45
msgid "VfW compatible video"
msgstr "VfW uyumlu görüntü"

#: src/common/property_element.cpp:144
#: src/mmg/header_editor/frame.cpp:470
msgid "Video aspect ratio type"
msgstr "Görüntü en-boy oranı"

#: src/common/property_element.cpp:143
#: src/mmg/header_editor/frame.cpp:466
msgid "Video crop bottom"
msgstr "Görüntü kırpma en alt"

#: src/common/property_element.cpp:140
#: src/mmg/header_editor/frame.cpp:451
msgid "Video crop left"
msgstr "Görüntü kırpma sol"

#: src/common/property_element.cpp:142
#: src/mmg/header_editor/frame.cpp:461
msgid "Video crop right"
msgstr "Görüntü kırpma sağ"

#: src/common/property_element.cpp:141
#: src/mmg/header_editor/frame.cpp:456
msgid "Video crop top"
msgstr "Görüntü kırpma en üst"

#: src/common/property_element.cpp:138
#: src/mmg/header_editor/frame.cpp:441
msgid "Video display height"
msgstr "Görüntü görüntüleme yükseliği"

#: src/common/property_element.cpp:139
#: src/mmg/header_editor/frame.cpp:446
msgid "Video display unit"
msgstr "Görüntü görüntüleme birimi"

#: src/common/property_element.cpp:137
#: src/mmg/header_editor/frame.cpp:436
msgid "Video display width"
msgstr "Görüntü görüntüleme genişliği"

#: src/common/property_element.cpp:134
msgid "Video interlaced flag"
msgstr ""

#: src/input/r_real.cpp:603
#, boost-format
msgid "Video packet assembly failed. Error code: %1% (%2%)\n"
msgstr "Görüntü paketi montajı başarısız oldu. Hata kodu: %1% (%2%)\n"

#: src/common/property_element.cpp:136
#: src/mmg/header_editor/frame.cpp:431
msgid "Video pixel height"
msgstr "Görüntü piksel yüksekliği"

#: src/common/property_element.cpp:135
#: src/mmg/header_editor/frame.cpp:426
msgid "Video pixel width"
msgstr "Görüntü piksel genişliği"

#: src/common/property_element.cpp:146
#: src/mmg/header_editor/frame.cpp:475
msgid "Video stereo mode"
msgstr "Görüntü stereo kipi"

#: src/info/mkvinfo.cpp:577
msgid "Video track"
msgstr "Görüntü izi"

#: src/mmg/header_editor/track_type_page.cpp:53
#, c-format, boost-format
msgid "Video track %u"
msgstr "Görüntü izi %u"

<<<<<<< HEAD
#: src/mmg/jobs.cpp:502
#, fuzzy
msgid "View the output that mkvmerge generated during the muxing process for the selected jobs"
=======
#: src/mmg/tabs/additional_parts_dlg.cpp:42
#: src/mmg/tabs/additional_parts_dlg.cpp:54
#, fuzzy
msgid "View files in playlist"
msgstr "Görüntü görüntüleme birimi"

#: src/mmg/jobs.cpp:519
msgid "View the output that mkvmerge generated during the muxing process for the selected job(s)"
>>>>>>> ff0a6f61
msgstr "Seçili iş(ler) için çoklama işlemi sırasında mkvmerge'ün oluşturduğu çıktıyı göster"

#: src/input/r_vobbtn.h:36
#: src/output/p_vobbtn.h:36
msgid "VobBtn"
msgstr "VobBtn"

#: src/common/file_types.cpp:55
msgid "VobButtons"
msgstr "VobButtons"

#: src/input/r_vobsub.h:75
#: src/output/p_vobsub.h:31
msgid "VobSub"
msgstr "VobSub"

#: src/common/file_types.cpp:56
msgid "VobSub subtitles"
msgstr "VobSub altyazıları"

#: src/output/p_vorbis.h:60
msgid "Vorbis"
msgstr "Vorbis"

#: src/input/r_wav.h:76
msgid "WAV"
msgstr "WAV"

#: src/common/file_types.cpp:57
msgid "WAVE (uncompressed PCM audio)"
msgstr "WAVE (sıkıştırılmamış PCM sesi)"

#: src/input/r_wavpack.h:37
msgid "WAVPACK"
msgstr "WAVPACK"

#: src/common/file_types.cpp:58
msgid "WAVPACK v4 audio"
msgstr "WAVPACK v4 sesi"

#: src/output/p_wavpack.h:36
msgid "WAVPACK4"
msgstr "WAVPACK4"

#: src/mmg/options/mmg.cpp:73
msgid "Warn about possible incorrect usage of mmg"
msgstr "mmg'nin olası yanlış kullanımı ile ilgili uyar"

#: src/input/subtitles.cpp:210
#, boost-format
msgid "Warning in line %1%: The start timecode is smaller than that of the previous entry. All entries from this file will be sorted by their start time.\n"
msgstr "Satır %1%'te uyarı: Başlama zamanı kodu önceki girişteki zamandan küçük. Bu dosyadan tüm girişler başlama zamanlarına göre sıralanacaktır.\n"

#: src/mmg/mux_dialog.cpp:280
msgid "Warning:"
msgstr "Uyarı:"

#: src/common/output.cpp:81
msgid "Warning: "
msgstr "Uyarı:"

#: src/mmg/mux_dialog.cpp:68
msgid "Warnings:"
msgstr "Uyarılar:"

#: src/common/file_types.cpp:59
msgid "WebM audio/video files"
msgstr "WebM ses/görüntü dosyaları"

#: src/mmg/tabs/ask_scan_for_playlists_dlg.cpp:38
msgid "What to do in the future:"
msgstr "İleride ne yapılsın:"

#: src/mmg/options/mmg.cpp:54
msgid "When a file is added its name is scanned. If it contains the word 'DELAY' followed by a number then this number is automatically put into the 'delay' input field for any audio track found in the file."
msgstr ""

#: src/common/property_element.cpp:135
#: src/mmg/header_editor/frame.cpp:426
msgid "Width of the encoded video frames in pixels."
msgstr "Piksel olarak kodlanmış görüntü kareleri genişliği."

#: src/common/property_element.cpp:137
#: src/mmg/header_editor/frame.cpp:436
msgid "Width of the video frames to display."
msgstr "Görüntülemek için görüntü kareleri genişliği."

#: src/mmg/cli_options_dlg.cpp:109
msgid "Write durations for all blocks. This will increase file size and does not offer any additional value for players at the moment."
msgstr "Tüm bloklar için yazma süresi. Bu, dosya boyutunu arttıracaktır ve şimdilik oynatıcılar için herhangi bir ilave değer sunmayacaktır."

#: src/extract/extract_cli_parser.cpp:88
msgid "Write the attachment with the ID 'AID' to 'outname'."
msgstr ""

#: src/extract/extract_cli_parser.cpp:71
msgid "Write track with the ID TID to the file 'out'."
msgstr ""

#: src/info/mkvinfo.cpp:496
#, boost-format
msgid "Writing application: %1%"
msgstr "Yazma uygulaması: %1%"

#: src/info/wxwidgets_ui.cpp:253
msgid "Writing info"
msgstr "Yazma bilgisi"

#: src/extract/xtr_vobsub.cpp:213
#, boost-format
msgid "Writing the VobSub index file '%1%'.\n"
msgstr "VobSub indeks dosyası '%1%' yazılıyor.\n"

#: src/mmg/tabs/chapters.cpp:1828
msgid "Writing to the file failed. Typical reasons include the file being write-protected, locked by another process or you not having write permissions for the target directory."
msgstr ""

#: src/common/kate.cpp:59
#, boost-format
msgid "Wrong Kate version: %1%.%2% > %3%.x"
msgstr "Yanlış Kate sürümü: %1%.%2% > %3%.x"

#: src/common/theora.cpp:45
#, boost-format
msgid "Wrong Theora version: %1%.%2%.%3% != 3.2.x"
msgstr "Yanlış Theora sürümü: %1%.%2%.%3% != 3.2.x"

#: src/merge/mkvmerge.cpp:1903
msgid "Wrong argument to '--split-max-files'.\n"
msgstr "'--split-max-files' için yanlış bağımsız değişken.\n"

#: src/mmg/options/mkvmerge.cpp:111
msgid "Wrong file chosen"
msgstr "Yanlış dosya seçimi"

#: src/mmg/header_editor/frame.cpp:248
#: src/mmg/tabs/chapters.cpp:684
#: src/mmg/tabs/chapters.cpp:722
msgid "Wrong file selected"
msgstr "Yanlış dosya seçildi"

#: src/common/kate.cpp:44
#: src/common/theora.cpp:33
#, boost-format
msgid "Wrong header type: 0x%|1$02x| != 0x%|2$02x|"
msgstr "Yanlış başlık türü: 0x%|1$02x| != 0x%|2$02x|"

#: src/common/theora.cpp:38
#, boost-format
msgid "Wrong identifaction string: '%|1$6s|' != 'theora'"
msgstr "Yanlış tanımlama dizgisi: '%|1$6s|' != 'theora'"

#: src/common/kate.cpp:49
#, boost-format
msgid "Wrong identification string: '%|1$7s|' != 'kate\\0\\0\\0'"
msgstr "Yanlış tanımlama dizgisi: '%|1$7s|' != 'kate\\0\\0\\0'"

#: src/mmg/mmg_dialog.cpp:1823
msgid "You are already running the latest version."
msgstr "Zaten en son sürümü çalıştırmaktasınız."

#: src/mmg/tabs/chapters.cpp:1230
msgid ""
"You can use this function for adjusting the timecodes\n"
"of the selected chapter and all its children by a fixed amount.\n"
"The amount can be positive or negative. The format used can be\n"
"either just a number in which case it is interpreted as the number of seconds,\n"
"it can be followed by the unit like 'ms' or 's' for milliseconds and seconds respectively,\n"
"or it can have the usual HH:MM:SS.mmm or HH:MM:SS format.\n"
"Example: -00:05:23 would let all the chapters begin\n"
"5minutes and 23seconds earlier than now."
msgstr ""
"Seçili bölümün zaman kodlarını ayarlamak için ve sabit miktarla\n"
"alttakilerinde bu işlevi kullanabilirsiniz. Miktar artı veya eksi olabilir.\n"
"Kullanılan biçim ya saniye sayısı olarak yorumlanır ki bu durumda\n"
"sadece sayı olabilir, sırasıyla milisaniye ve saniye için 'ms' veya 's' gibi\n"
"birimle takip edebilir ya da alışılmış HH:MM:SS.mmm veya HH:MM:SS biçimine\n"
"sahip olabilir. Örnek: -00:05:23 tüm bölümlerin şu andan 5 dakika ve 23 saniye\n"
"önce başlamasına izin verecektir."

#: src/common/compression/zlib.cpp:51
#: src/common/compression/zlib.cpp:88
#, boost-format
msgid "Zlib decompression failed. Result: %1%\n"
msgstr "Zlib çıkartması başarısız oldu. Sonuç: %1%\n"

#: src/info/mkvinfo.cpp:211
#: src/info/mkvinfo.cpp:215
#, boost-format
msgid "[%1% frame for track %2%, timecode %3%]"
msgstr "[iz %2% için %1% kare, zaman kodu %3%]"

#: src/mmg/jobs.cpp:358
#: src/mmg/jobs.cpp:482
#: src/mmg/jobs.cpp:562
msgid "aborted"
msgstr "durduruldu"

#: src/output/p_ac3.cpp:210
msgid "ac3_bs_packetizer::add_to_buffer(): Untested code ('size' is odd). If mkvmerge crashes or if the resulting file does not contain the complete and correct audio track, then please contact the author Moritz Bunkus at moritz@bunkus.org.\n"
msgstr ""

#: src/mmg/tabs/attachments.cpp:157
#: src/mmg/tabs/input.cpp:193
msgid "add"
msgstr "ekle"

#: src/mmg/tabs/input.cpp:200
msgid "additional parts"
msgstr "ilave kısımlar"

#: src/mmg/options/mmg.cpp:66
msgid "always"
msgstr "her zaman"

#: src/mmg/options/mmg.cpp:127
#: src/mmg/options/mmg.cpp:131
#: src/mmg/tabs/ask_scan_for_playlists_dlg.cpp:41
#: src/mmg/tabs/ask_scan_for_playlists_dlg.cpp:45
msgid "always ask the user"
msgstr "her zaman kullanıcıyı sor"

#: src/mmg/options/mmg.cpp:128
#: src/mmg/tabs/ask_scan_for_playlists_dlg.cpp:42
msgid "always scan for other playlists"
msgstr "her zaman diğer oynatma listeleri için tara"

#: src/common/stereo_mode.cpp:58
msgid "anaglyph (cyan/red)"
msgstr "kabartmalı (camgöbeği/kırmızı)"

#: src/common/stereo_mode.cpp:60
msgid "anaglyph (green/magenta)"
msgstr "kabartmalı (yeşil/morumsu)"

#: src/mmg/tabs/input.cpp:195
msgid "append"
msgstr "ilave et"

#: src/info/mkvinfo.cpp:940
#: src/input/r_matroska.cpp:97
#: src/mmg/mmg.cpp:65
#: src/mmg/tabs/scanning_for_playlists_dlg.cpp:187
msgid "audio"
msgstr "ses"

#: src/info/mkvinfo.cpp:567
#, boost-format
msgid "bits per sample: %1%"
msgstr "örnek başına bit: %1%"

#: src/common/stereo_mode.cpp:61
msgid "both eyes laced in one block (left first)"
msgstr "her iki göz bir bloğa bağlı (önce sol)"

#: src/common/stereo_mode.cpp:62
msgid "both eyes laced in one block (right first)"
msgstr "her iki göz bir bloğa bağlı (önce sağ)"

#: src/info/mkvinfo.cpp:943
#: src/input/r_matroska.cpp:98
msgid "buttons"
msgstr "butonlar"

#: src/info/mkvinfo.cpp:556
#, boost-format
msgid "channels: %1%"
msgstr "kanal: %1%"

#: src/common/stereo_mode.cpp:53
msgid "checkerboard (left first)"
msgstr "denetleme tahtası (önce sol)"

#: src/common/stereo_mode.cpp:52
msgid "checkerboard (right first)"
msgstr "denetleme tahtası (önce sağ)"

#: src/common/stereo_mode.cpp:57
msgid "column interleaved (left first)"
msgstr ""

#: src/common/stereo_mode.cpp:56
msgid "column interleaved (right first)"
msgstr ""

#: src/mmg/jobs.cpp:362
msgid "completed OK"
msgstr "sorunsuz tamamlandı"

#: src/mmg/jobs.cpp:366
msgid "completed with warnings"
msgstr "uyarılarla tamamlandı"

#: src/info/mkvinfo.cpp:697
msgid "compression"
msgstr "sıkıştırma"

#: src/merge/pr_generic.cpp:1180
#, boost-format
msgid "create_track_number: file_num not found. %1%\n"
msgstr "create_track_number: file_num bulunamadı. %1%\n"

#: src/mmg/tabs/chapters.cpp:393
#: src/mmg/tabs/input_extra.cpp:81
#: src/mmg/tabs/input_extra.cpp:160
#: src/mmg/tabs/input_general.cpp:102
msgid "default"
msgstr "varsayılan"

#: src/info/mkvinfo.cpp:898
#, boost-format
msgid "default duration: %|1$.3f|ms (%|2$.3f| frames/fields per second for a video track)"
msgstr "varsayılan süre: %|1$.3f|ms (görüntü izi için saniye başına %|2$.3f| kare/alan)"

#: src/common/compression/zlib.cpp:73
#, boost-format
msgid "deflateInit() failed. Result: %1%\n"
msgstr "deflateInit() başarısız oldu. Sonuç: %1%\n"

#: src/mmg/tabs/attachments.cpp:155
msgid "disable all"
msgstr "tümü etkisiz"

#: src/info/mkvinfo.cpp:1353
msgid "discardable, "
msgstr ""

#: src/info/mkvinfo.cpp:598
#, boost-format
msgid "display height: %1%"
msgstr "görüntüleme yüksekliği: %1%"

#: src/info/mkvinfo.cpp:593
#, boost-format
msgid "display width: %1%"
msgstr "görüntüleme genişliği: %1%"

#: src/mmg/jobs.cpp:560
#: src/mmg/jobs.cpp:748
msgid "done"
msgstr "bitti"

#: src/mmg/jobs.cpp:561
msgid "done/warnings"
msgstr "bitti/uyarılar"

#: src/mmg/tabs/input.cpp:199
msgid "down"
msgstr "aşağı"

#: src/mmg/tabs/attachments.cpp:154
msgid "enable all"
msgstr "tümü etkin"

#: src/mmg/tabs/chapters.cpp:390
msgid "enabled"
msgstr "etkinleştirildi"

#: src/info/mkvinfo.cpp:698
msgid "encryption"
msgstr "şifreleme"

#: src/mmg/options/mmg.cpp:65
msgid "even if there were warnings"
msgstr "hatta eğer uyarılar varsa bile"

#: src/mmg/jobs.cpp:370
#: src/mmg/jobs.cpp:563
msgid "failed"
msgstr "başarısız"

#: src/merge/output_control.cpp:634
#, boost-format
msgid "filelist_t not found for generic_packetizer_c. %1%\n"
msgstr "filelist_t, generic_packetizer_c için bulunamadı. %1%\n"

#: src/input/r_ogm_flac.cpp:132
msgid "flac_header_extraction: Could not initialize the FLAC decoder.\n"
msgstr "flac_header_extraction: FLAC çözücüsü başlatılamadı.\n"

#: src/input/r_ogm_flac.cpp:130
msgid "flac_header_extraction: Could not set metadata_respond_all.\n"
msgstr "flac_header_extraction: metadata_respond_all ayarlanamadı.\n"

#: src/input/r_ogm_flac.cpp:128
msgid "flac_header_extraction: FLAC__stream_decoder_new() failed.\n"
msgstr "flac_header_extraction: FLAC__stream_decoder_new() başarısız oldu.\n"

#: src/input/r_ogm_flac.cpp:42
#, boost-format
msgid "flac_header_extraction: bytes (%1%) < op.bytes (%2%). Could not read the FLAC headers.\n"
msgstr "flac_header_extraction: bayt (%1%) < işl.bayt (%2%). FLAC başlıkları okunamadı.\n"

#: src/input/r_flac.cpp:175
msgid "flac_reader: Could not initialize the FLAC decoder.\n"
msgstr "flac_reader: FLAC çözücüsü başlatılamadı.\n"

#: src/input/r_flac.cpp:134
msgid "flac_reader: Could not read a header packet.\n"
msgstr "flac_reader: Başlık paketi okunamadı.\n"

#: src/input/r_flac.cpp:228
msgid "flac_reader: Could not read all header packets.\n"
msgstr "flac_reader: Tüm başlık paketleri okunamadı.\n"

#: src/input/r_flac.cpp:172
msgid "flac_reader: Could not set metadata_respond_all.\n"
msgstr "flac_reader: metadata_respond_all ayarlanamadı.\n"

#: src/input/r_flac.cpp:309
#, boost-format
msgid "flac_reader: Error parsing the file: %1%\n"
msgstr "flac_reader: Ayrıştırma hatası olan dosya: %1%\n"

#: src/input/r_flac.cpp:170
msgid "flac_reader: FLAC__stream_decoder_new() failed.\n"
msgstr "flac_reader: FLAC__stream_decoder_new() başarısız oldu.\n"

#: src/input/r_flac.cpp:139
msgid "flac_reader: could not initialize the FLAC packetizer.\n"
msgstr "flac_reader: FLAC paketleyicisi başlatılamadı.\n"

#: src/mmg/tabs/input_extra.cpp:83
msgid "for all frames"
msgstr "tüm kareler için"

#: src/input/r_avc.cpp:69
#: src/input/r_vc1.cpp:53
msgid "have an xcptn\n"
msgstr "xcptn'e sahip\n"

#: src/info/mkvinfo.cpp:713
msgid "header removal"
msgstr "başlık kaldırma"

#: src/mmg/tabs/chapters.cpp:362
#: src/mmg/tabs/chapters.cpp:370
msgid "hidden"
msgstr "gizli"

#: src/mmg/options/mkvmerge.cpp:41
msgid "higher"
msgstr "yüksek"

#: src/mmg/options/mkvmerge.cpp:40
msgid "highest"
msgstr "en yüksek"

#: src/common/compression/zlib.cpp:36
#, boost-format
msgid "inflateInit() failed. Result: %1%\n"
msgstr "inflateInit() başarısız. Sonuç: %1%\n"

#: src/mmg/jobs.cpp:68
#: src/mmg/jobs.cpp:70
#: src/mmg/jobs.cpp:160
#: src/mmg/mux_dialog.cpp:53
#: src/mmg/tabs/scanning_for_playlists_dlg.cpp:44
msgid "is being estimated"
msgstr "tahmin ediliyor"

#: src/info/mkvinfo.cpp:1351
msgid "key, "
msgstr "anahtar,"

#: src/info/mkvinfo.cpp:915
#, boost-format
msgid "language: %1%"
msgstr "dil: %1%"

#: src/info/mkvinfo.cpp:191
#, boost-format
msgid "length %1%, data: %2%"
msgstr "uzunluk %1%, veri: %2%"

#: src/input/r_vobsub.cpp:231
#, boost-format
msgid "line %1%: The 'delay' timestamp could not be parsed.\n"
msgstr "satır %1%: 'gecikme' zaman damgası ayrıştırılamadı.\n"

#: src/mmg/tabs/global.cpp:324
msgid "link files"
msgstr "bağlantı dosyaları"

#: src/mmg/options/mkvmerge.cpp:44
msgid "lower"
msgstr "düşük"

#: src/mmg/options/mkvmerge.cpp:45
msgid "lowest"
msgstr "en düşük"

#: src/input/r_matroska.cpp:314
#, boost-format
msgid "matroska_reader: (MS compatibility mode for track %1%) Matroska says that there are %2% bits per sample, but the WAVEFORMATEX says that there are %3%.\n"
msgstr "matroska_okuyucusu: (İz %1% için MS uyumluluk kipi) Matroska örnek başına %2% bit var diyor, ama WAVEFORMATEX %3% var diyor.\n"

#: src/input/r_matroska.cpp:305
#, boost-format
msgid "matroska_reader: (MS compatibility mode for track %1%) Matroska says that there are %2% channels, but the WAVEFORMATEX says that there are %3%.\n"
msgstr "matroska_okuyucusu: (İz %1% için MS uyumluluk kipi) Matroska %2% kanal var diyor, ama WAVEFORMATEX %3% var diyor.\n"

#: src/input/r_matroska.cpp:296
#, boost-format
msgid "matroska_reader: (MS compatibility mode for track %1%) Matroska says that there are %2% samples per second, but WAVEFORMATEX says that there are %3%.\n"
msgstr "matroska_okuyucusu: (İz %1% için MS uyumluluk kipi) Matroska saniye başına %2% örnek var diyor, ama WAVEFORMATEX %3% var diyor.\n"

#: src/input/r_matroska.cpp:441
#, boost-format
msgid "matroska_reader: (MS compatibility mode, track %1%) Matroska says video height is %2%, but the BITMAPINFOHEADER says %3%.\n"
msgstr "matroska_okuyucusu: (MS uyumluluk kipi, iz %1%) Matroska görüntü yüksekliği %2% diyor, ama BITMAPINFOHEADER %3% diyor.\n"

#: src/input/r_matroska.cpp:432
#, boost-format
msgid "matroska_reader: (MS compatibility mode, track %1%) Matroska says video width is %2%, but the BITMAPINFOHEADER says %3%.\n"
msgstr "matroska_okuyucusu: (MS uyumluluk kipi, iz %1%) Matroska görüntü genişliği %2% diyor, ama BITMAPINFOHEADER %3% diyor.\n"

#: src/input/r_matroska.cpp:951
msgid "matroska_reader: A track is missing its track UID.\n"
msgstr "matroska_okuyucusu: İz eksik olan iz UID.\n"

#: src/input/r_matroska.cpp:941
msgid "matroska_reader: A track is missing its track number.\n"
msgstr "matroska_okuyucusu: İz eksik olan iz numarası.\n"

#: src/input/r_matroska.cpp:1315
#, boost-format
msgid "matroska_reader: Could not keep the track UID %1% because it is already allocated for the new file.\n"
msgstr "matroska_okuyucusu: İz UID %1% tutulmadı çünkü zaten yeni dosya için ayrıldı.\n"

#: src/input/r_matroska.cpp:1123
#: src/input/r_matroska.cpp:1128
msgid "matroska_reader: No segment found.\n"
msgstr "matroska_okuyucusu: Bulunan parça yok.\n"

#: src/input/r_matroska.cpp:904
msgid "matroska_reader: Pixel height is missing.\n"
msgstr "matroska_okuyucusu: Piksel yüksekliği eksik.\n"

#: src/input/r_matroska.cpp:902
msgid "matroska_reader: Pixel width is missing.\n"
msgstr "matroska_okuyucusu: Piksel genişliği eksik.\n"

#: src/input/r_matroska.cpp:542
#, boost-format
msgid "matroska_reader: The CodecID '%1%' for track %2% is unknown.\n"
msgstr "matroska_okuyucusu: İz %2% için KodekID '%1%' bilinmiyor.\n"

#: src/input/r_matroska.cpp:329
#: src/input/r_matroska.cpp:353
#: src/input/r_matroska.cpp:374
#, boost-format
msgid "matroska_reader: The CodecID for track %1% is '%2%', but the private codec data does not contain valid headers.\n"
msgstr "matroska_okuyucusu: İz '%1%' için KodekID %2%, ama özel kodek verisi geçerli başlıkları içermiyor.\n"

#: src/input/r_matroska.cpp:420
#, boost-format
msgid "matroska_reader: The CodecID for track %1% is '%2%', but there was no BITMAPINFOHEADER struct present. Therefore we don't have a FourCC to identify the video codec used.\n"
msgstr "matroska_okuyucusu: İz '%1%' için KodekID %2%, ama BITMAPINFOHEADER yapı sunumu yoktur. Bu nedenle kullanılan görüntü kodekini tanımlamak için FourCC'ye sahip değiliz.\n"

#: src/input/r_matroska.cpp:274
#, boost-format
msgid "matroska_reader: The CodecID for track %1% is '%2%', but there was no WAVEFORMATEX struct present. Therefore we don't have a format ID to identify the audio codec used.\n"
msgstr "matroska_okuyucusu: İz '%1%' için KodekID %2%, ama WAVEFORMATEX yapı sunumu yoktur. Bu nedenle kullanılan ses kodekini tanımlamak için biçim ID'sine sahip değiliz.\n"

#: src/input/r_matroska.cpp:460
#, boost-format
msgid "matroska_reader: The CodecID for track %1% is '%2%', but there was no codec private headers.\n"
msgstr "matroska_okuyucusu: İz '%1%' için KodekID %2%, ama kodek özel başlıkları yoktur.\n"

#: src/input/r_matroska.cpp:506
#: src/input/r_matroska.cpp:517
#, boost-format
msgid "matroska_reader: The CodecID for track %1% is '%2%', but there was no private data found.\n"
msgstr "matroska_okuyucusu: İz '%1%' için KodekID %2%, ama bulunan özel veri yoktur.\n"

#: src/input/r_matroska.cpp:1000
msgid "matroska_reader: The CodecID is missing.\n"
msgstr "matroska_okuyucusu: Kodek ID eksik.\n"

#: src/input/r_matroska.cpp:492
#, boost-format
msgid "matroska_reader: The height for track %1% was not set.\n"
msgstr "matroska_okuyucusu: İz '%1%' için yükseklik ayarlı değildi.\n"

#: src/input/r_matroska.cpp:486
#, boost-format
msgid "matroska_reader: The width for track %1% was not set.\n"
msgstr "matroska_okuyucusu: İz '%1%' için genişlik ayarlı değildi.\n"

#: src/input/r_matroska.cpp:584
#, boost-format
msgid "matroska_reader: Track %1% seems to be ok.\n"
msgstr "matroska_okuyucusu: İz %1% tamam görünüyor.\n"

#: src/input/r_matroska.cpp:956
msgid "matroska_reader: Track type was not found.\n"
msgstr "matroska_okuyucusu: İz türü bulunmadı.\n"

#: src/input/r_matroska.cpp:1214
#: src/input/r_matroska.cpp:1860
msgid "matroska_reader: caught exception\n"
msgstr "matroska_okuyucusu: istisna yakalandı\n"

#: src/input/r_matroska.cpp:344
#, boost-format
msgid "matroska_reader: mkvmerge was not compiled with FLAC support. Ignoring track %1%.\n"
msgstr "matroska_okuyucusu: mkvmerge FLAC desteği ile derlenmedi. İz %1% yoksayılıyor.\n"

#: src/input/r_matroska.cpp:1110
msgid "matroska_reader: no EBML head found.\n"
msgstr "matroska_okuyucusu: Bulunan EBML başı yok.\n"

#: src/input/r_matroska.cpp:579
#, boost-format
msgid "matroska_reader: unknown demuxer type for track %1%: '%2%'\n"
msgstr "matroska_okuyucusu: iz %1% için bilinmeyen ayıklayacı türü: '%2%'\n"

#: src/common/memory.cpp:147
#, boost-format
msgid "memory.cpp/safemalloc() called from file %1%, line %2%: malloc() returned nullptr for a size of %3% bytes.\n"
msgstr "memory.cpp/safemalloc() %1% dosyasından çağırıldı, satır %2%: malloc() %3% baytlık boyut için nullptr döndürdü.\n"

#: src/common/memory.cpp:135
#, boost-format
msgid "memory.cpp/safememdup() called from file %1%, line %2%: malloc() returned nullptr for a size of %3% bytes.\n"
msgstr "memory.cpp/safememdup() %1% dosyasından çağırıldı, satır %2%: malloc() %3% baytlık boyut için nullptr döndürdü.\n"

#: src/common/memory.cpp:163
#, boost-format
msgid "memory.cpp/saferealloc() called from file %1%, line %2%: realloc() returned nullptr for a size of %3% bytes.\n"
msgstr "memory.cpp/saferealloc() %1% dosyasından çağırıldı, satır %2%: realloc() %3% baytlık boyut için nullptr döndürdü.\n"

#: src/propedit/change.cpp:277
msgid "missing property name"
msgstr "eksik özellik adı"

#: src/propedit/change.cpp:270
msgid "missing value"
msgstr "eksik değer"

#: src/extract/extract_cli_parser.cpp:51
msgid "mkvextract <-h|-V>"
msgstr "mkvextract <-h|-V>"

#: src/extract/extract_cli_parser.cpp:42
msgid "mkvextract <mode> <source-filename> [options] <extraction-spec>"
msgstr "mkvextract <kip> <kaynak-dosyaadı> [seçenekler] <çıkartma-belirt>"

#: src/extract/extract_cli_parser.cpp:92
msgid "mkvextract attachments \"a movie.mkv\" 4:cover.jpg"
msgstr "mkvextract attachments \"a movie.mkv\" 4:kapak.jpg"

#: src/extract/extract_cli_parser.cpp:47
msgid "mkvextract attachments <inname> [options] [AID1:out1 [AID2:out2 ...]]"
msgstr ""

#: src/extract/extract_cli_parser.cpp:100
msgid "mkvextract chapters \"a movie.mkv\" > movie_chapters.xml"
msgstr "mkvextract bölümler \"film.mkv\" > film_bölümleri.xml"

#: src/extract/extract_cli_parser.cpp:48
msgid "mkvextract chapters <inname> [options]"
msgstr ""

#: src/extract/extract_cli_parser.cpp:109
msgid "mkvextract cuesheet \"audiofile.mka\" > audiofile.cue"
msgstr "mkvextract cuesheet \"sesdosyası.mka\" > sesdosyası.cue"

#: src/extract/extract_cli_parser.cpp:49
msgid "mkvextract cuesheet <inname> [options]"
msgstr ""

#: src/extract/extract_cli_parser.cpp:83
msgid "mkvextract tags \"a movie.mkv\" > movie_tags.xml"
msgstr "mkvextract tags \"a film.mkv\" > film_etiketleri.xml"

#: src/extract/extract_cli_parser.cpp:46
msgid "mkvextract tags <inname> [options]"
msgstr ""

#: src/extract/extract_cli_parser.cpp:117
msgid "mkvextract timecodes_v2 \"a movie.mkv\" 1:timecodes_track1.txt"
msgstr "mkvextract timecodes_v2 \"a film.mkv\" 1:zamankodları_iz1.txt"

#: src/extract/extract_cli_parser.cpp:50
msgid "mkvextract timecodes_v2 <inname> [TID1:out1 [TID2:out2 ...]]"
msgstr ""

#: src/extract/extract_cli_parser.cpp:75
msgid "mkvextract tracks \"a movie.mkv\" 2:audio.ogg -c ISO8859-1 3:subs.srt"
msgstr "mkvextract tracks \"a film.mkv\" 2:ses.ogg -c ISO8859-1 3:altyazı.srt"

#: src/extract/extract_cli_parser.cpp:45
msgid "mkvextract tracks <inname> [options] [TID1:out1 [TID2:out2 ...]]"
msgstr ""

#: src/extract/mkvextract.cpp:46
#, boost-format
msgid "mkvextract.cpp/show_element(): level > 9: %1%"
msgstr "mkvextract.cpp/show_element(): seviye > 9: %1%"

#: src/info/info_cli_parser.cpp:33
msgid "mkvinfo [options] <inname>"
msgstr "mkvinfo [seçenekler] <ismen>"

#: src/mmg/options/mkvmerge.cpp:136
msgid "mkvmerge"
msgstr "mkvmerge"

#: src/merge/mkvmerge.cpp:73
msgid "mkvmerge -o out [global options] [options1] <file1> [@optionsfile ...]\n"
msgstr ""

#: src/mmg/mux_dialog.cpp:319
#, c-format, boost-format
msgid "mkvmerge FAILED with a return code of %d. %s"
msgstr "mkvmerge dönen %d kodu ile BAŞARISIZ OLDU. %s"

#: src/mmg/tabs/global.cpp:570
#: src/mmg/tabs/global.cpp:584
#: src/mmg/tabs/global.cpp:588
#: src/mmg/tabs/global.cpp:592
#: src/mmg/tabs/global.cpp:603
#: src/mmg/tabs/global.cpp:611
#: src/mmg/tabs/global.cpp:631
#: src/mmg/tabs/global.cpp:653
#: src/mmg/tabs/global.cpp:672
msgid "mkvmerge GUI error"
msgstr "mkvmerge GKA hatası"

#: src/mmg/mmg_dialog.cpp:189
msgid "mkvmerge GUI ready"
msgstr "mkvmerge GKA hazır"

#: src/mmg/mmg_dialog.cpp:408
#: src/mmg/mmg_dialog.cpp:456
#, c-format, boost-format
msgid "mkvmerge GUI settings (*.mmg)|*.mmg|%s"
msgstr "mkvmerge GKA ayarları (*.mmg)|*.mmg|%s"

#: src/mmg/tabs/input.cpp:1357
#: src/mmg/tabs/input.cpp:1383
#: src/mmg/tabs/input.cpp:1394
#: src/mmg/tabs/input.cpp:1404
#: src/mmg/tabs/input.cpp:1416
#: src/mmg/tabs/input.cpp:1458
msgid "mkvmerge GUI: error"
msgstr "mkvmerge GKA: hata"

#: src/mmg/tabs/global.cpp:356
msgid "mkvmerge can read CUE sheets for audio CDs and automatically convert them to chapters. This option controls how the chapter names are created. The sequence '%p' is replaced by the track's PERFORMER, the sequence '%t' by the track's TITLE, '%n' by the track's number and '%N' by the track's number padded with a leading 0 for track numbers < 10. The rest is copied as is. If nothing is entered then '%p - %t' will be used."
msgstr "mkvmerge ses CD'leri için CUE sheet'leri okuyabilir ve otomatik olarak onları bölümlere dönüştürebilir. Bu seçenek bölüm adlarının nasıl oluşturulduğunu denetler. '%p' dizisi iz'in SANATÇISI ile, '%t' dizisi iz'in BAŞLIĞI ile, '%n' iz'in numarası ile ve '%N' 10'dan küçük iz sayıları için başında 0 ile takviye edilmiş iz sayısı ile değiştirilir. Geri kalan olduğu gibi kopyalanır. Eğer hiçbir şey girilmezse sonrasında '%p - %t' kullanılacaktır."

#: src/mmg/tabs/input_general.cpp:193
#: src/mmg/tabs/input_general.cpp:195
msgid "mkvmerge can read and use timecodes from an external text file. This feature is a very advanced feature. Almost all users should leave this entry empty."
msgstr "mkvmerge harici metin dosyalarını okuyabilir ve zaman kodlarını kullanabilir. Bu özellik çok gelişmiş bir özelliktir. Hemen hemen tüm kullanıcılar bu girişi boş bırakmalıdır."

#: src/mmg/tabs/global.cpp:256
#: src/mmg/tabs/global.cpp:271
msgid "mkvmerge does not distinguish between those two and simply counts the number of blocks."
msgstr "mkvmerge bu ikisi ve blokların sayısını basit sayımları arasında ayırım yapmaz."

#: src/output/p_avc.cpp:105
#, boost-format
msgid ""
"mkvmerge encountered broken or unparsable data in this AVC/h.264 video track. Either your file is damaged (which mkvmerge cannot cope with yet) or this is a bug in mkvmerge itself. The error message was:\n"
"%1%\n"
msgstr ""
"mkvmerge bu AVC/h.264 görüntü izinde bozuk veya ayrıştırılamaz veriyle karşılaştı. Ya (mkvmerge'ün henüz bununla başa çıkamadığı) dosyanız hasarlı ya da bu mkvmerge'ün kendisindeki bir hata. Hata mesajı:\n"
"%1%\n"

#: src/mmg/options/mkvmerge.cpp:50
msgid "mkvmerge executable"
msgstr "mkvmerge çalıştırılabilir"

#: src/mmg/mux_dialog.cpp:321
#, c-format, boost-format
msgid "mkvmerge finished with a return code of %d. %s"
msgstr "mkvmerge dönen %d kodu ile bitirdi. %s"

#: src/mmg/jobs.cpp:145
#: src/mmg/mux_dialog.cpp:336
msgid "mkvmerge has finished"
msgstr "mkvmerge bitti"

#: src/input/r_ogm.cpp:484
msgid "mkvmerge has not been compiled with FLAC support but handling of this stream has been requested.\n"
msgstr "mkvmerge FLAC desteğiyle derlenmedi ama bu akışı kullanabilmesi talep edildi.\n"

#: src/mmg/jobs.cpp:43
#: src/mmg/mux_dialog.cpp:35
msgid "mkvmerge is running"
msgstr "mkvmerge çalışıyor"

#: src/mmg/options/mkvmerge.cpp:74
msgid "mkvmerge options"
msgstr "mkvmerge seçenekleri"

#: src/mmg/mux_dialog.cpp:65
msgid "mkvmerge output:"
msgstr "mkvmerge çıktısı:"

#: src/mmg/tabs/global.cpp:344
#: src/mmg/tabs/global.cpp:346
msgid "mkvmerge supports two chapter formats: The OGM like text format and the full featured XML format."
msgstr "mkvmerge iki bölüm biçimini destekler: Metin biçimi gibi olan OGM ve tam özellikli XML biçimi."

#: src/mmg/tabs/global.cpp:352
msgid "mkvmerge supports two chapter formats: The OGM like text format and the full featured XML format. If the OGM format is used and the file's charset is not recognized correctly then this option can be used to correct that. This option is ignored for XML chapter files."
msgstr "mkvmerge iki bölüm biçimini destekler: Metin biçimi gibi olan OGM ve tam özellikli XML biçimi. Eğer OGM biçimi kullanılırsa ve dosyanın karakter grubu tanınmazsa sonrasında bu seçenek bunu düzeltmek için kullanılabilir. Bu seçenek XML bölüm dosyaları için yoksayılır."

#: src/mmg/tabs/global.cpp:348
msgid "mkvmerge supports two chapter formats: The OGM like text format and the full featured XML format. This option specifies the language to be associated with chapters if the OGM chapter format is used. It is ignored for XML chapter files."
msgstr "mkvmerge iki bölüm biçimini destekler: Metin biçimi gibi olan OGM ve tam özellikli XML biçimi. Bu seçenek eğer OGM bölüm biçimi kullanılırsa, bölümler ile ilişkilendirmek için dili belirtir. Bu seçenek XML bölüm dosyaları için yoksayılır."

#: src/merge/output_control.cpp:268
#: src/merge/output_control.cpp:304
msgid "mkvmerge was interrupted by a SIGINT (Ctrl+C?)\n"
msgstr "mkvmerge'ün SIGINT tarafından çalışması kesildi (Ctrl+C?)\n"

#: src/info/mkvinfo.cpp:821
#, boost-format
msgid "mkvmerge/mkvextract track ID: %1%"
msgstr "mkvmerge/mkvextract iz ID: %1%"

#: src/propedit/propedit_cli_parser.cpp:189
msgid "mkvpropedit [options] <file> <actions>"
msgstr "mkvpropedit [seçenekler] <dosya> <eylemler>"

#: src/common/mm_io.cpp:1007
msgid "mm_text_io_c: UTF32_* is not supported at the moment.\n"
msgstr "mm_text_io_c: UTF32_* şimdilik desteklenmiyor.\n"

#: src/mmg/options/mmg.cpp:290
msgid "mmg"
msgstr "mmg"

<<<<<<< HEAD
#: src/mmg/tabs/ask_scan_for_playlists_dlg.cpp:34
msgid "mmg can scan these files, present the results including duration and number of tracks of each playlist found and let you chose which one to add."
msgstr ""

#: src/mmg/mmg_dialog.cpp:286
=======
#: src/mmg/mmg_dialog.cpp:285
>>>>>>> ff0a6f61
msgid "mmg debug output"
msgstr "mmg hata ayıklama çıktısı"

#: src/mmg/options/mmg.cpp:172
msgid "mmg options"
msgstr "mmg seçenekleri"

#: src/mmg/options/languages.cpp:81
msgid "mmg will reset to the default list if no entry is selected."
msgstr "Eğer hiç giriş seçilmezse, mmg varsayılan listeye sıfırlayacaktır."

#: src/common/stereo_mode.cpp:48
msgid "mono"
msgstr "mono"

#: src/input/r_mpeg_ps.cpp:1153
#, boost-format
msgid "mpeg_ps_reader: Should not have happened #1. %1%"
msgstr "mpeg_ps_reader: Olmamalıydı #1. %1%"

#: src/input/r_mpeg_ps.cpp:1176
#, boost-format
msgid "mpeg_ps_reader: Should not have happened #2. %1%"
msgstr "mpeg_ps_reader: Olmamalıydı #2. %1%"

#: src/mmg/options/mmg.cpp:129
#: src/mmg/tabs/ask_scan_for_playlists_dlg.cpp:43
msgid "never scan for other playlists"
msgstr "diğer oynatma listeleri için asla tarama"

#: src/mmg/header_editor/bool_value_page.cpp:43
#: src/mmg/tabs/input_general.cpp:104
#: src/mmg/tabs/input_general.cpp:124
msgid "no"
msgstr "hayır"

#: src/info/mkvinfo.cpp:730
msgid "no encryption"
msgstr "şifreleme yok"

#: src/common/strings/parsing.cpp:175
msgid "no error"
msgstr "hata yok"

#: src/info/qt_ui.cpp:59
msgid "no file loaded"
msgstr "yüklenen dosya yok"

#: src/info/mkvinfo.cpp:746
msgid "no signature algorithm"
msgstr "imza algoritması yok"

#: src/info/mkvinfo.cpp:755
msgid "no signature hash algorithm"
msgstr "imza adresleme algoritması yok"

#: src/mmg/tabs/global.cpp:312
msgid "no splitting"
msgstr "bölme yok"

#: src/mmg/mmg_dialog.cpp:1032
#: src/mmg/tabs/input_extra.cpp:84
#: src/mmg/tabs/input_extra.cpp:116
#: src/mmg/tabs/input_extra.cpp:119
msgid "none"
msgstr "yok"

#: src/mmg/options/mkvmerge.cpp:43
msgid "normal"
msgstr "normal"

#: src/input/r_ogm.cpp:453
#, boost-format
msgid "ogg_stream_init for stream number %1% failed. Will try to continue and ignore this stream.\n"
msgstr "Akış numarası %1% için ogg_stream_init başarısız oldu. Devam etmeyi deneyecek ve bu akışı yoksayacak.\n"

#: src/input/r_ogm.cpp:366
msgid "ogg_sync_buffer failed\n"
msgstr "ogg_sync_buffer başarısız\n"

#: src/mmg/tabs/input_extra.cpp:82
msgid "only for I frames"
msgstr "sadece 1 kare için"

#: src/mmg/options/mmg.cpp:64
msgid "only if the run was successfull"
msgstr "sadece eğer çalıştırma başarılı olduysa"

#: src/mmg/tabs/chapters.cpp:365
msgid "ordered"
msgstr "sıralı"

#: src/mmg/options/output.cpp:80
msgid "output options"
msgstr "çıktı seçenekleri"

#: src/info/mkvinfo.cpp:551
#, boost-format
msgid "output sampling freq: %1%"
msgstr "çıktı örnekleme aralığı: %1%"

#: src/output/p_passthrough.h:29
msgid "passthrough"
msgstr "içinden geçen"

#: src/mmg/jobs.cpp:559
#: src/mmg/jobs.cpp:733
msgid "pending"
msgstr "beklemede"

#: src/info/mkvinfo.cpp:618
#, boost-format
msgid "pixel crop bottom: %1%"
msgstr "piksel kırpma en alt: %1%"

#: src/info/mkvinfo.cpp:603
#, boost-format
msgid "pixel crop left: %1%"
msgstr "piksel kırpma sol: %1%"

#: src/info/mkvinfo.cpp:613
#, boost-format
msgid "pixel crop right: %1%"
msgstr "piksel kırpma sağ: %1%"

#: src/info/mkvinfo.cpp:608
#, boost-format
msgid "pixel crop top: %1%"
msgstr "piksel kırpma en üst: %1%"

#: src/info/mkvinfo.cpp:588
#, boost-format
msgid "pixel height: %1%"
msgstr "piksel yüksekliği: %1%"

#: src/info/mkvinfo.cpp:583
#, boost-format
msgid "pixel width: %1%"
msgstr "piksel genişliği: %1%"

#: src/merge/pr_generic.cpp:882
#, boost-format
msgid "pr_generic.cpp/generic_packetizer_c::add_packet(): timecode < last_timecode (%1% < %2%). %3%\n"
msgstr "pr_generic.cpp/generic_packetizer_c::add_packet(): zaman damgası < son_zaman_damgası (%1% < %2%). %3%\n"

#: src/merge/pr_generic.cpp:1276
#, boost-format
msgid "pr_generic.cpp/generic_reader_c::demuxing_requested(): Invalid track type %1%."
msgstr "pr_generic.cpp/generic_reader_c::demuxing_requested(): Geçersiz iz türü %1%."

#: src/extract/xtr_base.cpp:48
msgid "raw data"
msgstr "ham veri"

#: src/info/wxwidgets_ui.cpp:137
#: src/info/wxwidgets_ui.cpp:169
msgid "ready"
msgstr "hazır"

#: src/input/r_real.cpp:214
#, boost-format
msgid "real_reader: Couldn't find RealAudio FourCC for id %1% (description length: %2%) Skipping track.\n"
msgstr "real_okuyucusu: id %1% için RealAudio FourCC bulunamadı (açıklama uzunluğu: %2%) İz atlanıyor.\n"

#: src/input/r_real.cpp:238
#, boost-format
msgid "real_reader: Only audio header versions 3, 4 and 5 are supported. Track ID %1% uses version %2% and will be skipped.\n"
msgstr "real_okuyucusu: Sadece ses başlığı sürümleri 3, 4 ve 5 desteklenir. İz ID %1%, sürüm %2% kullanıyor ve atlanacak.\n"

#: src/mmg/tabs/attachments.cpp:158
#: src/mmg/tabs/input.cpp:194
msgid "remove"
msgstr "kaldır"

#: src/mmg/tabs/input.cpp:196
msgid "remove all"
msgstr "tümünü kaldır"

#: src/info/mkvinfo.cpp:687
msgid "rest: unknown"
msgstr "kalan: bilinmiyor"

#: src/common/stereo_mode.cpp:55
msgid "row interleaved (left first)"
msgstr ""

#: src/common/stereo_mode.cpp:54
msgid "row interleaved (right first)"
msgstr ""

#: src/info/mkvinfo.cpp:546
#, boost-format
msgid "sampling freq: %1%"
msgstr "örnekleme sıklığı: %1%"

#: src/common/stereo_mode.cpp:49
msgid "side by side (left first)"
msgstr "yan yana (önce sol)"

#: src/common/stereo_mode.cpp:59
msgid "side by side (right first)"
msgstr "yan yana (önce sağ)"

#: src/mmg/tabs/global.cpp:314
msgid "split after duration"
msgstr "süreden sonra böl"

#: src/mmg/tabs/global.cpp:318
msgid "split after frame/field numbers"
msgstr "kare/alan numarasından sonra böl"

#: src/mmg/tabs/global.cpp:313
msgid "split after size"
msgstr "boyuttan sonra böl"

#: src/mmg/tabs/global.cpp:315
msgid "split after timecodes"
msgstr "zaman kodlarından sonra böl"

#: src/mmg/tabs/global.cpp:319
msgid "split before chapters"
msgstr "bölümlerden önce böl"

#: src/mmg/tabs/global.cpp:317
msgid "split by parts based on frame/field numbers"
msgstr "kare/alan numaralarına dayanarak kısımlara göre böl"

#: src/mmg/tabs/global.cpp:316
msgid "split by parts based on timecodes"
msgstr "zaman kodlarına dayanarak kısımlara göre böl"

#: src/input/subtitles.cpp:600
#, boost-format
msgid "spu_extraction_duration: Encountered broken SPU packet (next_off < start_off) at timecode %1%. This packet might be displayed incorrectly or not at all.\n"
msgstr "spu_extraction_duration: %1% zaman kodunda bozulmuş SPU paketiyle (next_off < start_off) karşılaşıldı. Bu paket doğru olarak görüntülenmiyor olabilir ya da birşey değil.\n"

#: src/input/subtitles.cpp:353
msgid "ssa_reader: Invalid format. Could not find the \"Format\" line in the \"[Events]\" section."
msgstr "ssa_okuyucusu: Geçersiz biçim. \"[Olaylar]\" bölümünde \"Biçim\" satırı bulunamadı."

#: src/mmg/tabs/chapters.cpp:902
msgid "start >= m->ListSize(). This should not have happened. Please file a bug report. Thanks."
msgstr "start >= m->ListSize(). Bu olmamalıydı. Lütfen bir hata raporu doldurun. Teşekkürler."

#: src/input/r_matroska.cpp:100
msgid "subtitle"
msgstr "altyazı"

#: src/info/mkvinfo.cpp:942
#: src/mmg/mmg.cpp:67
#: src/mmg/tabs/scanning_for_playlists_dlg.cpp:187
msgid "subtitles"
msgstr "altyazı"

#: src/output/p_textsubs.h:36
msgid "text subtitles"
msgstr "metin altyazıları"

#: src/merge/mkvmerge.cpp:2248
msgid "timecodes"
msgstr "zaman kodları"

#: src/common/stereo_mode.cpp:51
msgid "top bottom (left first)"
msgstr "üst alt (önce sol)"

#: src/common/stereo_mode.cpp:50
msgid "top bottom (right first)"
msgstr "üst alt (önce sağ)"

#: src/merge/mkvmerge.cpp:2241
msgid "track name"
msgstr "iz adı"

#: src/input/r_tta.cpp:62
#, boost-format
msgid "tta_reader: tag_size < 0 in the c'tor. %1%\n"
msgstr "tta_reader: c'tor içinde tag_size < 0. %1%\n"

#: src/mmg/tabs/input_general.cpp:147
msgid "und (Undetermined)"
msgstr "und (Belirsiz)"

#: src/common/mm_io_win.cpp:168
#: src/common/stereo_mode.cpp:68
#: src/info/mkvinfo.cpp:689
#: src/info/mkvinfo.cpp:699
#: src/info/mkvinfo.cpp:714
#: src/info/mkvinfo.cpp:736
#: src/info/mkvinfo.cpp:748
#: src/info/mkvinfo.cpp:758
#: src/info/mkvinfo.cpp:944
#: src/input/r_matroska.cpp:96
#: src/input/r_matroska.cpp:2217
#: src/mmg/header_editor/value_page.cpp:150
#: src/mmg/mmg.cpp:68
#: src/mmg/tabs/input.cpp:552
#: src/mmg/tabs/scanning_for_playlists_dlg.cpp:187
msgid "unknown"
msgstr "bilinmiyor"

#: src/input/r_matroska.cpp:2207
#, boost-format
msgid "unknown, format tag 0x%|1$04x|"
msgstr "bilinmiyor, biçim etiketi: 0x%|1$04x|"

#: src/mmg/tabs/input.cpp:198
msgid "up"
msgstr "yukarı"

#: src/common/strings/editing.cpp:226
#, boost-format
msgid "utf8_strlen(): Invalid UTF-8 char. First byte: 0x%|1$02x|"
msgstr "utf8_strlen(): Geçersiz UTF-8 kar. İlk bayt: 0x%|1$02x|"

#: src/mmg/tabs/chapters.cpp:854
msgid "verify failed: chapters->CheckMandatory() is false. This should not have happened. Please file a bug report.\n"
msgstr "doğrulama başarısız: bölümler->CheckMandatory() yanlış. Bu olmamalıydı. Lütfen bir hata raporu doldurun.\n"

#: src/info/mkvinfo.cpp:941
#: src/input/r_matroska.cpp:99
#: src/mmg/mmg.cpp:66
#: src/mmg/tabs/scanning_for_playlists_dlg.cpp:187
msgid "video"
msgstr "görüntü"

#: src/input/r_vobsub.cpp:576
msgid "vobsub_reader: sub file read failure"
msgstr "vobsub_reader: sub dosyası okuma başarısız"

#: src/common/wavpack.cpp:158
msgid "wavpack_reader: non-audio block found\n"
msgstr "wavpack_reader: ses olmayan blok bulundu\n"

#: src/common/wavpack.cpp:126
msgid "wavpack_reader: unknown sample rate!\n"
msgstr "wavpack_reader: bilinmeyen örnekleme oranı!\n"

#: src/mmg/header_editor/bool_value_page.cpp:44
#: src/mmg/tabs/input_general.cpp:103
#: src/mmg/tabs/input_general.cpp:125
msgid "yes"
msgstr "evet"

#~ msgid " (both eyes)"
#~ msgstr " (iki göz)"

#~ msgid " (left eye)"
#~ msgstr " (sol göz)"

#~ msgid " (right eye)"
#~ msgstr " (sağ göz)"

#~ msgid " Aborting.\n"
#~ msgstr " Durduruluyor.\n"

#~ msgid " Remember that special characters like &, <, > and \" must be escaped in the usual HTML way: &amp; for '&', &lt; for '<', &gt; for '>' and &quot; for '\"'."
#~ msgstr " &, <, > ve \" gibi özel karakterleri olağan HTML usulünden kaçınılmak zorunda olunduğunu hatırlayın: '&' için &amp; , '<' için &lt; , '>' için &gt; ve '\"' için &quot;."

#, fuzzy
#~ msgid "%1%: Could not open the source file."
#~ msgstr "ac3_reader: Kaynak dosya açılamadı."

#, fuzzy
#~ msgid "%1%: Could not read %2% bytes."
#~ msgstr "aac_reader: %1% bayt okuyamadı."

#, fuzzy
#~ msgid "%1%: Could not read all header packets."
#~ msgstr "ogm_reader: Tüm başlık paketleri okunamadı."

#, fuzzy
#~ msgid "%1%: Could not read the source file."
#~ msgstr "avi_reader: Kaynak dosya okunamadı."

#, fuzzy
#~ msgid "%1%: Source is not a valid %1% file."
#~ msgstr "avi_reader: Kaynak geçerli bir AVI dosyası değil."

#~ msgid "%d minute(s) %d second(s)"
#~ msgstr "%d dakika %d saniye"

#~ msgid "(none)"
#~ msgstr "(yok)"

#~ msgid "...after this size:"
#~ msgstr "...bu boyuttan sonra:"

#~ msgid "...after timecodes:"
#~ msgstr "...zaman kodundan sonra:"

#~ msgid "<!-- Unknown element '%1%' -->\n"
#~ msgstr "<!-- Bilinmeyen unsur '%1%' -->\n"

#~ msgid "Actions"
#~ msgstr "Eylemler"

#~ msgid "BZ2_bzCompressInit() failed. Result: %1%\n"
#~ msgstr "BZ2_bzCompressInit() başarısız oldu. Sonuç: %1%\n"

#~ msgid "BZ2_bzDecompress() failed. Result: %1%\n"
#~ msgstr "BZ2_bzDecompress() başarısız oldu. Sonuç: %1%\n"

#~ msgid "Both eyes"
#~ msgstr "Her iki göz"

#~ msgid "CorePanorama pictures"
#~ msgstr "CorePanorama resimleri"

#~ msgid "CorePicture frame %1% has an invalid header size %2%.\n"
#~ msgstr "Çekirdek Resim karesi %1%, geçersiz başlık boyutu %2% sahip.\n"

#~ msgid "CorePicture frame %1% not supported.\n"
#~ msgstr "Çekirdek Resim karesi %1% desteklenmiyor.\n"

#~ msgid "Could not decode the Base64 encoded data - it seems to be malformed."
#~ msgstr "Base64 ile kodlanmış veri çözülemedi - hasarlanmış görünüyor."

#~ msgid "Could not find a valid MP3 packet."
#~ msgstr "Geçerli MP3 paketi bulunamadı."

#~ msgid "DTS_Header problem: encoded with an incompatible new encoder version\n"
#~ msgstr "DTS_Başlığı sorunu: uyumsuz yeni kodlayıcı sürümü ile kodlanmış\n"

#~ msgid "DTS_Header problem: invalid core sampling frequency\n"
#~ msgstr "DTS_Başlığı sorunu: geçersiz çekirdek örnekleme aralığı\n"

#~ msgid "DTS_Header problem: invalid number of blocks in frame\n"
#~ msgstr "DTS_Başlığı sorunu: karedeki geçersiz blok sayısı\n"

#~ msgid "Data is not allowed inside <%1%>."
#~ msgstr "Tarihe <%1%> içerisinde izin verilmiyor."

#~ msgid "Disable header removal compression for audio and video tracks by default"
#~ msgstr "Varsayılan olarak ses ve görüntü izleri için başlık kaldırılma sıkıştırmasını etkisizleştir"

#~ msgid "Enable splitting..."
#~ msgstr "Bölme etkin..."

#~ msgid "Failed to parse an USF subtitle entry for track %1%: %2%\n"
#~ msgstr "%1% izi için USF altyazısı girişini ayrıştırma başarısız oldu: %2%\n"

#~ msgid "If checked mmg will set the 'compression' drop down box to 'none' for all audio and video tracks by default. The user can still change the compression setting afterwards."
#~ msgstr "Eğer işaretlenmişse mmg varsayılan olarak tüm ses ve görüntü izleri için 'sıkıştırma' aşağı açılır menü kutusunu 'yok' olarak ayarlayacak. Kullanıcı sonradan hala sıkıştırma ayarını değiştirebilir."

#~ msgid "Invalid binary data format '%1%' specified. Supported are 'Base64', 'ASCII' and 'hex'."
#~ msgstr "Geçersiz binari veri biçimi '%1%' belirlendi. Desteklenenler 'Base64', 'ASCII' ve 'hex'."

#, fuzzy
#~ msgid "Invalid end frame for '--split' in '--split %1%' (current part: %2%).\n"
#~ msgstr "'--split %1%' içinde '--split' için geçersiz başlama/bitiş belirtmesi (şu anki kısım: %2%).\n"

#~ msgid "LZO compression failed. Result: %1%\n"
#~ msgstr "LZO sıkıştırma başarısız oldu. Sonuç: %1%\n"

#~ msgid "Left eye"
#~ msgstr "Sol göz"

#~ msgid "Line %1%, column %2%: %3%"
#~ msgstr "Satır %1%, sütun %2%: %3%"

#~ msgid "Matroska A/V files (*.mka;*.mkv)|*.mkv;*.mka|%s"
#~ msgstr "Matroska S/G dosyaları (*.mka;*.mkv)|*.mkv;*.mka|%s"

#~ msgid "Matroska files (*.mkv;*.mka)|*.mkv;*.mka|%s"
#~ msgstr "Matroska dosyaları (*.mkv;*.mka)|*.mkv;*.mka|%s"

#~ msgid "Muxing took 1 second.\n"
#~ msgstr "Çoklama 1 saniye sürdü.\n"

#~ msgid "No FPS selected for AVC/h.264 track"
#~ msgstr "AVC/h.264 izi için seçili FPS yok"

#~ msgid "No error"
#~ msgstr "Hata yok"

#~ msgid "None"
#~ msgstr "Yok"

#~ msgid "Note"
#~ msgstr "Not"

#~ msgid "Overwrite existing file(s)?"
#~ msgstr "Mevcut dosyanın(ların) üzerine yazılsın mı?"

#~ msgid "Quicktime/MP4 reader: Track %1% has an unknown type.\n"
#~ msgstr "Quicktime/MP4 okuyucusu: İz %1% bilinmeyen türde bir hataya sahip.\n"

#~ msgid "Quicktime/MP4 reader: Unknown/unsupported FourCC '%1%' for track %2%.\n"
#~ msgstr "Quicktime/MP4 okuyucusu: İz %2% için bilinmeyen/desteklenmeyen FourCC '%1%'.\n"

#~ msgid "Quicktime/MP4 reader: Unknown/unsupported FourCC '%|1$.4s|' for track %2%.\n"
#~ msgstr "Quicktime/MP4 okuyucusu: İz %2% için bilinmeyen/desteklenmeyen FourCC '%|1$.4s|'.\n"

#~ msgid "Remember that special characters like &, <, > and \" must be escaped in the usual HTML way: &amp; for '&', &lt; for '<', &gt; for '>' and &quot; for '\"'."
#~ msgstr "&, <, > ve \" gibi özel karakterleri alışılmış HTML yoluyla kullanmaktan kaçınmak zorunda olunduğunu unutmayın: '&' için &amp;, '<' için &lt;, '>' için &gt; ve '\"' için &quot;."

#~ msgid "Right eye"
#~ msgstr "Sağ göz"

#~ msgid "Sets the priority that mkvmerge will run with."
#~ msgstr "mkvmerge'ün birlikte çalışacağı önceliği ayarlar."

#~ msgid ""
#~ "Stereo-3D video mode (0: mono, 1: right eye,\n"
#~ "2: left eye, 3: both eyes)."
#~ msgstr ""
#~ "Stereo-3D görüntü kipi (0: mono, 1: sağ göz,\n"
#~ "2: sol göz, 3: her iki göz)."

#, fuzzy
#~ msgid "The ALAC header data is different for the two tracks (lengths: %1% and %2%)"
#~ msgstr "İki izin yükseklikleri farklı: %1% ve %2%"

#~ msgid "The Matroska file is analyzed."
#~ msgstr "Matroska dosyası analiz ediliyor."

#~ msgid "The binary data must be at least %1% bytes long."
#~ msgstr "Binari veri en az %1% bayt uzunluğunda olmak zorundadır."

#~ msgid "The binary data must be at most %1% bytes long."
#~ msgstr "Binari veri en fazla %1% bayt uzunluğunda olmak zorundadır."

#~ msgid "The binary data must be exactly %1% bytes long."
#~ msgstr "Binari veri tam olarak %1% bayt uzunluğunda olmak zorundadır."

#~ msgid "The file '%1%' could not be opened for reading (%2%)."
#~ msgstr "'%1%' dosyası okumak için açılamadı (%2%)."

#~ msgid "The file '%1%' could not be opened for reading (%2%).\n"
#~ msgstr "'%1%' dosyası okumak için açılamadı (%2%).\n"

#~ msgid "The file '%1%' could not be opened for reading command line arguments.\n"
#~ msgstr "'%1%' dosyası komut satırı bağımsız değişkenlerini okumak için açılamadı.\n"

#, fuzzy
#~ msgid "The file '%1%' could not be opened for reading: %2%."
#~ msgstr "'%1%' dosyası okumak için açılamadı (%2%).\n"

#~ msgid "The file '%1%' could not be opened for writing (%2%).\n"
#~ msgstr "'%1%' dosyası yazmak için açılamadı (%2%).\n"

#~ msgid "The file '%1%' could not be opened for writing (%2%, %3%).\n"
#~ msgstr "'%1%' dosyası yazmak için açılamadı (%2%, %3%).\n"

#~ msgid "The file '%1%' is empty."
#~ msgstr "Dosya '%1%' boş."

#, fuzzy
#~ msgid "The file is being analyzed.\n"
#~ msgstr "Dosya analiz ediliyor.\n"

#~ msgid "The header has already been written."
#~ msgstr "Başlık zaten yazılmış."

#, fuzzy
#~ msgid "The output file '%1%' could not be opened for writing: %2%.\n"
#~ msgstr "Çıktı dosyası '%1%' yazmak için açılamadı (%2%).\n"

#~ msgid "The picture type '%1%' is not recognized.\n"
#~ msgstr "Resim türü '%1%' tanınamıyor.\n"

#, fuzzy
#~ msgid "Timecode scale denominator: %1%"
#~ msgstr "Zaman kodu ölçeği: %1%"

#~ msgid "Timecode scaling"
#~ msgstr "Zaman kodu ölçekleme"

#~ msgid "Track %1%: NAL too big\n"
#~ msgstr "İz %1%: NAL çok büyük\n"

#~ msgid "Track number: %1%"
#~ msgstr "İz numarası: %1%"

#~ msgid "Unknown open mode"
#~ msgstr "Bilinmeyen açma kipi"

#~ msgid "Using the %1%AC3 output module.\n"
#~ msgstr "%1%AC3 çıktı modülü kullanılıyor.\n"

#~ msgid "Using the AAC audio output module.\n"
#~ msgstr "AAC ses çıktı modülü kullanılıyor.\n"

#~ msgid "Using the AAC output module.\n"
#~ msgstr "AAC çıktı modülü kullanılıyor.\n"

#~ msgid "Using the AC3 demultiplexer.\n"
#~ msgstr "AC3 demultiplexer kullanılıyor.\n"

#~ msgid "Using the AC3 output module (FourCC: %1%).\n"
#~ msgstr "AC3 çıktı modülü kullanılıyor (FourCC: %1%).\n"

#~ msgid "Using the AC3 output module.\n"
#~ msgstr "AC3 çıktı modülü kullanılıyor.\n"

#~ msgid "Using the AVC/h.264 ES demultiplexer.\n"
#~ msgstr "AVC/h.264 ES demultiplexer kullanılıyor.\n"

#~ msgid "Using the AVI demultiplexer. Opening file. This may take some time depending on the file's size.\n"
#~ msgstr "AVI demultiplexer kullanılıyor. Dosya açma. Bu dosyanın boyutuna bağlı olarak biraz zaman alabilir.\n"

#~ msgid "Using the CorePanorama subtitle reader.\n"
#~ msgstr "CorePanorama altyazı okuyucusu kullanılıyor.\n"

#~ msgid "Using the DTS demultiplexer.\n"
#~ msgstr "DTS demultiplexer kullanılıyor.\n"

#~ msgid "Using the DTS output module.\n"
#~ msgstr "DTS çıktı modülü kullanılıyor.\n"

#~ msgid "Using the Dirac demultiplexer.\n"
#~ msgstr "Dirac demultiplexer kullanılıyor.\n"

#~ msgid "Using the Dirac video output module.\n"
#~ msgstr "Dirac görüntü çıktı modülü kullanılıyor.\n"

#~ msgid "Using the FLAC demultiplexer.\n"
#~ msgstr "FLAC demultiplexer kullanılıyor.\n"

#~ msgid "Using the FLAC output module.\n"
#~ msgstr "FLAC çıktı modülü kullanılıyor.\n"

#~ msgid "Using the IVF demultiplexer.\n"
#~ msgstr "IVF demultiplexer kullanılıyor.\n"

#~ msgid "Using the Kate output module.\n"
#~ msgstr "Kate çıktı modülü kullanılıyor.\n"

#~ msgid "Using the Kate subtitle output module.\n"
#~ msgstr "Kate altyazı çıktı modülü kullanılıyor.\n"

#~ msgid "Using the MP2/MP3 demultiplexer.\n"
#~ msgstr "MP2/MP3 demultiplexer kullanılıyor.\n"

#~ msgid "Using the MPEG ES demultiplexer.\n"
#~ msgstr "MPEG ES demultiplexer kullanılıyor.\n"

#~ msgid "Using the MPEG PS demultiplexer.\n"
#~ msgstr "MPEG PS demultiplexer kullanılıyor.\n"

#~ msgid "Using the MPEG audio output module.\n"
#~ msgstr "MPEG ses çıktı modülü kullanılıyor.\n"

#~ msgid "Using the MPEG-%1% video output module.\n"
#~ msgstr "MPEG-%1% görüntü çıktı modülü kullanılıyor.\n"

#~ msgid "Using the MPEG-1/2 video output module.\n"
#~ msgstr "MPEG-1/2 görüntü çıktı modülü kullanılıyor.\n"

#~ msgid "Using the MPEG-4 part 10 (AVC) video output module.\n"
#~ msgstr "MPEG-4 part 10 (AVC) görüntü çıktı modülü kullanılıyor.\n"

#~ msgid "Using the MPEG-4 part 10 ES video output module.\n"
#~ msgstr "MPEG-4 part 10 ES görüntü çıktı modülü kullanılıyor.\n"

#~ msgid "Using the MPEG-4 part 2 video output module.\n"
#~ msgstr "MPEG-4 part 2 görüntü çıktı modülü kullanılıyor.\n"

#~ msgid "Using the Matroska demultiplexer.\n"
#~ msgstr "Matroska demultiplexer kullanılıyor.\n"

#~ msgid "Using the OGG/OGM demultiplexer.\n"
#~ msgstr "OGG/OGM demultiplexer kullanılıyor.\n"

#~ msgid "Using the PCM output module.\n"
#~ msgstr "PCM çıktı modülü kullanılıyor.\n"

#~ msgid "Using the PGS output module.\n"
#~ msgstr "PGS çıktı modülü kullanılıyor.\n"

#~ msgid "Using the PGSSUP demultiplexer.\n"
#~ msgstr "PGSSUP demultiplexer kullanılıyor.\n"

#~ msgid "Using the Quicktime/MP4 demultiplexer.\n"
#~ msgstr "Quicktime/MP4 demultiplexer kullanılıyor.\n"

#~ msgid "Using the RealAudio output module (FourCC: %1%).\n"
#~ msgstr "RealAudio çıktı modülü kullanılıyor (FourCC: %1%).\n"

#~ msgid "Using the RealMedia demultiplexer.\n"
#~ msgstr "RealMedia demultiplexer kullanılıyor.\n"

#~ msgid "Using the SRT subtitle reader.\n"
#~ msgstr "SRT altyazı okuyucusu kullanılıyor.\n"

#~ msgid "Using the SSA/ASS subtitle output module.\n"
#~ msgstr "SSA/ASS altyazı çıktı modülü kullanılıyor.\n"

#~ msgid "Using the SSA/ASS subtitle reader.\n"
#~ msgstr "SSA/ASS altyazı okuyucusu kullanılıyor.\n"

#~ msgid "Using the TTA demultiplexer.\n"
#~ msgstr "TTA demultiplexer kullanılıyor.\n"

#~ msgid "Using the TTA output module.\n"
#~ msgstr "TTA çıktı modülü kullanılıyor.\n"

#~ msgid "Using the Theora video output module.\n"
#~ msgstr "Theora görüntü çıktı modülü kullanılıyor.\n"

#~ msgid "Using the TrueHD output module.\n"
#~ msgstr "TrueHD çıktı modülü kullanılıyor.\n"

#~ msgid "Using the TrueHD/MLP demultiplexer.\n"
#~ msgstr "TrueHD/MLP demultiplexer kullanılıyor.\n"

#~ msgid "Using the TrueHD/MLP output module.\n"
#~ msgstr "TrueHD/MLP çıktı modülü kullanılıyor.\n"

#~ msgid "Using the USF subtitle reader.\n"
#~ msgstr "USF altyazı okuyucusu kullanılıyor.\n"

#~ msgid "Using the VC1 ES demultiplexer.\n"
#~ msgstr "VC1 ES demultiplexer kullanılıyor.\n"

#~ msgid "Using the VC1 video output module.\n"
#~ msgstr "VC1 görüntü çıktı modülü kullanılıyor.\n"

#~ msgid "Using the VP8 video output module.\n"
#~ msgstr "VP8 görüntü çıktı modülü kullanılıyor.\n"

#~ msgid "Using the VobBtn button reader.\n"
#~ msgstr "VobBtn buton okuyucusu kullanılıyor.\n"

#~ msgid "Using the VobBtn output module.\n"
#~ msgstr "VobBtn çıktı modülü kullanılıyor.\n"

#~ msgid "Using the VobSub output module.\n"
#~ msgstr "VobSub çıktı modülü kullanılıyor.\n"

#~ msgid "Using the VobSub subtitle output module (language: %1%).\n"
#~ msgstr "VobSub altyazı çıktı modülü kullanılıyor (dil: %1%).\n"

#~ msgid "Using the VobSub subtitle reader (SUB file '%1%').\n"
#~ msgstr "VobSub altyazı okuyucusu kullanılıyor (SUB '%1%').\n"

#~ msgid "Using the Vorbis output module.\n"
#~ msgstr "Vorbis çıktı modülü kullanılıyor.\n"

#~ msgid "Using the WAV demultiplexer.\n"
#~ msgstr "WAV demultiplexer kullanılıyor.\n"

#~ msgid "Using the WAVPACK demultiplexer with a correction file.\n"
#~ msgstr "Düzeltme dosyasıyla WAVPACK demultiplexer kullanılıyor.\n"

#~ msgid "Using the WAVPACK demultiplexer.\n"
#~ msgstr "WAVPACK demultiplexer kullanılıyor.\n"

#~ msgid "Using the WAVPACK output module.\n"
#~ msgstr "WAVPACK çıktı modülü kullanılıyor.\n"

#~ msgid "Using the generic audio output module (FourCC: %|1$.4s|).\n"
#~ msgstr "Genel ses çıktı modülü kullanılıyor (FourCC: %|1$.4s|).\n"

#~ msgid "Using the passthrough output module for this %1% track.\n"
#~ msgstr "Bu %1% iz için düz geçiş çıktı modülü kullanılıyor.\n"

#~ msgid "Using the text subtitle output module.\n"
#~ msgstr "Metin altyazı çıktı modülü kullanılıyor.\n"

#~ msgid "Using the video output module (FourCC: %1%).\n"
#~ msgstr "Görüntü çıktı modülü kullanılıyor (FourCC: %1%).\n"

#~ msgid "Using the video output module (FourCC: %|1$.4s|).\n"
#~ msgstr "Görüntü çıktı modülü kullanılıyor (FourCC: %|1$.4s|).\n"

#~ msgid "Using the video output module.\n"
#~ msgstr "Görüntü çıktı modülü kullanılıyor.\n"

#~ msgid "VP8"
#~ msgstr "VP8"

#~ msgid "Warning: There's more than one track with the UID %1%."
#~ msgstr "Uyarı: UID %1% ile birden fazla iz var."

#~ msgid "Warning: There's more than one track with the number %1%."
#~ msgstr "Uyarı: %1% sayısıyla birden fazla iz var."

#~ msgid "XML parser error at line %1%: %2%."
#~ msgstr "%1%. satırda XML ayrıştırıcı hatası: %2%."

#~ msgid "aac_reader: ADIF header files are not supported."
#~ msgstr "aac_reader: ADIF başlık dosyaları desteklenmiyor."

#~ msgid "ac3_reader: Could not read %1% bytes."
#~ msgstr "ac3_reader: %1% bayt okunamadı."

#~ msgid "anaglyph"
#~ msgstr "anaglif"

#~ msgid "avc_es_reader: Could not open the source file."
#~ msgstr "avc_es_reader: Kaynak dosya açılamadı."

#~ msgid "avi_reader: Could not initialize AVI source. Reason: %1%"
#~ msgstr "avi_reader: AVI kaynağı başlatılamadı. Sebep: %1%"

#~ msgid "bzip2 compression failed. Result: %1%\n"
#~ msgstr "bzip2 sıkıştırması başarısız oldu. Sonuç: %1%\n"

#~ msgid "bzlib_compressor_c::decompress() not implemented\n"
#~ msgstr "bzlib_compressor_c::decompress() uygulanmadı\n"

#~ msgid "cet_index: '%1%' not found\n"
#~ msgstr "cet_index: '%1%' bulunamadı\n"

#~ msgid "dts_reader: Could not open the source file."
#~ msgstr "dts_reader: Kaynak dosya açılamadı."

#~ msgid "dts_reader: Could not read %1% bytes."
#~ msgstr "dts_reader: %1% bayt okunamadı."

#~ msgid "end-of-file"
#~ msgstr "dosyanın sonu"

#~ msgid "ivf_reader: Could not open the file."
#~ msgstr "ivf_reader: Dosya açılamadı."

#~ msgid "lzo_compressor_c::decompress() not implemented\n"
#~ msgstr "lzo_compressor_c::decompress() uygulanmadı\n"

#~ msgid "lzo_init() failed. Result: %1%\n"
#~ msgstr "lzo_init() başarısız. Sonuç: %1%\n"

#~ msgid "lzo_malloc(LZO1X_999_MEM_COMPRESS) failed.\n"
#~ msgstr "lzo_malloc(LZO1X_999_MEM_COMPRESS) başarısız oldu.\n"

#~ msgid "matroska_reader: Failed to read the headers."
#~ msgstr "matroska_okuyucusu: Başlıkları okuma başarısız."

#~ msgid "matroska_reader: The CodecID for track %1% is 'A_VORBIS', but there are no header packets present.\n"
#~ msgstr "matroska_okuyucusu: İz '%1%' için KodekID 'A_VORBIS', ama başlık paketleri sunumu yok.\n"

#~ msgid "matroska_reader: Vorbis track does not contain valid headers.\n"
#~ msgstr "matroska_okuyucusu: Vorbis izi geçerli başlıkları içermiyor.\n"

#~ msgid "matroska_reader: |  + There's more than one track with the UID %1%.\n"
#~ msgstr "matroska_okuyucusu: |  + UID %1% ile birden fazla iz var.\n"

#~ msgid "matroska_reader: |  + There's more than one track with the number %1%.\n"
#~ msgstr "matroska_okuyucusu: |  + %1% sayısı ile birden fazla iz var.\n"

#~ msgid "memory_slice_cursor_c copy c'tor: Must not be used!"
#~ msgstr "memory_slice_cursor_c copy c'tor: Kullanılmamalı!"

#~ msgid "mkdir(%1%) failed; errno = %2% (%3%)"
#~ msgstr "mkdir(%1%) başarısız oldu; hata no = %2% (%3%)"

#~ msgid "mm_text_io_c::read_next_char(): Invalid UTF-8 char. First byte: 0x%|1$02x|"
#~ msgstr "mm_text_io_c::read_next_char(): Geçersiz UTF-8 kar. İlk bayt: 0x%|1$02x|"

#~ msgid "mp3_reader: Could not open the source file."
#~ msgstr "mp3_reader: Kaynak dosya açılamadı."

#~ msgid "mpeg_es_reader: Could not open the file."
#~ msgstr "mpeg_es_reader: Dosya açılamadı."

#~ msgid "mpeg_ps_reader: Could not open the file."
#~ msgstr "mpeg_ps_reader: Dosya açılamadı."

#~ msgid "mpeg_ts_reader_c: Could not open the file."
#~ msgstr "mpeg_ts_reader_c: Dosya açılamadı."

#~ msgid "ogm_reader: Could not open the source file."
#~ msgstr "ogm_reader: Kaynak dosya açılamadı."

#~ msgid "ogm_reader: Source is not a valid OGG media file."
#~ msgstr "ogm_reader: Kaynak geçerli bir OGG medya dosyası değil."

#~ msgid "on_entry_selected: display == nullptr. Should not have happened."
#~ msgstr "on_entry_selected: display == nullptr. Olmamalıydı."

#~ msgid "pgssup_reader: Could not open the file."
#~ msgstr "pgssup_reader: Dosya açılamadı."

#~ msgid "real_reader: Could not read the source file."
#~ msgstr "real_reader: Kaynak dosya okunamadı."

#~ msgid "real_reader: Source is not a valid RealMedia file."
#~ msgstr "real_reader: Kaynak geçerli bir RealMedia dosyası değil."

#~ msgid "split by parts"
#~ msgstr "kısımlara göre böl"

#~ msgid "srt_reader: Could not open the source file."
#~ msgstr "srt_reader: Kaynak dosya açılamadı."

#~ msgid "srt_reader: Source is not a valid SRT file."
#~ msgstr "srt_reader: Kaynak geçerli bir SRT dosyası değil."

#~ msgid "ssa_reader: Could not open the source file."
#~ msgstr "ssa_reader: Kaynak dosya açılamadı."

#~ msgid "ssa_reader: Source is not a valid SSA/ASS file."
#~ msgstr "ssa_reader: Kaynak geçerli bir SSA/ASS dosyası değil."

#~ msgid "tet_index: '%1%' not found\n"
#~ msgstr "tet_index: '%1%' bulunamadı\n"

#~ msgid "truehd_reader: Could not open the source file."
#~ msgstr "truehd_reader: Kaynak dosya açılamadı."

#~ msgid "truehd_reader: Could not read %1% bytes."
#~ msgstr "truehd_reader: %1% bayt okunamadı."

#~ msgid "tta_reader: Could not open the file."
#~ msgstr "tta_reader: Dosya açılamadı."

#~ msgid "usf_reader: Could not open the source file."
#~ msgstr "usf_reader: Kaynak dosya açılamadı."

#~ msgid "usf_reader: Source is not a valid USF file."
#~ msgstr "usf_reader: Kaynak geçerli bir USF dosyası değil."

#~ msgid "vc1_es_reader: Could not open the source file."
#~ msgstr "vc1_es_reader: Kaynak dosya açılamadı."

#~ msgid "vobbtn_reader: Could not open the file."
#~ msgstr "vobbtn_reader: Dosyayı açamadı."

#~ msgid "vobsub_reader: Could not open the source file."
#~ msgstr "vobsub_reader: Kaynak dosyayı açamadı."

#~ msgid "vobsub_reader: Could not open the sub file"
#~ msgstr "vobsub_reader: Sub dosyasını açamadı"

#~ msgid "wav_reader: Could not open the source file."
#~ msgstr "wav_reader: Kaynak dosyayı açamadı."

#~ msgid "wav_reader: No data chunk was found."
#~ msgstr "wav_reader: Bulunan iri veri parçası yok."

#~ msgid "wav_reader: No format chunk found."
#~ msgstr "wav_reader: Bulunan iri biçim parçası yok."

#~ msgid "wav_reader: Source is not a valid WAVE file."
#~ msgstr "wav_reader: Kaynak geçerli WAVE dosyası değil."

#~ msgid "wav_reader: The format chunk could not be read."
#~ msgstr "wav_reader: İri biçim parçası okunamadı."

#~ msgid "wav_reader: could not read WAVE header."
#~ msgstr "wav_reader: WAVE başlığı okunamadı."

#~ msgid "wavpack_reader: Could not open the file."
#~ msgstr "wavpack_reader: Dosyayı açamadı."

#~ msgid "wrong usage: increase < 0"
#~ msgstr "yanlış kullanım: yüksek < 0"

#~ msgid "wrong usage: read-only with NULL memory"
#~ msgstr "yanlış kullanım: BOŞ bellek ile salt okunur"

#~ msgid "wrong usage: writing to read-only memory"
#~ msgstr "yanlış kullanım: salt okunur belleğe yazılıyor"
<|MERGE_RESOLUTION|>--- conflicted
+++ resolved
@@ -1370,23 +1370,13 @@
 msgid "'%1%' lacks the track ID.\n"
 msgstr "'%1%', iz ID'sine ihtiyacı var.\n"
 
-<<<<<<< HEAD
-#: src/merge/mkvmerge.cpp:2128
-#: src/merge/mkvmerge.cpp:2135
-#: src/merge/mkvmerge.cpp:2142
-#: src/merge/mkvmerge.cpp:2149
-#: src/merge/mkvmerge.cpp:2156
-#, fuzzy, boost-format
-msgid "'%1%' lacks the track numbers.\n"
-=======
 #: src/merge/mkvmerge.cpp:2085
 #: src/merge/mkvmerge.cpp:2092
 #: src/merge/mkvmerge.cpp:2099
 #: src/merge/mkvmerge.cpp:2106
 #: src/merge/mkvmerge.cpp:2113
-#, boost-format
-msgid "'%1%' lacks the track number(s).\n"
->>>>>>> ff0a6f61
+#, fuzzy, boost-format
+msgid "'%1%' lacks the track numbers.\n"
 msgstr "'%1%', iz numarasına(larına) ihtiyacı var.\n"
 
 #: src/common/output.cpp:157
@@ -3256,14 +3246,9 @@
 msgid "Delete one or more attachments"
 msgstr "Bir veya daha fazla ek sil"
 
-<<<<<<< HEAD
-#: src/mmg/jobs.cpp:497
+#: src/mmg/jobs.cpp:514
 #, fuzzy
 msgid "Delete the selected jobs from the job queue"
-=======
-#: src/mmg/jobs.cpp:514
-msgid "Delete the selected job(s) from the job queue"
->>>>>>> ff0a6f61
 msgstr "Seçili işi(leri) iş kuyruğundan sil"
 
 #: src/mmg/jobs.cpp:468
@@ -3299,14 +3284,9 @@
 msgid "Directory:"
 msgstr "Dizin:"
 
-<<<<<<< HEAD
-#: src/mmg/jobs.cpp:492
+#: src/mmg/jobs.cpp:509
 #, fuzzy
 msgid "Disable the selected jobs and set their status to 'done'"
-=======
-#: src/mmg/jobs.cpp:509
-msgid "Disable the selected job(s) and sets their status to 'done'"
->>>>>>> ff0a6f61
 msgstr "Seçili işi(leri) etkisizleştir ve durumlarını 'bitti' olarak ayarla"
 
 #: src/mmg/cli_options_dlg.cpp:141
@@ -5072,23 +5052,14 @@
 msgid "More than one track with the track number %1% found.\n"
 msgstr "İz numarası %1% ile birden fazla iz bulundu.\n"
 
-<<<<<<< HEAD
-#: src/mmg/jobs.cpp:484
+#: src/mmg/jobs.cpp:501
 #, fuzzy
 msgid "Move the selected jobs down"
 msgstr "Seçili işi(leri) aşağı taşı"
 
-#: src/mmg/jobs.cpp:481
+#: src/mmg/jobs.cpp:498
 #, fuzzy
 msgid "Move the selected jobs up"
-=======
-#: src/mmg/jobs.cpp:501
-msgid "Move the selected job(s) down"
-msgstr "Seçili işi(leri) aşağı taşı"
-
-#: src/mmg/jobs.cpp:498
-msgid "Move the selected job(s) up"
->>>>>>> ff0a6f61
 msgstr "Seçili işi(leri) yukarı taşı"
 
 #: src/info/mkvinfo.cpp:493
@@ -5530,21 +5501,12 @@
 msgid "Output:"
 msgstr "Çıktı:"
 
-<<<<<<< HEAD
-#: src/mmg/mmg_dialog.cpp:556
-#: src/mmg/mmg_dialog.cpp:1433
-=======
-#: src/mmg/mmg_dialog.cpp:574
-msgid "Overwrite existing file(s)?"
-msgstr "Mevcut dosyanın(ların) üzerine yazılsın mı?"
-
 #: src/mmg/mmg_dialog.cpp:555
 #: src/mmg/mmg_dialog.cpp:1432
->>>>>>> ff0a6f61
 msgid "Overwrite existing file?"
 msgstr "Mevcut dosyanın üzerine yazılsın mı?"
 
-#: src/mmg/mmg_dialog.cpp:575
+#: src/mmg/mmg_dialog.cpp:574
 #, fuzzy
 msgid "Overwrite existing files?"
 msgstr "Mevcut dosyanın üzerine yazılsın mı?"
@@ -5880,14 +5842,9 @@
 msgid "RSA"
 msgstr "RSA"
 
-<<<<<<< HEAD
-#: src/mmg/jobs.cpp:489
+#: src/mmg/jobs.cpp:506
 #, fuzzy
 msgid "Re-enable the selected jobs"
-=======
-#: src/mmg/jobs.cpp:506
-msgid "Re-enable the selected job(s)"
->>>>>>> ff0a6f61
 msgstr "Seçili işi(leri) yeniden etkinleştir"
 
 #: src/merge/output_control.cpp:974
@@ -6616,14 +6573,9 @@
 msgid "Start the jobs whose status is 'pending'"
 msgstr "Durumu 'beklemede' olan işleri başlat"
 
-<<<<<<< HEAD
-#: src/mmg/jobs.cpp:520
+#: src/mmg/jobs.cpp:537
 #, fuzzy
 msgid "Start the selected jobs regardless of their status"
-=======
-#: src/mmg/jobs.cpp:537
-msgid "Start the selected job(s) regardless of their status"
->>>>>>> ff0a6f61
 msgstr "Durumlarına bakmadan seçili işi(leri) başlat"
 
 #: src/mmg/mmg_dialog.cpp:287
@@ -8497,11 +8449,6 @@
 msgid "Video track %u"
 msgstr "Görüntü izi %u"
 
-<<<<<<< HEAD
-#: src/mmg/jobs.cpp:502
-#, fuzzy
-msgid "View the output that mkvmerge generated during the muxing process for the selected jobs"
-=======
 #: src/mmg/tabs/additional_parts_dlg.cpp:42
 #: src/mmg/tabs/additional_parts_dlg.cpp:54
 #, fuzzy
@@ -8509,8 +8456,8 @@
 msgstr "Görüntü görüntüleme birimi"
 
 #: src/mmg/jobs.cpp:519
-msgid "View the output that mkvmerge generated during the muxing process for the selected job(s)"
->>>>>>> ff0a6f61
+#, fuzzy
+msgid "View the output that mkvmerge generated during the muxing process for the selected jobs"
 msgstr "Seçili iş(ler) için çoklama işlemi sırasında mkvmerge'ün oluşturduğu çıktıyı göster"
 
 #: src/input/r_vobbtn.h:36
@@ -9350,15 +9297,11 @@
 msgid "mmg"
 msgstr "mmg"
 
-<<<<<<< HEAD
 #: src/mmg/tabs/ask_scan_for_playlists_dlg.cpp:34
 msgid "mmg can scan these files, present the results including duration and number of tracks of each playlist found and let you chose which one to add."
 msgstr ""
 
-#: src/mmg/mmg_dialog.cpp:286
-=======
 #: src/mmg/mmg_dialog.cpp:285
->>>>>>> ff0a6f61
 msgid "mmg debug output"
 msgstr "mmg hata ayıklama çıktısı"
 
