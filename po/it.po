--- conflicted
+++ resolved
@@ -1482,19 +1482,11 @@
 msgid "'%1%' lacks the track ID.\n"
 msgstr "'%1%' - ID traccia non specificato.\n"
 
-<<<<<<< HEAD
-#: src/merge/mkvmerge.cpp:2128 src/merge/mkvmerge.cpp:2135
-#: src/merge/mkvmerge.cpp:2142 src/merge/mkvmerge.cpp:2149
-#: src/merge/mkvmerge.cpp:2156
-#, fuzzy, boost-format
-msgid "'%1%' lacks the track numbers.\n"
-=======
 #: src/merge/mkvmerge.cpp:2085 src/merge/mkvmerge.cpp:2092
 #: src/merge/mkvmerge.cpp:2099 src/merge/mkvmerge.cpp:2106
 #: src/merge/mkvmerge.cpp:2113
-#, boost-format
-msgid "'%1%' lacks the track number(s).\n"
->>>>>>> ff0a6f61
+#, fuzzy, boost-format
+msgid "'%1%' lacks the track numbers.\n"
 msgstr "'%1%' - numero traccia(e) non specificata(e).\n"
 
 #: src/common/output.cpp:157 src/common/output.cpp:170
@@ -3581,14 +3573,9 @@
 msgid "Delete one or more attachments"
 msgstr "Elimina o più allegati"
 
-<<<<<<< HEAD
-#: src/mmg/jobs.cpp:497
+#: src/mmg/jobs.cpp:514
 #, fuzzy
 msgid "Delete the selected jobs from the job queue"
-=======
-#: src/mmg/jobs.cpp:514
-msgid "Delete the selected job(s) from the job queue"
->>>>>>> ff0a6f61
 msgstr "Elimina le attività selezionate dalla coda attività"
 
 #: src/mmg/jobs.cpp:468
@@ -3621,14 +3608,9 @@
 msgid "Directory:"
 msgstr "Cartella:"
 
-<<<<<<< HEAD
-#: src/mmg/jobs.cpp:492
+#: src/mmg/jobs.cpp:509
 #, fuzzy
 msgid "Disable the selected jobs and set their status to 'done'"
-=======
-#: src/mmg/jobs.cpp:509
-msgid "Disable the selected job(s) and sets their status to 'done'"
->>>>>>> ff0a6f61
 msgstr ""
 "Disabilita le attività selezionate e imposta il loro stato a 'completato'"
 
@@ -5774,23 +5756,14 @@
 msgid "More than one track with the track number %1% found.\n"
 msgstr "Rilevata più di una traccia con il numero traccia %1%.\n"
 
-<<<<<<< HEAD
-#: src/mmg/jobs.cpp:484
+#: src/mmg/jobs.cpp:501
 #, fuzzy
 msgid "Move the selected jobs down"
 msgstr "Sposta la/le attività in su"
 
-#: src/mmg/jobs.cpp:481
+#: src/mmg/jobs.cpp:498
 #, fuzzy
 msgid "Move the selected jobs up"
-=======
-#: src/mmg/jobs.cpp:501
-msgid "Move the selected job(s) down"
-msgstr "Sposta la/le attività in su"
-
-#: src/mmg/jobs.cpp:498
-msgid "Move the selected job(s) up"
->>>>>>> ff0a6f61
 msgstr "Sposta la/le attività in giù"
 
 #: src/info/mkvinfo.cpp:493
@@ -6296,19 +6269,11 @@
 msgid "Output:"
 msgstr "Destinazione:"
 
-<<<<<<< HEAD
-#: src/mmg/mmg_dialog.cpp:556 src/mmg/mmg_dialog.cpp:1433
-=======
-#: src/mmg/mmg_dialog.cpp:574
-msgid "Overwrite existing file(s)?"
-msgstr "Sovrascrivere file esistenti?"
-
 #: src/mmg/mmg_dialog.cpp:555 src/mmg/mmg_dialog.cpp:1432
->>>>>>> ff0a6f61
 msgid "Overwrite existing file?"
 msgstr "Sovrascrittura file esistenti"
 
-#: src/mmg/mmg_dialog.cpp:575
+#: src/mmg/mmg_dialog.cpp:574
 #, fuzzy
 msgid "Overwrite existing files?"
 msgstr "Sovrascrittura file esistenti"
@@ -6728,14 +6693,9 @@
 msgid "RSA"
 msgstr "RSA"
 
-<<<<<<< HEAD
-#: src/mmg/jobs.cpp:489
+#: src/mmg/jobs.cpp:506
 #, fuzzy
 msgid "Re-enable the selected jobs"
-=======
-#: src/mmg/jobs.cpp:506
-msgid "Re-enable the selected job(s)"
->>>>>>> ff0a6f61
 msgstr "Riabilita le attività selezionate"
 
 #: src/merge/output_control.cpp:974
@@ -7593,14 +7553,9 @@
 msgid "Start the jobs whose status is 'pending'"
 msgstr "Avvia i lavori con stato 'in sospeso'"
 
-<<<<<<< HEAD
-#: src/mmg/jobs.cpp:520
+#: src/mmg/jobs.cpp:537
 #, fuzzy
 msgid "Start the selected jobs regardless of their status"
-=======
-#: src/mmg/jobs.cpp:537
-msgid "Start the selected job(s) regardless of their status"
->>>>>>> ff0a6f61
 msgstr "Avvia il seguente lavoro(i) indipendentemente dal loro stato"
 
 #: src/mmg/mmg_dialog.cpp:287
@@ -10153,10 +10108,6 @@
 msgid "Video track %u"
 msgstr "Traccia video %u"
 
-<<<<<<< HEAD
-#: src/mmg/jobs.cpp:502
-#, fuzzy
-=======
 #: src/mmg/tabs/additional_parts_dlg.cpp:42
 #: src/mmg/tabs/additional_parts_dlg.cpp:54
 #, fuzzy
@@ -10164,7 +10115,7 @@
 msgstr "Unità visualizzazione video"
 
 #: src/mmg/jobs.cpp:519
->>>>>>> ff0a6f61
+#, fuzzy
 msgid ""
 "View the output that mkvmerge generated during the muxing process for the "
 "selected jobs"
@@ -11124,7 +11075,6 @@
 msgid "mmg"
 msgstr "mmg"
 
-<<<<<<< HEAD
 #: src/mmg/tabs/ask_scan_for_playlists_dlg.cpp:34
 #, fuzzy
 msgid ""
@@ -11136,10 +11086,7 @@
 "file, presentando il risultato inclusi durata e numero di tracce di ogni "
 "playlist rilevata e farti decidere quale aggiungere."
 
-#: src/mmg/mmg_dialog.cpp:286
-=======
 #: src/mmg/mmg_dialog.cpp:285
->>>>>>> ff0a6f61
 msgid "mmg debug output"
 msgstr "output debug mmg"
 
