--- conflicted
+++ resolved
@@ -7,11 +7,7 @@
 "Project-Id-Version: mkvtoolnix 6.6.0\n"
 "Report-Msgid-Bugs-To: moritz@bunkus.org\n"
 "POT-Creation-Date: 2009-02-18 23:52+0100\n"
-<<<<<<< HEAD
-"PO-Revision-Date: 2014-01-01 14:21+0100\n"
-=======
-"PO-Revision-Date: 2013-12-31 23:50+0100\n"
->>>>>>> ff0a6f61
+"PO-Revision-Date: 2014-01-01 18:10+0100\n"
 "Last-Translator: Moritz Bunkus <moritz@bunkus.org>\n"
 "Language-Team: German <moritz@bunkus.org>\n"
 "Language: de\n"
@@ -1395,20 +1391,11 @@
 msgid "'%1%' lacks the track ID.\n"
 msgstr "Der Option »%1%« fehlt die Spur-ID.\n"
 
-<<<<<<< HEAD
-#: src/merge/mkvmerge.cpp:2128
-#: src/merge/mkvmerge.cpp:2135
-#: src/merge/mkvmerge.cpp:2142
-#: src/merge/mkvmerge.cpp:2149
-#: src/merge/mkvmerge.cpp:2156
-=======
-# FIXME use plural form
 #: src/merge/mkvmerge.cpp:2085
 #: src/merge/mkvmerge.cpp:2092
 #: src/merge/mkvmerge.cpp:2099
 #: src/merge/mkvmerge.cpp:2106
 #: src/merge/mkvmerge.cpp:2113
->>>>>>> ff0a6f61
 #, boost-format
 msgid "'%1%' lacks the track numbers.\n"
 msgstr "Der Option »%1%« fehlen die Spur-IDs.\n"
@@ -3278,13 +3265,8 @@
 msgid "Delete one or more attachments"
 msgstr "Einen oder mehrere Dateianhänge löschen"
 
-<<<<<<< HEAD
-#: src/mmg/jobs.cpp:497
+#: src/mmg/jobs.cpp:514
 msgid "Delete the selected jobs from the job queue"
-=======
-#: src/mmg/jobs.cpp:514
-msgid "Delete the selected job(s) from the job queue"
->>>>>>> ff0a6f61
 msgstr "Die ausgewählten Jobs aus der Jobwarteschlange löschen"
 
 #: src/mmg/jobs.cpp:468
@@ -3320,13 +3302,8 @@
 msgid "Directory:"
 msgstr "Verzeichnis:"
 
-<<<<<<< HEAD
-#: src/mmg/jobs.cpp:492
+#: src/mmg/jobs.cpp:509
 msgid "Disable the selected jobs and set their status to 'done'"
-=======
-#: src/mmg/jobs.cpp:509
-msgid "Disable the selected job(s) and sets their status to 'done'"
->>>>>>> ff0a6f61
 msgstr "Die ausgewählten Jobs deaktivieren und ihren Status auf »erledigt« setzen"
 
 #: src/mmg/cli_options_dlg.cpp:141
@@ -5085,23 +5062,13 @@
 msgid "More than one track with the track number %1% found.\n"
 msgstr "Es wurde mehr als eine Spur mit der Nummer %1% gefunden.\n"
 
-<<<<<<< HEAD
-#: src/mmg/jobs.cpp:484
+#: src/mmg/jobs.cpp:501
 msgid "Move the selected jobs down"
 msgstr "Die ausgewählten Jobs nach unten verschieben"
 
-#: src/mmg/jobs.cpp:481
+#: src/mmg/jobs.cpp:498
 msgid "Move the selected jobs up"
 msgstr "Die ausgewählten Jobs nach oben verschieben"
-=======
-#: src/mmg/jobs.cpp:501
-msgid "Move the selected job(s) down"
-msgstr "Den ausgewählten Job nach unten verschieben"
-
-#: src/mmg/jobs.cpp:498
-msgid "Move the selected job(s) up"
-msgstr "Den ausgewählten Job nach oben verschieben"
->>>>>>> ff0a6f61
 
 #: src/info/mkvinfo.cpp:493
 #, boost-format
@@ -5541,21 +5508,12 @@
 msgid "Output:"
 msgstr "Ausgabe:"
 
-<<<<<<< HEAD
-#: src/mmg/mmg_dialog.cpp:556
-#: src/mmg/mmg_dialog.cpp:1433
-=======
-#: src/mmg/mmg_dialog.cpp:574
-msgid "Overwrite existing file(s)?"
-msgstr "bestehende Datei(en) überschreiben?"
-
 #: src/mmg/mmg_dialog.cpp:555
 #: src/mmg/mmg_dialog.cpp:1432
->>>>>>> ff0a6f61
 msgid "Overwrite existing file?"
 msgstr "bestehende Datei überschreiben?"
 
-#: src/mmg/mmg_dialog.cpp:575
+#: src/mmg/mmg_dialog.cpp:574
 msgid "Overwrite existing files?"
 msgstr "Bestehende Dateien überschreiben?"
 
@@ -5891,15 +5849,9 @@
 msgid "RSA"
 msgstr "RSA"
 
-<<<<<<< HEAD
-#: src/mmg/jobs.cpp:489
+#: src/mmg/jobs.cpp:506
 msgid "Re-enable the selected jobs"
 msgstr "Die ausgewählten Jobs wieder aktivieren"
-=======
-#: src/mmg/jobs.cpp:506
-msgid "Re-enable the selected job(s)"
-msgstr "die ausgewählten Jobs wieder aktivieren"
->>>>>>> ff0a6f61
 
 #: src/merge/output_control.cpp:974
 #, boost-format
@@ -6637,15 +6589,9 @@
 msgid "Start the jobs whose status is 'pending'"
 msgstr "startet alle Jobs, deren Status »wartend« ist."
 
-<<<<<<< HEAD
-#: src/mmg/jobs.cpp:520
+#: src/mmg/jobs.cpp:537
 msgid "Start the selected jobs regardless of their status"
 msgstr "Alle Jobs unabhängig von ihrem Status starten"
-=======
-#: src/mmg/jobs.cpp:537
-msgid "Start the selected job(s) regardless of their status"
-msgstr "startet alle Jobs unabhängig von ihrem Status."
->>>>>>> ff0a6f61
 
 #: src/mmg/mmg_dialog.cpp:287
 msgid "Start with empty settings"
@@ -8556,20 +8502,14 @@
 msgid "Video track %u"
 msgstr "Videospur %u"
 
-<<<<<<< HEAD
-#: src/mmg/jobs.cpp:502
-msgid "View the output that mkvmerge generated during the muxing process for the selected jobs"
-msgstr "Die Ausgabe ansehen, die Mkvmerge während des Muxprozesses der ausgewählten Jobs erzeugt hat"
-=======
 #: src/mmg/tabs/additional_parts_dlg.cpp:42
 #: src/mmg/tabs/additional_parts_dlg.cpp:54
 msgid "View files in playlist"
 msgstr "Dateien in Abspielliste anzeigen"
 
 #: src/mmg/jobs.cpp:519
-msgid "View the output that mkvmerge generated during the muxing process for the selected job(s)"
-msgstr "die Ausgabe ansehen, die Mkvmerge während des Muxprozesses der ausgewählten Jobs erzeugt hat"
->>>>>>> ff0a6f61
+msgid "View the output that mkvmerge generated during the muxing process for the selected jobs"
+msgstr "Die Ausgabe ansehen, die Mkvmerge während des Muxprozesses der ausgewählten Jobs erzeugt hat"
 
 #: src/input/r_vobbtn.h:36
 #: src/output/p_vobbtn.h:36
@@ -9415,15 +9355,11 @@
 msgid "mmg"
 msgstr "Mmg"
 
-<<<<<<< HEAD
 #: src/mmg/tabs/ask_scan_for_playlists_dlg.cpp:34
 msgid "mmg can scan these files, present the results including duration and number of tracks of each playlist found and let you chose which one to add."
 msgstr "mmg kann diese Dateien durchsuchen, die Ergebnisse inklusive der Dauer und Anzahl Spuren in jeder gefundenen Abspielliste anzeigen und Sie auswählen lassen, welche hinzugefügt wird."
 
-#: src/mmg/mmg_dialog.cpp:286
-=======
 #: src/mmg/mmg_dialog.cpp:285
->>>>>>> ff0a6f61
 msgid "mmg debug output"
 msgstr "Mmg-Debugausgaben"
 
