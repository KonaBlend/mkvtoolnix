#include "common/common_pch.h"

<<<<<<< HEAD
#include <QDesktopServices>
#include <QSettings>
#include <QUrl>
=======
#include <QFileInfo>
>>>>>>> 8eb4a4fa

#include "common/qt.h"
#include "mkvtoolnix-gui/jobs/job.h"
#include "mkvtoolnix-gui/jobs/mux_job.h"
#include "mkvtoolnix-gui/util/config_file.h"
#include "mkvtoolnix-gui/util/settings.h"

namespace mtx { namespace gui { namespace Jobs {

uint64_t Job::ms_next_id = 0;

Job::Job(Status status)
  : m_id{ms_next_id++}
  , m_status{status}
  , m_progress{}
  , m_exitCode{std::numeric_limits<unsigned int>::max()}
  , m_warningsAcknowledged{}
  , m_errorsAcknowledged{}
  , m_quitAfterFinished{}
  , m_mutex{QMutex::Recursive}
{
  connect(this, &Job::lineRead, this, &Job::addLineToInternalLogs);
}

Job::~Job() {
}

void
Job::action(std::function<void()> code) {
  QMutexLocker locked{&m_mutex};

  code();
}

void
Job::setStatus(Status status) {
  QMutexLocker locked{&m_mutex};

  if (status == m_status)
    return;

  m_status = status;

  if (Running == status) {
    m_dateStarted = QDateTime::currentDateTime();
    m_fullOutput.clear();
    m_output.clear();
    m_warnings.clear();
    m_errors.clear();
    m_warningsAcknowledged = 0;
    m_errorsAcknowledged   = 0;

  } else if ((DoneOk == status) || (DoneWarnings == status) || (Failed == status) || (Aborted == status))
    m_dateFinished = QDateTime::currentDateTime();

  emit statusChanged(m_id, status);
}

bool
Job::isToBeProcessed()
  const {
  return (Running == m_status) || (PendingAuto == m_status);
}

void
Job::setProgress(unsigned int progress) {
  QMutexLocker locked{&m_mutex};

  if (progress == m_progress)
    return;

  m_progress = progress;
  emit progressChanged(m_id, m_progress);
}

void
Job::setPendingAuto() {
  QMutexLocker locked{&m_mutex};

  if ((PendingAuto != m_status) && (Running != m_status))
    setStatus(PendingAuto);
}

void
Job::setPendingManual() {
  QMutexLocker locked{&m_mutex};

  if ((PendingManual != m_status) && (Running != m_status))
    setStatus(PendingManual);
}

void
Job::addLineToInternalLogs(QString const &line,
                           LineType type) {
  auto &storage = InfoLine    == type ? m_output
                : WarningLine == type ? m_warnings
                :                       m_errors;

  auto prefix   = InfoLine    == type ? Q("")
                : WarningLine == type ? Q("%1 ").arg(QY("Warning:"))
                :                       Q("%1 ").arg(QY("Error:"));

  m_fullOutput << Q("%1%2").arg(prefix).arg(line);
  storage      << line;

  if ((WarningLine == type) || (ErrorLine == type))
    updateUnacknowledgedWarningsAndErrors();
}

QString
Job::displayableStatus(Status status) {
  return PendingManual == status ? QY("pending manual start")
       : PendingAuto   == status ? QY("pending automatic start")
       : Running       == status ? QY("running")
       : DoneOk        == status ? QY("completed OK")
       : DoneWarnings  == status ? QY("completed with warnings")
       : Failed        == status ? QY("failed")
       : Aborted       == status ? QY("aborted by user")
       : Disabled      == status ? QY("disabled")
       :                           QY("unknown");
}

QString
<<<<<<< HEAD
Job::outputFolder()
  const {
  return {};
}

void
Job::openOutputFolder()
  const {
  auto folder = outputFolder();

  if (!folder.isEmpty())
    QDesktopServices::openUrl(QUrl{Q("file:///%1").arg(folder)});
=======
Job::queueLocation() {
  return Q("%1/%2").arg(Util::Settings::iniFileLocation()).arg("jobQueue");
}

QString
Job::queueFileName()
  const {
  return Q("%1/%2.ini").arg(queueLocation()).arg(m_uuid.toString());
}

void
Job::removeQueueFile()
  const {
  QFile{queueFileName()}.remove();
}

void
Job::saveQueueFile() {
  if (m_uuid.isNull())
    m_uuid = QUuid::createUuid();

  auto settings = Util::ConfigFile::create(queueFileName());
  saveJob(*settings);
>>>>>>> 8eb4a4fa
}

void
Job::saveJob(Util::ConfigFile &settings)
  const {

  settings.setValue("uuid",                 m_uuid);
  settings.setValue("status",               static_cast<unsigned int>(m_status));
  settings.setValue("description",          m_description);
  settings.setValue("output",               m_output);
  settings.setValue("warnings",             m_warnings);
  settings.setValue("errors",               m_errors);
  settings.setValue("fullOutput",           m_fullOutput);
  settings.setValue("progress",             m_progress);
  settings.setValue("exitCode",             m_exitCode);
  settings.setValue("warningsAcknowledged", m_warningsAcknowledged);
  settings.setValue("errorsAcknowledged",   m_errorsAcknowledged);
  settings.setValue("dateAdded",            m_dateAdded);
  settings.setValue("dateStarted",          m_dateStarted);
  settings.setValue("dateFinished",         m_dateFinished);

  saveJobInternal(settings);
}

void
Job::loadJobBasis(Util::ConfigFile &settings) {
  m_uuid                 = settings.value("uuid").toUuid();
  m_status               = static_cast<Status>(settings.value("status", static_cast<unsigned int>(PendingManual)).toUInt());
  m_description          = settings.value("description").toString();
  m_output               = settings.value("output").toStringList();
  m_warnings             = settings.value("warnings").toStringList();
  m_errors               = settings.value("errors").toStringList();
  m_fullOutput           = settings.value("fullOutput").toStringList();
  m_progress             = settings.value("progress").toUInt();
  m_exitCode             = settings.value("exitCode").toUInt();
  m_warningsAcknowledged = settings.value("warningsAcknowledged", 0).toUInt();
  m_errorsAcknowledged   = settings.value("errorsAcknowledged",   0).toUInt();
  m_dateAdded            = settings.value("dateAdded").toDateTime();
  m_dateStarted          = settings.value("dateStarted").toDateTime();
  m_dateFinished         = settings.value("dateFinished").toDateTime();

  if (m_uuid.isNull())
    m_uuid = QUuid::createUuid();

  if (Running == m_status)
    m_status = Aborted;
}

JobPtr
Job::loadJob(QString const &fileName) {
  if (!QFileInfo{fileName}.exists())
    return {};

  auto settings = Util::ConfigFile::open(fileName);
  return loadJob(*settings);
}

JobPtr
Job::loadJob(Util::ConfigFile &settings) {
  auto jobType = settings.value("jobType");

  if (jobType == "MuxJob")
    return MuxJob::loadMuxJob(settings);

  Q_ASSERT_X(false, "Job::loadJob", "Unknown job type encountered");

  return JobPtr{};
}

void
Job::acknowledgeWarnings() {
  m_warningsAcknowledged = m_warnings.count();
  updateUnacknowledgedWarningsAndErrors();
}

void
Job::acknowledgeErrors() {
  m_errorsAcknowledged = m_errors.count();
  updateUnacknowledgedWarningsAndErrors();
}

void
Job::updateUnacknowledgedWarningsAndErrors() {
  emit numUnacknowledgedWarningsOrErrorsChanged(m_id, numUnacknowledgedWarnings(), numUnacknowledgedErrors());
}

int
Job::numUnacknowledgedWarnings()
  const {
  return m_warnings.count() - m_warningsAcknowledged;
}

int
Job::numUnacknowledgedErrors()
  const {
  return m_errors.count() - m_errorsAcknowledged;
}

}}}<|MERGE_RESOLUTION|>--- conflicted
+++ resolved
@@ -1,12 +1,9 @@
 #include "common/common_pch.h"
 
-<<<<<<< HEAD
 #include <QDesktopServices>
+#include <QFileInfo>
 #include <QSettings>
 #include <QUrl>
-=======
-#include <QFileInfo>
->>>>>>> 8eb4a4fa
 
 #include "common/qt.h"
 #include "mkvtoolnix-gui/jobs/job.h"
@@ -130,7 +127,6 @@
 }
 
 QString
-<<<<<<< HEAD
 Job::outputFolder()
   const {
   return {};
@@ -143,7 +139,9 @@
 
   if (!folder.isEmpty())
     QDesktopServices::openUrl(QUrl{Q("file:///%1").arg(folder)});
-=======
+}
+
+QString
 Job::queueLocation() {
   return Q("%1/%2").arg(Util::Settings::iniFileLocation()).arg("jobQueue");
 }
@@ -167,7 +165,6 @@
 
   auto settings = Util::ConfigFile::create(queueFileName());
   saveJob(*settings);
->>>>>>> 8eb4a4fa
 }
 
 void
