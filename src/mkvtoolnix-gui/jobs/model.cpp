#include "common/common_pch.h"

#include <QAbstractItemView>
#include <QDebug>
#include <QMutexLocker>
#include <QSettings>
#include <QTimer>

#include "common/list_utils.h"
#include "common/qt.h"
#include "common/sorting.h"
#include "mkvtoolnix-gui/jobs/model.h"
#include "mkvtoolnix-gui/jobs/mux_job.h"
#include "mkvtoolnix-gui/main_window/main_window.h"
#include "mkvtoolnix-gui/merge/mux_config.h"
#include "mkvtoolnix-gui/util/ini_config_file.h"
#include "mkvtoolnix-gui/util/settings.h"
#include "mkvtoolnix-gui/util/util.h"
#include "mkvtoolnix-gui/watch_jobs/tab.h"

namespace mtx { namespace gui { namespace Jobs {

Model::Model(QObject *parent)
  : QStandardItemModel{parent}
  , m_mutex{QMutex::Recursive}
  , m_warningsIcon{Q(":/icons/16x16/dialog-warning.png")}
  , m_errorsIcon{Q(":/icons/16x16/dialog-error.png")}
  , m_started{}
  , m_dontStartJobsNow{}
  , m_running{}
{
  retranslateUi();
}

Model::~Model() {
}

void
Model::retranslateUi() {
  QMutexLocker locked{&m_mutex};

  auto labels = QStringList{} << QY("Status") << Q("") << QY("Description") << QY("Type") << QY("Progress") << QY("Date added") << QY("Date started") << QY("Date finished");
  setHorizontalHeaderLabels(labels);

  horizontalHeaderItem(StatusIconColumn)->setIcon(QIcon{Q(":/icons/16x16/dialog-warning-grayscale.png")});

  horizontalHeaderItem(DescriptionColumn) ->setTextAlignment(Qt::AlignLeft  | Qt::AlignVCenter);
  horizontalHeaderItem(ProgressColumn)    ->setTextAlignment(Qt::AlignRight | Qt::AlignVCenter);
  horizontalHeaderItem(DateAddedColumn)   ->setTextAlignment(Qt::AlignRight | Qt::AlignVCenter);
  horizontalHeaderItem(DateStartedColumn) ->setTextAlignment(Qt::AlignRight | Qt::AlignVCenter);
  horizontalHeaderItem(DateFinishedColumn)->setTextAlignment(Qt::AlignRight | Qt::AlignVCenter);

  for (auto row = 0, numRows = rowCount(); row < numRows; ++row) {
    auto idx = index(row, 0);
    setRowText(itemsForRow(idx), *m_jobsById[ data(idx, Util::JobIdRole).value<uint64_t>() ]);
  }
}

QList<Job *>
Model::selectedJobs(QAbstractItemView *view) {
  QMutexLocker locked{&m_mutex};

  QList<Job *> jobs;
  Util::withSelectedIndexes(view, [&](QModelIndex const &idx) {
    jobs << m_jobsById[ data(idx, Util::JobIdRole).value<uint64_t>() ].get();
  });

  return jobs;
}

uint64_t
Model::idFromRow(int row)
  const {
  return item(row)->data(Util::JobIdRole).value<uint64_t>();
}

int
Model::rowFromId(uint64_t id)
  const {
  for (auto row = 0, numRows = rowCount(); row < numRows; ++row)
    if (idFromRow(row) == id)
      return row;
  return RowNotFound;
}

Job *
Model::fromId(uint64_t id)
  const {
  return m_jobsById.contains(id) ? m_jobsById[id].get() : nullptr;
}


bool
Model::hasJobs()
  const {
  return !!rowCount();
}

bool
Model::hasRunningJobs() {
  QMutexLocker locked{&m_mutex};

  for (auto const &job : m_jobsById)
    if (Job::Running == job->m_status)
      return true;

  return false;
}

bool
Model::isRunning()
  const {
  return m_running;
}

void
Model::setRowText(QList<QStandardItem *> const &items,
                  Job const &job)
  const {
  items.at(StatusColumn)      ->setText(Job::displayableStatus(job.m_status));
  items.at(DescriptionColumn) ->setText(job.m_description);
  items.at(TypeColumn)        ->setText(job.displayableType());
  items.at(ProgressColumn)    ->setText(to_qs(boost::format("%1%%%") % job.m_progress));
  items.at(DateAddedColumn)   ->setText(Util::displayableDate(job.m_dateAdded));
  items.at(DateStartedColumn) ->setText(Util::displayableDate(job.m_dateStarted));
  items.at(DateFinishedColumn)->setText(Util::displayableDate(job.m_dateFinished));

  items[DescriptionColumn ]->setTextAlignment(Qt::AlignLeft  | Qt::AlignVCenter);
  items[ProgressColumn    ]->setTextAlignment(Qt::AlignRight | Qt::AlignVCenter);
  items[DateAddedColumn   ]->setTextAlignment(Qt::AlignRight | Qt::AlignVCenter);
  items[DateStartedColumn ]->setTextAlignment(Qt::AlignRight | Qt::AlignVCenter);
  items[DateFinishedColumn]->setTextAlignment(Qt::AlignRight | Qt::AlignVCenter);

  auto numWarnings = job.numUnacknowledgedWarnings();
  auto numErrors   = job.numUnacknowledgedErrors();

  items[StatusIconColumn]->setIcon(numErrors ? m_errorsIcon : numWarnings ? m_warningsIcon : QIcon{});
}

QList<QStandardItem *>
Model::itemsForRow(QModelIndex const &idx) {
  auto rowItems = QList<QStandardItem *>{};

  for (auto column = 0; 8 > column; ++column)
    rowItems << itemFromIndex(idx.sibling(idx.row(), column));

  return rowItems;
}

QList<QStandardItem *>
Model::createRow(Job const &job)
  const {
  auto items = QList<QStandardItem *>{};
  for (auto idx = 0; idx < 8; ++idx)
    items << new QStandardItem{};
  setRowText(items, job);

  items[0]->setData(QVariant::fromValue(job.m_id), Util::JobIdRole);

  return items;
}

void
Model::withSelectedJobs(QAbstractItemView *view,
                        std::function<void(Job &)> const &worker) {
  QMutexLocker locked{&m_mutex};

  auto jobs = selectedJobs(view);
  for (auto const &job : jobs)
    worker(*job);
}

void
Model::withAllJobs(std::function<void(Job &)> const &worker) {
  QMutexLocker locked{&m_mutex};

  for (auto row = 0, numRows = rowCount(); row < numRows; ++row)
    worker(*m_jobsById[idFromRow(row)]);
}

void
Model::withJob(uint64_t id,
               std::function<void(Job &)> const &worker) {
  QMutexLocker locked{&m_mutex};

  if (m_jobsById.contains(id))
    worker(*m_jobsById[id]);
}

void
Model::removeJobsIf(std::function<bool(Job const &)> predicate) {
  QMutexLocker locked{&m_mutex};

  auto toBeRemoved = QHash<Job const *, bool>{};

  for (auto row = rowCount(); 0 < row; --row) {
    auto job = m_jobsById[idFromRow(row - 1)].get();

    if (predicate(*job)) {
      job->removeQueueFile();
      m_jobsById.remove(job->m_id);
      toBeRemoved[job] = true;
      removeRow(row - 1);
    }
  }

  auto const keys = toBeRemoved.keys();
  for (auto const &job : keys)
    m_toBeProcessed.remove(job);

  updateProgress();
  updateJobStats();
  updateNumUnacknowledgedWarningsOrErrors();
}

void
Model::add(JobPtr const &job) {
  QMutexLocker locked{&m_mutex};

  m_jobsById[job->m_id] = job;

  updateJobStats();
  updateNumUnacknowledgedWarningsOrErrors();

  if (job->isToBeProcessed()) {
    m_toBeProcessed.insert(job.get());
    updateProgress();
  }

  invisibleRootItem()->appendRow(createRow(*job));

  connect(job.get(), &Job::progressChanged,                          this, &Model::onProgressChanged);
  connect(job.get(), &Job::statusChanged,                            this, &Model::onStatusChanged);
  connect(job.get(), &Job::numUnacknowledgedWarningsOrErrorsChanged, this, &Model::onNumUnacknowledgedWarningsOrErrorsChanged);

  if (m_dontStartJobsNow)
    return;

  startNextAutoJob();
}

void
Model::onStatusChanged(uint64_t id) {
  QMutexLocker locked{&m_mutex};

  auto row = rowFromId(id);
  if (row == RowNotFound)
    return;

  auto &job       = *m_jobsById[id];
  auto status     = job.m_status;
  auto numBefore  = m_toBeProcessed.count();

  if (job.isToBeProcessed())
    m_toBeProcessed.insert(&job);

  if (m_toBeProcessed.count() != numBefore)
    updateProgress();

  if (included_in(status, Job::PendingManual, Job::PendingAuto, Job::Running))
    job.m_dateFinished = QDateTime{};

  item(row, StatusColumn)->setText(Job::displayableStatus(job.m_status));
  item(row, DateStartedColumn)->setText(Util::displayableDate(job.m_dateStarted));
  item(row, DateFinishedColumn)->setText(Util::displayableDate(job.m_dateFinished));

  if ((Job::Running == status) && !m_running) {
    m_running        = true;
    m_queueStartTime = QDateTime::currentDateTime();

    emit queueStatusChanged(QueueStatus::Running);
  }

  startNextAutoJob();

  processAutomaticJobRemoval(id, status);
}

void
Model::removeScheduledJobs() {
  QMutexLocker locked{&m_mutex};

  removeJobsIf([this](Job const &job) { return m_toBeRemoved[job.m_id]; });
  m_toBeRemoved.clear();
}

void
Model::scheduleJobForRemoval(uint64_t id) {
  QMutexLocker locked{&m_mutex};

  m_toBeRemoved[id] = true;
  QTimer::singleShot(0, this, SLOT(removeScheduledJobs()));
}

void
Model::processAutomaticJobRemoval(uint64_t id,
                                  Job::Status status) {
  auto const &cfg = Util::Settings::get();
  if (cfg.m_jobRemovalPolicy == Util::Settings::JobRemovalPolicy::Never)
    return;

  bool doneOk       = Job::DoneOk       == status;
  bool doneWarnings = Job::DoneWarnings == status;
  bool done         = doneOk || doneWarnings || (Job::Failed == status) || (Job::Aborted == status);

  if (   ((cfg.m_jobRemovalPolicy == Util::Settings::JobRemovalPolicy::IfSuccessful)    && doneOk)
      || ((cfg.m_jobRemovalPolicy == Util::Settings::JobRemovalPolicy::IfWarningsFound) && (doneOk || doneWarnings))
      || ((cfg.m_jobRemovalPolicy == Util::Settings::JobRemovalPolicy::Always)          && done))
    scheduleJobForRemoval(id);
}

void
Model::onProgressChanged(uint64_t id,
                         unsigned int progress) {
  QMutexLocker locked{&m_mutex};

  auto row = rowFromId(id);
  if (row < rowCount()) {
    item(row, ProgressColumn)->setText(to_qs(boost::format("%1%%%") % progress));
    updateProgress();
  }
}

void
Model::onNumUnacknowledgedWarningsOrErrorsChanged(uint64_t id,
                                                  int,
                                                  int) {
  QMutexLocker locked{&m_mutex};

  auto row = rowFromId(id);
  if (-1 != row)
    setRowText(itemsForRow(index(row, 0)), *m_jobsById[id]);

  updateNumUnacknowledgedWarningsOrErrors();
}

void
Model::updateNumUnacknowledgedWarningsOrErrors() {
  auto numWarnings = 0;
  auto numErrors   = 0;

  for (auto const &job : m_jobsById) {
    numWarnings += job->numUnacknowledgedWarnings();
    numErrors   += job->numUnacknowledgedErrors();
  }

  emit numUnacknowledgedWarningsOrErrorsChanged(numWarnings, numErrors);
}

void
Model::startNextAutoJob() {
  if (m_dontStartJobsNow)
    return;

  QMutexLocker locked{&m_mutex};

  updateJobStats();

  if (!m_started)
    return;

  Job *toStart = nullptr;
  for (auto row = 0, numRows = rowCount(); row < numRows; ++row) {
    auto job = m_jobsById[idFromRow(row)].get();

    if (Job::Running == job->m_status)
      return;
    if (!toStart && (Job::PendingAuto == job->m_status))
      toStart = job;
  }

  if (toStart) {
    MainWindow::watchCurrentJobTab()->connectToJob(*toStart);

    toStart->start();
    updateJobStats();
    return;
  }

  // All jobs are done. Clear total progress.
  m_toBeProcessed.clear();
  updateProgress();
  updateJobStats();

  auto wasRunning = m_running;
  m_running       = false;
  if (wasRunning)
    emit queueStatusChanged(QueueStatus::Stopped);
}

void
Model::start() {
  m_started = true;
  startNextAutoJob();
}

void
Model::stop() {
  m_started = false;

  auto wasRunning = m_running;
  m_running       = false;
  if (wasRunning)
    emit queueStatusChanged(QueueStatus::Stopped);
}

void
Model::updateProgress() {
  QMutexLocker locked{&m_mutex};

  if (!m_toBeProcessed.count())
    return;

  auto numRunning       = 0;
  auto numDone          = 0;
  auto runningProgress  = 0;

  for (auto const &job : m_toBeProcessed)
    if (Job::Running == job->m_status) {
      ++numRunning;
      runningProgress += job->m_progress;

    } else if (!job->isToBeProcessed() && m_toBeProcessed.contains(job))
      ++numDone;

  auto progress      = numRunning ? runningProgress / numRunning : 0u;
  auto totalProgress = (numDone * 100 + runningProgress) / m_toBeProcessed.count();

  emit progressChanged(progress, totalProgress);
}

void
Model::updateJobStats() {
  QMutexLocker locked{&m_mutex};

  auto numPendingAuto   = 0;
  auto numPendingManual = 0;
  auto numOther         = 0;

  for (auto const &job : m_jobsById)
    if (mtx::included_in(job->m_status, Job::PendingAuto, Job::Running))
      ++numPendingAuto;

    else if (Job::PendingManual == job->m_status)
      ++numPendingManual;

    else
      ++numOther;

  emit jobStatsChanged(numPendingAuto, numPendingManual, numOther);
}

void
Model::convertJobQueueToSeparateIniFiles() {
  auto reg = Util::Settings::registry();

  reg->beginGroup("jobQueue");

  auto order        = reg->value("order").toStringList();
  auto numberOfJobs = reg->value("numberOfJobs", 0).toUInt();

  reg->endGroup();

  for (auto idx = 0u; idx < numberOfJobs; ++idx) {
    reg->beginGroup("jobQueue");
    reg->beginGroup(Q("job %1").arg(idx));

    try {
      Util::IniConfigFile cfg{*reg};
      auto job = Job::loadJob(cfg);
      if (!job)
        continue;

      job->saveQueueFile();
      order << job->m_uuid.toString();

    } catch (Merge::InvalidSettingsX &) {
    }

    while (!reg->group().isEmpty())
      reg->endGroup();
  }

  reg->beginGroup("jobQueue");
  reg->remove("numberOfJobs");
  for (auto idx = 0u; idx < numberOfJobs; ++idx)
    reg->remove(Q("job %1").arg(idx));
  reg->setValue("order", order);
  reg->endGroup();
}

void
Model::saveJobs() {
  QMutexLocker locked{&m_mutex};

  auto order = QStringList{};

  for (auto row = 0, numRows = rowCount(); row < numRows; ++row) {
    auto &job = m_jobsById[idFromRow(row)];

    job->saveQueueFile();
    order << job->m_uuid.toString();
  }

  auto reg = Util::Settings::registry();
  reg->beginGroup("jobQueue");
  reg->setValue("order", order);
  reg->endGroup();
}

void
Model::loadJobs() {
  QMutexLocker locked{&m_mutex};

  m_dontStartJobsNow = true;

  m_jobsById.clear();
  m_toBeProcessed.clear();
  removeRows(0, rowCount());

  auto order       = Util::Settings::registry()->value("jobQueue/order").toStringList();
  auto orderByUuid = QHash<QString, int>{};
  auto orderIdx    = 0;

  for (auto const &uuid : order)
    orderByUuid[uuid] = orderIdx++;

  auto queueLocation = Job::queueLocation();
  auto jobQueueFiles = QDir{queueLocation}.entryList(QStringList{} << Q("*.ini"), QDir::Files);
  auto loadedJobs    = QList<JobPtr>{};

  for (auto const &fileName : jobQueueFiles) {
    try {
      auto job = Job::loadJob(Q("%1/%2").arg(queueLocation).arg(fileName));
      if (!job)
        continue;

<<<<<<< HEAD
=======
      loadedJobs << job;

      auto uuid = job->m_uuid.toString();
      if (!orderByUuid.contains(uuid))
        orderByUuid[uuid] = orderIdx++;

>>>>>>> 8eb4a4fa
    } catch (Merge::InvalidSettingsX &) {
    }
  }

  mtx::sort::by(loadedJobs.begin(), loadedJobs.end(), [&orderByUuid](JobPtr const &job) { return orderByUuid[ job->m_uuid.toString() ]; });

  for (auto const &job : loadedJobs) {
    add(job);
    watchTab->connectToJob(*job);
  }

  updateProgress();

  m_dontStartJobsNow = false;
}

Qt::DropActions
Model::supportedDropActions()
  const {
  return Qt::MoveAction;
}

Qt::ItemFlags
Model::flags(QModelIndex const &index)
  const {
  auto defaultFlags = QStandardItemModel::flags(index) & ~Qt::ItemIsDropEnabled;
  return index.isValid() ? defaultFlags | Qt::ItemIsDragEnabled : defaultFlags | Qt::ItemIsDropEnabled;
}

bool
Model::canDropMimeData(QMimeData const *data,
                       Qt::DropAction action,
                       int row,
                       int,
                       QModelIndex const &parent)
  const {
  if (   !data
      || (Qt::MoveAction != action)
      || parent.isValid()
      || (0 > row))
    return false;

  return true;
}

bool
Model::dropMimeData(QMimeData const *data,
                    Qt::DropAction action,
                    int row,
                    int column,
                    QModelIndex const &parent) {
  if (!canDropMimeData(data, action, row, column, parent))
    return false;

  return QStandardItemModel::dropMimeData(data, action, row, 0, parent);
}

void
Model::acknowledgeAllWarnings() {
  QMutexLocker locked{&m_mutex};

  for (auto const &job : m_jobsById)
    job->acknowledgeWarnings();
}

void
Model::acknowledgeAllErrors() {
  QMutexLocker locked{&m_mutex};

  for (auto const &job : m_jobsById)
    job->acknowledgeErrors();
}

void
Model::acknowledgeSelectedWarnings(QAbstractItemView *view) {
  withSelectedJobs(view, [](Job &job) { job.acknowledgeWarnings(); });
}

void
Model::acknowledgeSelectedErrors(QAbstractItemView *view) {
  withSelectedJobs(view, [](Job &job) { job.acknowledgeErrors(); });
}

QDateTime
Model::queueStartTime()
  const {
  return m_queueStartTime;
}

}}}<|MERGE_RESOLUTION|>--- conflicted
+++ resolved
@@ -535,25 +535,20 @@
       if (!job)
         continue;
 
-<<<<<<< HEAD
-=======
       loadedJobs << job;
 
       auto uuid = job->m_uuid.toString();
       if (!orderByUuid.contains(uuid))
         orderByUuid[uuid] = orderIdx++;
 
->>>>>>> 8eb4a4fa
     } catch (Merge::InvalidSettingsX &) {
     }
   }
 
   mtx::sort::by(loadedJobs.begin(), loadedJobs.end(), [&orderByUuid](JobPtr const &job) { return orderByUuid[ job->m_uuid.toString() ]; });
 
-  for (auto const &job : loadedJobs) {
+  for (auto const &job : loadedJobs)
     add(job);
-    watchTab->connectToJob(*job);
-  }
 
   updateProgress();
 
